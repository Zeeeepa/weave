import Tabs from '@theme/Tabs';
import TabItem from '@theme/TabItem';

# Models

A `Model` is a combination of data (which can include configuration, trained model weights, or other information) and code that defines how the model operates. By structuring your code to be compatible with this API, you benefit from a structured way to version your application so you can more systematically keep track of your experiments.

<Tabs groupId="programming-language" queryString>
  <TabItem value="python" label="Python" default>
    To create a model in Weave, you need the following:

    - a class that inherits from `weave.Model`
    - type definitions on all attributes
    - a typed `predict` function with `@weave.op()` decorator

    ```python
    from weave import Model
    import weave

    class YourModel(Model):
        attribute1: str
        attribute2: int

        @weave.op()
        def predict(self, input_data: str) -> dict:
            # Model logic goes here
            prediction = self.attribute1 + ' ' + input_data
            return {'pred': prediction}
    ```

    You can call the model as usual with:

    ```python
    import weave
    weave.init('intro-example')

    model = YourModel(attribute1='hello', attribute2=5)
    model.predict('world')
    ```

    This will track the model settings along with the inputs and outputs anytime you call `predict`.

    ## Automatic versioning of models

    When you change the attributes or the code that defines your model, these changes will be logged and the version will be updated.
    This ensures that you can compare the predictions across different versions of your model. Use this to iterate on prompts or to try the latest LLM and compare predictions across different settings.

    For example, here we create a new model:

    ```python
    import weave
    weave.init('intro-example')

    model = YourModel(attribute1='howdy', attribute2=10)
    model.predict('world')
    ```

    After calling this, you will see that you now have two versions of this Model in the UI, each with different tracked calls.

    ## Serve models

    To serve a model, you can easily spin up a FastAPI server by calling:

    ```bash
    weave serve <your model ref>
    ```

    For additional instructions, see [serve](/guides/tools/serve).

    ## Track production calls

    To separate production calls, you can add an additional attribute to the predictions for easy filtering in the UI or API.

    ```python
    with weave.attributes({'env': 'production'}):
        model.predict('world')
    ```

    ## Pairwise evaluation of models

    When [scoring](../evaluation/scorers.md) models in a Weave [evaluation](../core-types/evaluations.md), absolute value metrics (e.g. `9/10` for Model A and `8/10` for Model B) are typically harder to assign than than relative ones (e.g. Model A performs better than Model B). _Pairwise evaluation_ allows you to compare the outputs of two models by ranking them relative to each other. This approach is particularly useful when you want to determine which model performs better for subjective tasks such as text generation, summarization, or question answering. With pairwise evaluation, you can obtain a relative preference ranking that reveals which model is best for specific inputs.

    The following code sample demonstrates how to implement a pairwise evaluation in Weave by creating a [class-based scorer](../evaluation/scorers.md#class-based-scorers) called `PreferenceScorer`. The `PreferenceScorer` compares two models, `ModelA` and `ModelB`, and returns a relative score of the model outputs based on explicit hints in the input text.

    ```python
    from weave import Model, Evaluation, Scorer, Dataset
    from weave.flow.model import ApplyModelError, apply_model_async

    class ModelA(Model):
        @weave.op
        def predict(self, input_text: str):
            if "Prefer model A" in input_text:
                return {"response": "This is a great answer from Model A"}
            return {"response": "Meh, whatever"}

    class ModelB(Model):
        @weave.op
        def predict(self, input_text: str):
            if "Prefer model B" in input_text:
                return {"response": "This is a thoughtful answer from Model B"}
            return {"response": "I don't know"}

    class PreferenceScorer(Scorer):
        @weave.op
        async def _get_other_model_output(self, example: dict) -> Any:
            """Get output from the other model for comparison.
            Args:
                example: The input example data to run through the other model
            Returns:
                The output from the other model
            """

            other_model_result = await apply_model_async(
                self.other_model,
                example,
                None,
            )

<<<<<<< HEAD
          if isinstance(other_model_result, ApplyModelError):
              return None

          return other_model_result.model_output
=======
            if isinstance(other_model_result, ApplyModelError):
                return None

            return other_model_result.model_output
>>>>>>> 9fa84024

        @weave.op
        async def score(self, output: dict, input_text: str) -> dict:
            """Compare the output of the primary model with the other model.
            Args:
                output (dict): The output from the primary model.
                other_output (dict): The output from the other model being compared.
                inputs (str): The input text used to generate the outputs.
            Returns:
                dict: A flat dictionary containing the comparison result and reason.
            """
            other_output = await self._get_other_model_output(
                {"input_text": inputs}
            )
            if other_output is None:
                return {"primary_is_better": False, "reason": "Other model failed"}

            if "Prefer model A" in input_text:
                primary_is_better = True
                reason = "Model A gave a great answer"
            else:
                primary_is_better = False
                reason = "Model B is preferred for this type of question"

            return {"primary_is_better": primary_is_better, "reason": reason}

    dataset = Dataset(
        rows=[
            {"input_text": "Prefer model A: Question 1"},  # Model A wins
            {"input_text": "Prefer model A: Question 2"},  # Model A wins
            {"input_text": "Prefer model B: Question 3"},  # Model B wins
            {"input_text": "Prefer model B: Question 4"},  # Model B wins
        ]
    )

    model_a = ModelA()
    model_b = ModelB()
    pref_scorer = PreferenceScorer(other_model=model_b)
    evaluation = Evaluation(dataset=dataset, scorers=[pref_scorer])
    evaluation.evaluate(model_a)
```

  </TabItem>
  <TabItem value="typescript" label="TypeScript">
    ```plaintext
    This feature is not available in TypeScript yet.  Stay tuned!
    ```
  </TabItem>
</Tabs><|MERGE_RESOLUTION|>--- conflicted
+++ resolved
@@ -116,17 +116,11 @@
                 None,
             )
 
-<<<<<<< HEAD
-          if isinstance(other_model_result, ApplyModelError):
-              return None
 
-          return other_model_result.model_output
-=======
             if isinstance(other_model_result, ApplyModelError):
                 return None
 
             return other_model_result.model_output
->>>>>>> 9fa84024
 
         @weave.op
         async def score(self, output: dict, input_text: str) -> dict:
