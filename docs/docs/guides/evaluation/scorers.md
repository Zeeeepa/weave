import Tabs from '@theme/Tabs';
import TabItem from '@theme/TabItem';

# Using Scorers in Evaluation Workflows

In Weave, _scorers_ are used to evaluate AI outputs and return evaluation metrics. A scorer takes the AI's output, analyzes it, and return a dictionary of results. Scorers can use your input data as reference if needed and can also output extra information, such as explanations or reasonings from the evaluation.

## Types of scorers

The types of scorers available depend on whether you are using Python or Typescript.

<Tabs groupId="programming-language" queryString>
  <TabItem value="python" label="Python" default>
    Scorers are passed to a `weave.Evaluation` object during evaluation. There are three types of scorers available for Python:
    
    :::tip
    [Predefined scorers](../evaluation/predefined-scorers.md) are available for many common use cases. Before creating a custom scorer, check if one of the predefined scorers can address your use case.
    :::

    1. [Predefined scorers](../evaluation/predefined-scorers.md): Pre-built scorers designed for common use cases.
    2. [Function-based scorers](../evaluation/custom-scorers#function-based-scorers): Simple Python functions decorated with `@weave.op`.
    3. [Class-based scorers](../evaluation/custom-scorers.md#class-based-scorers): Python classes that inherit from `weave.Scorer` for more complex evaluations.

    Scorers must return a dictionary and can return multiple metrics, nested metrics and non-numeric values such as text returned from a LLM-evaluator about its reasoning. See the [Custom scorers page](../evaluation/custom-scorers.md) for more information.

  </TabItem>
  <TabItem value="typescript" label="TypeScript">
    Scorers are special `ops` passed to a `weave.Evaluation` object during evaluation.

    Only [function-based scorers](../evaluation/custom-scorers.md#function-based-scorers) are available for Typescript. For [class-based](../evaluation/custom-scorers.md#class-based-scorers) and [predefined scorers](../evaluation/predefined-scorers.md), you must use Python.
  </TabItem>
</Tabs>

## Working with scorers

The following section provides information on how to:

<<<<<<< HEAD
- [Initialize scorers with local models](#initialize-scorers-with-local-models)
- [Initialize scorers with hosted models](#initialize-scorers-with-hosted-models)
- [Run scorers](#run-scorers)
- [Download model weights from W&B Artifacts](#download-model-weights-from-wb-artifacts)
- Access [input](#access-input-from-the-dataset-row) and [output](#access-output-from-the-dataset-row) from a datset row. 
- [Map column names](#map-column-names-with-column_map) if the `score` argument names don't match the column names in your dataset.
- [Access or customize a final summarization from the scorer](#final-summarization-of-the-scorer)
=======
<Tabs groupId="programming-language" queryString>
  <TabItem value="python" label="Python" default>
    These are functions decorated with `@weave.op` that return a dictionary. They're great for simple evaluations like:
>>>>>>> abcdafac

### Initialize scorers with local models

If you are running W&B customised models locally on a CPU or GPU, then you must load the model weights from disk to use scorers. In the following example, the model weights for the `HallucinationScorer` are downloaded from `model_path`:

```python
from weave.scorers import HallucinationScorer

hallu_scorer = HallucinationScorer(model_path="path/to/model/weights")
```

### Initializing scorers with hosted models

If you are calling W&B customized models that are being hosted on your own infrastructure, then you will need to pass your vLLM endpoint URL to the scorer:

```python
from weave.scorers import HallucinationScorer

hallu_scorer = HallucinationScorer(base_url="http://localhost:8000/v1")
```

<<<<<<< HEAD
### Run scorers
=======
  </TabItem>
</Tabs>

### Class-based Scorers

<Tabs groupId="programming-language" queryString>
  <TabItem value="python" label="Python" default>
    For more advanced evaluations, especially when you need to keep track of additional scorer metadata, try different prompts for your LLM-evaluators, or make multiple function calls, you can use the `Scorer` class.
>>>>>>> abcdafac

Running a scorer does not depend on where the underlying model is being run. In the initialization examples above, a set of texts can be scored using the same code.

```python
scores = hallu_scorer.score(
  query="what is the capital of antartica?"
  context="Penguins love antartica."
  output="The capital of antartica is Quito"
)
```

### Download model weights from W&B Artifacts

Model weights are stored in [W&B Artifacts](https://docs.wandb.ai/guides/artifacts/). The Python example below shows how to download the model weights for the `ToxicityScorer`.

```python
from wandb import Api

api = Api()

model_artifact_path = f"weave-assets/weave-scorers/toxicity_scorer:v0"

model_name = model_artifact_path.split("/")[-1].replace(":", "_")
art = api.artifact(
    type="model",
    name=model_artifact_path,
)

local_model_path = f"models/toxicity_scorer"
art.download(local_model_path)
```

<Tabs groupId="programming-language" queryString>
  <TabItem value="python" label="Python" default>

  ### Access input from the dataset row
    
  If you want your scorer to use data from your dataset row, such as a `label` or `target` column, then you can make this available to the scorer by adding a `label` or `target` keyword argument to your scorer definition.

  For example, if you wanted to use a column called `label` from your dataset, then your scorer function (or `score` class method) would have a parameter list like this:

  ```python
  @weave.op
  def my_custom_scorer(output: str, label: int) -> dict:
      ...
  ```
   
  ### Access output from the dataset row

  To access the AI system's output, include an `output` parameter in your scorer function's signature.

  When a Weave `Evaluation` is run, the output of the AI system is passed to the `output` parameter. The `Evaluation` also automatically tries to match any additional scorer argument names to your dataset columns. If you are customizing your scorer arguments, or dataset columns is not feasible, you can use [column mapping](#mapping-column-names-with-column_map).

  ### Map column names with `column_map`

  Sometimes, the `score` argument names don't match the column names in your dataset. You can fix this using a `column_map`.

  If you're using a class-based scorer, pass a dictionary to the `column_map` attribute of `Scorer` when you initialise your scorer class. This dictionary maps your `score` method's argument names to the dataset's column names, in the order: `{scorer_keyword_argument: dataset_column_name}`.

  In the following example, the `text` argument in the `score` method will receive data from the `news_article` dataset column:

  ```python
  import weave
  from weave import Scorer

  # A dataset with news articles to be summarised
  dataset = [
      {"news_article": "The news today was great...", "date": "2030-04-20", "source": "Bright Sky Network"},
      ...
  ]

  # Scorer class
  class SummarizationScorer(Scorer):

      @weave.op
      def score(output, text) -> dict:
          """
              output: output summary from a LLM summarization system
              text: the text being summarised
          """
          ...  # evaluate the quality of the summary

  # create a scorer with a column mapping the `text` argument to the `news_article` data column
  scorer = SummarizationScorer(column_map={"text" : "news_article"})
  ```

  Another option to map your columns is to subclass the `Scorer` and overload the `score` method to map the columns explicitly.

  ```python
  import weave
  from weave import Scorer

  class MySummarizationScorer(SummarizationScorer):

      @weave.op
      def score(self, output: str, news_article: str) -> dict:  # Added type hints
          # overload the score method and map columns manually
          return super().score(output=output, text=news_article)
  ```

  </TabItem>
  <TabItem value="typescript" label="TypeScript">
    Scorers can access both the output from your AI system and the contents of the dataset row.

    You can easily access relevant columns from the dataset row by adding a `datasetRow` keyword argument to your scorer definition.

    ```typescript
    const myScorer = weave.op(
        ({modelOutput, datasetRow}) => {
            return modelOutput * 2 === datasetRow.expectedOutputTimesTwo;
        },
        {name: 'myScorer'}
    );
    ```

<<<<<<< HEAD
  ### Mapping column names with `columnMapping`
    
    :::note

    In TypeScript, this feature is currently available only from the `Evaluation` object, not individual scorers.
=======
    ### Mapping Column Names with `columnMapping`
    :::important

    In TypeScript, this feature is currently on the `Evaluation` object, not individual scorers.
>>>>>>> abcdafac

    :::

    Sometimes your `datasetRow` keys will not exactly match the scorer's naming scheme, but they are semantically similar. In this case, you can map the columns using the `Evaluation`'s `columnMapping` option.

    The mapping is always from the scorer's perspective. This means that the output is your `score` method's argument names to the dataset's column names, in the order: `{scorer_keyword_argument: dataset_column_name}`.


    ```typescript
    const myScorer = weave.op(
        ({modelOutput, datasetRow}) => {
            return modelOutput * 2 === datasetRow.expectedOutputTimesTwo;
        },
        {name: 'myScorer'}
    );

    const myEval = new weave.Evaluation({
        dataset: [{expected: 2}],
        scorers: [myScorer],
        columnMapping: {expectedOutputTimesTwo: 'expected'}
    });
    ```

  </TabItem>
</Tabs>

### Final summarization of the scorer

<<<<<<< HEAD
The following section describes how to output the standard final summarization from a scorer, alternatively, output a custom summarization.

<Tabs groupId="programming-language">
=======
<Tabs groupId="programming-language" queryString>
>>>>>>> abcdafac
  <TabItem value="python" label="Python" default>
    During the evaluation, the score will be computed for each row of your dataset. To provide a final score for the evaluation, you can use the provided `auto_summarize` method depending on the returning type of the output. In the `auto_summarize` method: 

    - Averages are computed for numerical columns
    - Count and ratios are computed for boolean columns
    - Other column types are ignored

  #### Custom summarization

    If you need to customize how final scores are computed, you can override the `summarize` method on the `Scorer` class. The `summarize` function has the following input and output:

    - Input: A single list of dictionaries called `score_rows`, where each dictionary contains the scores returned by the `score` method for a single row of your dataset.
    - Output: A dictionary containing the summarized scores.

    Overriding the `summarize` method is useful when you need to score all rows before deciding on the final value of the score for the dataset. For a deeper dive, see the[`CorrectnessLLMJudge` tutorial](/tutorial-rag#optional-defining-a-scorer-class).

    In the following example, `summarize` is overrided to return `True` if the full output matches the target and `False` if not.

    ```python
    class MyBinaryScorer(Scorer):
        """
        Returns True if the full output matches the target, False if not
        """

        @weave.op
        def score(output, target):
            return {"match": if output == target}

        def summarize(self, score_rows: list) -> dict:
            full_match = all(row["match"] for row in score_rows)
            return {"full_match": full_match}
    ```

  </TabItem>
  <TabItem value="typescript" label="TypeScript">
    During evaluation, the scorer will be computed for each row of your dataset. To provide a final score, the `summarizeResults` function performs an aggregation depending on the output type.

    - Averages are computed for numerical columns
    - Count and fraction for boolean columns
    - Other column types are ignored

<<<<<<< HEAD
    Custom summarization not currently supported for Typescript
=======
    We don't currently support custom summarization.

  </TabItem>
</Tabs>

## Predefined Scorers

<Tabs groupId="programming-language" queryString>
  <TabItem value="python" label="Python" default>
    **Installation**

    To use Weave's predefined scorers you need to install some additional dependencies:

    ```bash
    pip install weave[scorers]
    ```

    **LLM-evaluators**

    The pre-defined scorers that use LLMs support the OpenAI, Anthropic, Google GenerativeAI and MistralAI clients. They also use `weave`'s `InstructorLLMScorer` class, so you'll need to install the [`instructor`](https://github.com/instructor-ai/instructor) Python package to be able to use them. You can get all necessary dependencies with `pip install "weave[scorers]"`

    ### `HallucinationFreeScorer`

    This scorer checks if your AI system's output includes any hallucinations based on the input data.

    ```python
    from weave.scorers import HallucinationFreeScorer

    llm_client = ... # initialize your LLM client here

    scorer = HallucinationFreeScorer(
        client=llm_client,
        model_id="gpt-4o"
    )
    ```

    **Customization:**

    - Customize the `system_prompt` and `user_prompt` attributes of the scorer to define what "hallucination" means for you.

    **Notes:**

    - The `score` method expects an input column named `context`. If your dataset uses a different name, use the `column_map` attribute to map `context` to the dataset column.

    Here you have an example in the context of an evaluation:

    ```python
    import asyncio
    from openai import OpenAI
    import weave
    from weave.scorers import HallucinationFreeScorer

    # Initialize clients and scorers
    llm_client = OpenAI()
    hallucination_scorer = HallucinationFreeScorer(
        client=llm_client,
        model_id="gpt-4o",
        column_map={"context": "input", "output": "other_col"}
    )

    # Create dataset
    dataset = [
        {"input": "John likes various types of cheese."},
        {"input": "Pepe likes various types of cheese."},
    ]

    @weave.op
    def model(input: str) -> str:
        return "The person's favorite cheese is cheddar."

    # Run evaluation
    evaluation = weave.Evaluation(
        dataset=dataset,
        scorers=[hallucination_scorer],
    )
    result = asyncio.run(evaluation.evaluate(model))
    print(result)
    # {'HallucinationFreeScorer': {'has_hallucination': {'true_count': 2, 'true_fraction': 1.0}}, 'model_latency': {'mean': 1.4395725727081299}}
    ```

    ---

    ### `SummarizationScorer`

    Use an LLM to compare a summary to the original text and evaluate the quality of the summary.

    ```python
    from weave.scorers import SummarizationScorer

    llm_client = ... # initialize your LLM client here

    scorer = SummarizationScorer(
        client=llm_client,
        model_id="gpt-4o"
    )
    ```

    **How It Works:**

    This scorer evaluates summaries in two ways:

    1. **Entity Density:** Checks the ratio of unique entities (like names, places, or things) mentioned in the summary to the total word count in the summary in order to estimate the "information density" of the summary. Uses an LLM to extract the entities. Similar to how entity density is used in the Chain of Density paper, https://arxiv.org/abs/2309.04269

    2. **Quality Grading:** Uses an LLM-evaluator to grade the summary as `poor`, `ok`, or `excellent`. These grades are converted to scores (0.0 for poor, 0.5 for ok, and 1.0 for excellent) so you can calculate averages.

    **Customization:**

    - Adjust `summarization_evaluation_system_prompt` and `summarization_evaluation_prompt` to define what makes a good summary.

    **Notes:**

    - This scorer uses the `InstructorLLMScorer` class.
    - The `score` method expects the original text that was summarized to be present in the `input` column of the dataset. Use the `column_map` class attribute to map `input` to the correct dataset column if needed.

    Here you have an example usage of the `SummarizationScorer` in the context of an evaluation:

    ```python
    import asyncio
    from openai import OpenAI
    import weave
    from weave.scorers import SummarizationScorer

    class SummarizationModel(weave.Model):
        @weave.op()
        async def predict(self, input: str) -> str:
            return "This is a summary of the input text."

    # Initialize clients and scorers
    llm_client = OpenAI()
    model = SummarizationModel()
    summarization_scorer = SummarizationScorer(
        client=llm_client,
        model_id="gpt-4o",
    )
    # Create dataset
    dataset = [
        {"input": "The quick brown fox jumps over the lazy dog."},
        {"input": "Artificial Intelligence is revolutionizing various industries."}
    ]

    # Run evaluation
    evaluation = weave.Evaluation(dataset=dataset, scorers=[summarization_scorer])
    results = asyncio.run(evaluation.evaluate(model))
    print(results)
    # {'SummarizationScorer': {'is_entity_dense': {'true_count': 0, 'true_fraction': 0.0}, 'summarization_eval_score': {'mean': 0.0}, 'entity_density': {'mean': 0.0}}, 'model_latency': {'mean': 6.210803985595703e-05}}
    ```

    ---
>>>>>>> abcdafac

  </TabItem>
</Tabs><|MERGE_RESOLUTION|>--- conflicted
+++ resolved
@@ -35,7 +35,6 @@
 
 The following section provides information on how to:
 
-<<<<<<< HEAD
 - [Initialize scorers with local models](#initialize-scorers-with-local-models)
 - [Initialize scorers with hosted models](#initialize-scorers-with-hosted-models)
 - [Run scorers](#run-scorers)
@@ -43,11 +42,10 @@
 - Access [input](#access-input-from-the-dataset-row) and [output](#access-output-from-the-dataset-row) from a datset row. 
 - [Map column names](#map-column-names-with-column_map) if the `score` argument names don't match the column names in your dataset.
 - [Access or customize a final summarization from the scorer](#final-summarization-of-the-scorer)
-=======
+
 <Tabs groupId="programming-language" queryString>
   <TabItem value="python" label="Python" default>
     These are functions decorated with `@weave.op` that return a dictionary. They're great for simple evaluations like:
->>>>>>> abcdafac
 
 ### Initialize scorers with local models
 
@@ -68,10 +66,7 @@
 
 hallu_scorer = HallucinationScorer(base_url="http://localhost:8000/v1")
 ```
-
-<<<<<<< HEAD
-### Run scorers
-=======
+    
   </TabItem>
 </Tabs>
 
@@ -80,7 +75,6 @@
 <Tabs groupId="programming-language" queryString>
   <TabItem value="python" label="Python" default>
     For more advanced evaluations, especially when you need to keep track of additional scorer metadata, try different prompts for your LLM-evaluators, or make multiple function calls, you can use the `Scorer` class.
->>>>>>> abcdafac
 
 Running a scorer does not depend on where the underlying model is being run. In the initialization examples above, a set of texts can be scored using the same code.
 
@@ -195,20 +189,11 @@
         {name: 'myScorer'}
     );
     ```
-
-<<<<<<< HEAD
-  ### Mapping column names with `columnMapping`
     
-    :::note
-
+    ### Mapping column names with `columnMapping`
+    
+    :::important
     In TypeScript, this feature is currently available only from the `Evaluation` object, not individual scorers.
-=======
-    ### Mapping Column Names with `columnMapping`
-    :::important
-
-    In TypeScript, this feature is currently on the `Evaluation` object, not individual scorers.
->>>>>>> abcdafac
-
     :::
 
     Sometimes your `datasetRow` keys will not exactly match the scorer's naming scheme, but they are semantically similar. In this case, you can map the columns using the `Evaluation`'s `columnMapping` option.
@@ -236,13 +221,9 @@
 
 ### Final summarization of the scorer
 
-<<<<<<< HEAD
 The following section describes how to output the standard final summarization from a scorer, alternatively, output a custom summarization.
 
-<Tabs groupId="programming-language">
-=======
-<Tabs groupId="programming-language" queryString>
->>>>>>> abcdafac
+<Tabs groupId="programming-language" queryString>
   <TabItem value="python" label="Python" default>
     During the evaluation, the score will be computed for each row of your dataset. To provide a final score for the evaluation, you can use the provided `auto_summarize` method depending on the returning type of the output. In the `auto_summarize` method: 
 
@@ -284,11 +265,7 @@
     - Count and fraction for boolean columns
     - Other column types are ignored
 
-<<<<<<< HEAD
-    Custom summarization not currently supported for Typescript
-=======
-    We don't currently support custom summarization.
-
+    Custom summarization is not currently supported for Typescript
   </TabItem>
 </Tabs>
 
@@ -435,7 +412,5 @@
     ```
 
     ---
->>>>>>> abcdafac
-
   </TabItem>
 </Tabs>