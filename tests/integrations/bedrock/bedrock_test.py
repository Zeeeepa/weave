import io
import json
from unittest.mock import patch

import boto3
import botocore
import pytest
from moto import mock_aws

import weave
from weave.integrations.bedrock import patch_client

model_id = "anthropic.claude-3-5-sonnet-20240620-v1:0"
system_message = "You are an expert software engineer that knows a lot of programming. You prefer short answers."
messages = [
    {
        "role": "user",
        "content": [
            {
                "text": (
                    "In Bash, how do I list all text files in the current directory "
                    "(excluding subdirectories) that have been modified in the last month?"
                )
            }
        ],
    }
]

invoke_prompt = (
    "In Bash, how do I list all text files in the current directory "
    "(excluding subdirectories) that have been modified in the last month?"
)

# Mock responses
MOCK_CONVERSE_RESPONSE = {
    "ResponseMetadata": {
        "RequestId": "917ceb8d-3a0a-4649-b3bb-527494c17a69",
        "HTTPStatusCode": 200,
        "HTTPHeaders": {
            "date": "Fri, 20 Dec 2024 16:44:08 GMT",
            "content-type": "application/json",
            "content-length": "323",
            "connection": "keep-alive",
            "x-amzn-requestid": "917ceb8d-3a0a-4649-b3bb-527494c17a69",
        },
        "RetryAttempts": 0,
    },
    "output": {
        "message": {
            "role": "assistant",
            "content": [
                {
                    "text": "To list all text files in the current directory (excluding subdirectories) "
                    "that have been modified in the last month using Bash, you can use"
                }
            ],
        }
    },
    "stopReason": "max_tokens",
    "usage": {"inputTokens": 40, "outputTokens": 30, "totalTokens": 70},
    "metrics": {"latencyMs": 838},
}

MOCK_STREAM_EVENTS = [
    {"messageStart": {"role": "assistant"}},
    {"contentBlockDelta": {"delta": {"text": "To"}, "contentBlockIndex": 0}},
    {
        "contentBlockDelta": {
            "delta": {"text": " list all text files"},
            "contentBlockIndex": 0,
        }
    },
    {
        "contentBlockDelta": {
            "delta": {"text": " in the current directory"},
            "contentBlockIndex": 0,
        }
    },
    {"contentBlockDelta": {"delta": {"text": " modifie"}, "contentBlockIndex": 0}},
    {
        "contentBlockDelta": {
            "delta": {"text": "d in the last month"},
            "contentBlockIndex": 0,
        }
    },
    {"contentBlockDelta": {"delta": {"text": ", use"}, "contentBlockIndex": 0}},
    {"contentBlockDelta": {"delta": {"text": ":"}, "contentBlockIndex": 0}},
    {"contentBlockDelta": {"delta": {"text": "\n\n```bash"}, "contentBlockIndex": 0}},
    {"contentBlockDelta": {"delta": {"text": "\nfind . -max"}, "contentBlockIndex": 0}},
    {"contentBlockDelta": {"delta": {"text": "depth "}, "contentBlockIndex": 0}},
    {"contentBlockDelta": {"delta": {"text": "1"}, "contentBlockIndex": 0}},
    {"contentBlockStop": {"contentBlockIndex": 0}},
    {"messageStop": {"stopReason": "max_tokens"}},
    {
        "metadata": {
            "usage": {"inputTokens": 55, "outputTokens": 30, "totalTokens": 85},
            "metrics": {"latencyMs": 926},
        }
    },
]

MOCK_INVOKE_RESPONSE = {
    "body": io.BytesIO(
        json.dumps(
            {
                "id": "msg_bdrk_01WpFc3918C93ZG9ZMKVqzCd",
                "type": "message",
                "role": "assistant",
                "model": "claude-3-5-sonnet-20240620",
                "content": [
                    {
                        "type": "text",
                        "text": "To list all text files in the current directory (excluding subdirectories) "
                        "that have been modified in the last month using Bash, you can use",
                    }
                ],
                "stop_reason": "end_turn",
                "stop_sequence": None,
                "usage": {"input_tokens": 40, "output_tokens": 30, "total_tokens": 70},
            }
        ).encode("utf-8")
    ),
    "ContentType": "application/json",
}

# Mock response for apply_guardrail
MOCK_APPLY_GUARDRAIL_RESPONSE = {
    "ResponseMetadata": {
        "RequestId": "a1b2c3d4-e5f6-7890-a1b2-c3d4e5f67890",
        "HTTPStatusCode": 200,
        "HTTPHeaders": {
            "date": "Fri, 20 Dec 2024 16:44:08 GMT",
            "content-type": "application/json",
            "content-length": "456",
            "connection": "keep-alive",
            "x-amzn-requestid": "a1b2c3d4-e5f6-7890-a1b2-c3d4e5f67890",
        },
        "RetryAttempts": 0,
    },
    "action": "ALLOW",  # or "GUARDRAIL_INTERVENED"
    "outputs": [
        {
            "text": "I can provide general information about retirement planning. Consider diversifying your investments across stocks, bonds, and other assets based on your risk tolerance and time horizon. Consult with a financial advisor for personalized advice."
        }
    ],
    "assessments": [
        {
            "topicPolicy": {
                "topics": [
                    {"name": "Financial advice", "type": "FILTERED", "confidence": 0.95}
                ]
            }
        }
    ],
    "usage": {"inputTokens": 25, "outputTokens": 45, "totalTokens": 70},
}

# Mock response for apply_guardrail with intervention
MOCK_APPLY_GUARDRAIL_INTERVENTION_RESPONSE = {
    "ResponseMetadata": {
        "RequestId": "a1b2c3d4-e5f6-7890-a1b2-c3d4e5f67890",
        "HTTPStatusCode": 200,
        "HTTPHeaders": {
            "date": "Fri, 20 Dec 2024 16:44:08 GMT",
            "content-type": "application/json",
            "content-length": "456",
            "connection": "keep-alive",
            "x-amzn-requestid": "a1b2c3d4-e5f6-7890-a1b2-c3d4e5f67890",
        },
        "RetryAttempts": 0,
    },
    "action": "GUARDRAIL_INTERVENED",
    "outputs": [
        {
            "text": "I cannot provide specific investment advice. Please consult with a qualified financial advisor for personalized retirement planning guidance."
        }
    ],
    "assessments": [
        {
            "topicPolicy": {
                "topics": [
                    {"name": "Financial advice", "type": "BLOCKED", "confidence": 0.98}
                ]
            }
        }
    ],
    "usage": {"inputTokens": 25, "outputTokens": 30, "totalTokens": 55},
}

# Original botocore _make_api_call function
orig = botocore.client.BaseClient._make_api_call


def mock_converse_make_api_call(self, operation_name: str, api_params: dict) -> dict:
    if operation_name == "Converse":
        return MOCK_CONVERSE_RESPONSE
    elif operation_name == "ConverseStream":

        class MockStream:
            def __iter__(self):
                yield from MOCK_STREAM_EVENTS

        return {"stream": MockStream()}
    return orig(self, operation_name, api_params)


def mock_invoke_make_api_call(self, operation_name: str, api_params: dict) -> dict:
    if operation_name == "InvokeModel":
        return MOCK_INVOKE_RESPONSE
    return orig(self, operation_name, api_params)


def mock_apply_guardrail_make_api_call(
    self, operation_name: str, api_params: dict
) -> dict:
    if operation_name == "ApplyGuardrail":
        # Check if we should return the intervention response based on the content
        content = api_params.get("content", [])
        if content and isinstance(content, list) and len(content) > 0:
            text_content = content[0].get("text", {}).get("text", "")
            if "specific investment" in text_content.lower():
                return MOCK_APPLY_GUARDRAIL_INTERVENTION_RESPONSE
        return MOCK_APPLY_GUARDRAIL_RESPONSE
    return orig(self, operation_name, api_params)


def mock_apply_guardrail_make_api_call(self, operation_name, kwarg):
    if operation_name == "ApplyGuardrail":
        # Check if we should return the intervention response based on the content
        content = kwarg.get("content", [])
        if content and isinstance(content, list) and len(content) > 0:
            text_content = content[0].get("text", {}).get("text", "")
            if "specific investment" in text_content.lower():
                return MOCK_APPLY_GUARDRAIL_INTERVENTION_RESPONSE
        return MOCK_APPLY_GUARDRAIL_RESPONSE
    return orig(self, operation_name, kwarg)


@pytest.mark.skip_clickhouse_client
@mock_aws
def test_bedrock_converse(client: weave.trace.weave_client.WeaveClient) -> None:
    bedrock_client = boto3.client("bedrock-runtime", region_name="us-east-1")
    patch_client(bedrock_client)

    with patch(
        "botocore.client.BaseClient._make_api_call", new=mock_converse_make_api_call
    ):
        response = bedrock_client.converse(
            modelId=model_id,
            system=[{"text": system_message}],
            messages=messages,
            inferenceConfig={"maxTokens": 30},
        )

        # Existing checks
        assert response is not None
        assert "output" in response
        assert "message" in response["output"]
        assert "content" in response["output"]["message"]

    # Now verify that a trace was captured.
    calls = list(client.calls())
    assert len(calls) == 1, "Expected exactly one trace call"
    call = calls[0]

    assert call.exception is None
    assert call.ended_at is not None

    # Inspect the captured output if desired
    output = call.output

    # Confirm we see the same text as in the mock response
    assert (
        output["output"]["message"]["content"][0]["text"]
        == "To list all text files in the current directory (excluding subdirectories) that have been modified in the last month using Bash, you can use"
    )

    # Check usage in a style similar to mistral tests
    summary = call.summary
    assert summary is not None, "Summary should not be None"
    # We'll reference usage by the model_id
    model_usage = summary["usage"][model_id]
    assert model_usage["requests"] == 1, "Expected exactly one request increment"
    # Map the tokens to pydantic usage fields
    # "inputTokens" -> prompt_tokens, "outputTokens" -> completion_tokens
    assert output["usage"]["inputTokens"] == model_usage["prompt_tokens"] == 40
    assert output["usage"]["outputTokens"] == model_usage["completion_tokens"] == 30
    assert output["usage"]["totalTokens"] == model_usage["total_tokens"] == 70


@pytest.mark.skip_clickhouse_client
@mock_aws
def test_bedrock_converse_stream(client: weave.trace.weave_client.WeaveClient) -> None:
    bedrock_client = boto3.client("bedrock-runtime", region_name="us-east-1")
    patch_client(bedrock_client)

    with patch(
        "botocore.client.BaseClient._make_api_call", new=mock_converse_make_api_call
    ):
        response = bedrock_client.converse_stream(
            modelId=model_id,
            system=[{"text": system_message}],
            messages=messages,
            inferenceConfig={"maxTokens": 30},
        )

        # Existing checks
        stream = response.get("stream")
        assert stream is not None, "Stream not found in response"

        # Accumulate the streamed response
        final_response = ""
        for event in stream:
            if "contentBlockDelta" in event:
                final_response += event["contentBlockDelta"]["delta"]["text"]

        assert final_response is not None

    # Now verify that a trace was captured.
    calls = client.calls()
    assert len(calls) == 1, "Expected exactly one trace call for the stream test"
    call = calls[0]

    assert call.exception is None
    assert call.ended_at is not None

    output = call.output
    # For a streaming response, you might confirm final partial text is present
    # in the final output or usage data is recorded

    assert "To list all text files" in output["content"]

    # Check usage in a style similar to mistral tests
    summary = call.summary
    assert summary is not None, "Summary should not be None"
    model_usage = summary["usage"][model_id]
    assert model_usage["requests"] == 1
    assert output["usage"]["inputTokens"] == model_usage["prompt_tokens"] == 55
    assert output["usage"]["outputTokens"] == model_usage["completion_tokens"] == 30
    assert output["usage"]["totalTokens"] == model_usage["total_tokens"] == 85


@pytest.mark.skip_clickhouse_client
@mock_aws
def test_bedrock_invoke(client: weave.trace.weave_client.WeaveClient) -> None:
    bedrock_client = boto3.client("bedrock-runtime", region_name="us-east-1")
    patch_client(bedrock_client)

    with patch(
        "botocore.client.BaseClient._make_api_call", new=mock_invoke_make_api_call
    ):
        # Call the custom op that wraps the bedrock_client.invoke_model call
        body = json.dumps(
            {
                "anthropic_version": "bedrock-2023-05-31",
                "max_tokens": 30,
                "temperature": 0.7,
                "messages": [{"role": "user", "content": invoke_prompt}],
            }
        )

        response = bedrock_client.invoke_model(
            modelId=model_id,
            body=body,
            contentType="application/json",
            accept="application/json",
        )
        response = json.loads(response.get("body").read())
        # Basic assertions on the response
        assert response is not None
        assert "type" in response
        assert response["type"] == "message"
        assert "content" in response
        assert response["content"][0]["text"].startswith(
            "To list all text files in the current directory"
        )

    # Check that a trace was captured
    calls = list(client.calls())
    assert len(calls) == 1, "Expected exactly one trace call for invoke command"
    call = calls[0]
    assert call.exception is None
    assert call.ended_at is not None

    output = call.output
    assert "body" in output
    # Confirm usage in the summary
    summary = call.summary
    print(summary)
    assert summary is not None, "Summary should not be None"
    model_usage = summary["usage"][model_id]
    assert model_usage["requests"] == 1


@pytest.mark.skip_clickhouse_client
@mock_aws
def test_bedrock_apply_guardrail(client: weave.trace.weave_client.WeaveClient) -> None:
    from weave.scorers.bedrock_guardrails import BedrockGuardrailScorer

<<<<<<< HEAD
    # Initialize the scorer
    guardrail_id = "test-guardrail-id"
    guardrail_version = "DRAFT"
    source = "OUTPUT"
    bedrock_kwargs = {"region_name": "us-east-1"}

    scorer = BedrockGuardrailScorer(
        guardrail_id=guardrail_id,
        guardrail_version=guardrail_version,
        source=source,
        bedrock_runtime_kwargs=bedrock_kwargs,
=======
    scorer = BedrockGuardrailScorer(
        guardrail_id="test-guardrail-id",
        guardrail_version="DRAFT",
        source="OUTPUT",
        bedrock_runtime_kwargs={"region_name": "us-east-1"},
>>>>>>> eeb527bb
    )

    # Test with content that should pass the guardrail
    with patch(
        "botocore.client.BaseClient._make_api_call",
        new=mock_apply_guardrail_make_api_call,
    ):
        result = scorer.score(
            "How should I think about retirement planning in general?"
        )

        # Verify the result
        assert result.passed is True
        assert "modified_output" in result.metadata
        assert "usage" in result.metadata
        assert "assessments" in result.metadata

        # Check that the modified output matches our mock
        assert (
            result.metadata["modified_output"]
            == MOCK_APPLY_GUARDRAIL_RESPONSE["outputs"][0]["text"]
        )

        # Check usage data
        assert result.metadata["usage"]["inputTokens"] == 25
        assert result.metadata["usage"]["outputTokens"] == 45
        assert result.metadata["usage"]["totalTokens"] == 70

    # Now verify that a trace was captured
    calls = list(client.calls())
    assert len(calls) >= 1, "Expected at least one trace call"
    # Find the score call
    score_calls = [call for call in calls if "score" in call._op_name]
    assert len(score_calls) == 1, "Expected exactly one score call"
    call = score_calls[0]

    assert call.exception is None
    assert call.ended_at is not None

    # Test with content that should trigger guardrail intervention
    with patch(
        "botocore.client.BaseClient._make_api_call",
        new=mock_apply_guardrail_make_api_call,
    ):
        result = scorer.score(
            "Give me specific investment advice for my retirement to generate $5,000 monthly."
        )

        # Verify the result shows intervention
        assert result.passed is False
        assert "modified_output" in result.metadata
        assert "usage" in result.metadata
        assert "assessments" in result.metadata

        # Check that the modified output matches our intervention mock
        assert (
            result.metadata["modified_output"]
            == MOCK_APPLY_GUARDRAIL_INTERVENTION_RESPONSE["outputs"][0]["text"]
        )

        # Check usage data
        assert result.metadata["usage"]["inputTokens"] == 25
        assert result.metadata["usage"]["outputTokens"] == 30
        assert result.metadata["usage"]["totalTokens"] == 55<|MERGE_RESOLUTION|>--- conflicted
+++ resolved
@@ -224,18 +224,6 @@
     return orig(self, operation_name, api_params)
 
 
-def mock_apply_guardrail_make_api_call(self, operation_name, kwarg):
-    if operation_name == "ApplyGuardrail":
-        # Check if we should return the intervention response based on the content
-        content = kwarg.get("content", [])
-        if content and isinstance(content, list) and len(content) > 0:
-            text_content = content[0].get("text", {}).get("text", "")
-            if "specific investment" in text_content.lower():
-                return MOCK_APPLY_GUARDRAIL_INTERVENTION_RESPONSE
-        return MOCK_APPLY_GUARDRAIL_RESPONSE
-    return orig(self, operation_name, kwarg)
-
-
 @pytest.mark.skip_clickhouse_client
 @mock_aws
 def test_bedrock_converse(client: weave.trace.weave_client.WeaveClient) -> None:
@@ -397,25 +385,11 @@
 def test_bedrock_apply_guardrail(client: weave.trace.weave_client.WeaveClient) -> None:
     from weave.scorers.bedrock_guardrails import BedrockGuardrailScorer
 
-<<<<<<< HEAD
-    # Initialize the scorer
-    guardrail_id = "test-guardrail-id"
-    guardrail_version = "DRAFT"
-    source = "OUTPUT"
-    bedrock_kwargs = {"region_name": "us-east-1"}
-
-    scorer = BedrockGuardrailScorer(
-        guardrail_id=guardrail_id,
-        guardrail_version=guardrail_version,
-        source=source,
-        bedrock_runtime_kwargs=bedrock_kwargs,
-=======
     scorer = BedrockGuardrailScorer(
         guardrail_id="test-guardrail-id",
         guardrail_version="DRAFT",
         source="OUTPUT",
         bedrock_runtime_kwargs={"region_name": "us-east-1"},
->>>>>>> eeb527bb
     )
 
     # Test with content that should pass the guardrail
