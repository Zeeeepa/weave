--- conflicted
+++ resolved
@@ -1362,8 +1362,6 @@
     )
 
 
-<<<<<<< HEAD
-=======
 def test_calls_query_with_unoptimizable_or_condition() -> None:
     cq = CallsQuery(project_id="project")
     cq.add_field("id")
@@ -1441,7 +1439,6 @@
     )
 
 
->>>>>>> d9056f07
 def test_query_with_summary_weave_latency_ms_sort() -> None:
     """Test sorting by summary.weave.latency_ms field."""
     cq = CallsQuery(project_id="project")
