--- conflicted
+++ resolved
@@ -144,18 +144,11 @@
         WHERE
             calls_merged.project_id = {pb_1:String}
         AND
-<<<<<<< HEAD
-            (id IN filtered_calls)
-        GROUP BY (project_id,id)
-        """
-        ],
-        {"pb_0": ["a", "b"], "pb_1": "project", "pb_2": "project"},
-=======
             (calls_merged.id IN filtered_calls)
         GROUP BY (calls_merged.project_id, calls_merged.id)
         """,
+        ],
         {"pb_0": ["a", "b"], "pb_1": "project"},
->>>>>>> ce57a2e5
     )
 
 
@@ -197,14 +190,9 @@
             (calls_merged.id IN filtered_calls)
         GROUP BY (calls_merged.project_id, calls_merged.id)
         ORDER BY any(calls_merged.started_at) DESC
-<<<<<<< HEAD
-        """
-        ],
-        {"pb_0": ["a", "b"], "pb_1": "project", "pb_2": "project"},
-=======
         """,
+        ],
         {"pb_0": ["a", "b"], "pb_1": "project"},
->>>>>>> ce57a2e5
     )
 
 
@@ -251,14 +239,9 @@
             (calls_merged.id IN filtered_calls)
         GROUP BY (calls_merged.project_id, calls_merged.id)
         ORDER BY any(calls_merged.started_at) DESC
-<<<<<<< HEAD
-        """
-        ],
-        {"pb_0": ["a", "b"], "pb_1": "project", "pb_2": "project"},
-=======
         """,
+        ],
         {"pb_0": ["a", "b"], "pb_1": "project"},
->>>>>>> ce57a2e5
     )
 
 
