import sqlparse

from weave.trace_server import trace_server_interface as tsi
from weave.trace_server.calls_query_builder import (
    AggregatedDataSizeField,
    CallsQuery,
    HardCodedFilter,
)
from weave.trace_server.interface import query as tsi_query
from weave.trace_server.orm import ParamBuilder


def test_query_baseline() -> None:
    cq = CallsQuery(project_id="project")
    cq.add_field("id")
    assert_sql(
        cq,
        """
        SELECT calls_merged.id AS id
        FROM calls_merged
        WHERE calls_merged.project_id = {pb_0:String}
        GROUP BY (calls_merged.project_id, calls_merged.id)
        HAVING (
            ((
                any(calls_merged.deleted_at) IS NULL
            ))
            AND
            ((
               NOT ((
                  any(calls_merged.started_at) IS NULL
               ))
            ))
        )
        """,
        {"pb_0": "project"},
    )


def test_query_light_column() -> None:
    cq = CallsQuery(project_id="project")
    cq.add_field("id")
    cq.add_field("started_at")
    assert_sql(
        cq,
        """
        SELECT
            calls_merged.id AS id,
            any(calls_merged.started_at) AS started_at
        FROM calls_merged
        WHERE calls_merged.project_id = {pb_0:String}
        GROUP BY (calls_merged.project_id, calls_merged.id)
        HAVING (
            ((
                any(calls_merged.deleted_at) IS NULL
            ))
            AND
            ((
               NOT ((
                  any(calls_merged.started_at) IS NULL
               ))
            ))
        )
        """,
        {"pb_0": "project"},
    )


def test_query_heavy_column() -> None:
    cq = CallsQuery(project_id="project")
    cq.add_field("id")
    cq.add_field("inputs")
    assert_sql(
        cq,
        """
        SELECT
            calls_merged.id AS id,
            any(calls_merged.inputs_dump) AS inputs_dump
        FROM calls_merged
        WHERE calls_merged.project_id = {pb_0:String}
        GROUP BY (calls_merged.project_id, calls_merged.id)
        HAVING (
            ((
                any(calls_merged.deleted_at) IS NULL
            ))
            AND
            ((
               NOT ((
                  any(calls_merged.started_at) IS NULL
               ))
            ))
        )
        """,
        {"pb_0": "project"},
    )


def test_query_heavy_column_simple_filter() -> None:
    cq = CallsQuery(project_id="project")
    cq.add_field("id")
    cq.add_field("inputs")
    cq.set_hardcoded_filter(
        HardCodedFilter(
            filter=tsi.CallsFilter(
                op_names=["a", "b"],
            )
        )
    )
    assert_sql(
        cq,
        """
        WITH filtered_calls AS (
            SELECT
                calls_merged.id AS id
            FROM calls_merged
            WHERE calls_merged.project_id = {pb_1:String}
            GROUP BY (calls_merged.project_id, calls_merged.id)
            HAVING (
                ((any(calls_merged.deleted_at) IS NULL))
                AND ((NOT ((any(calls_merged.started_at) IS NULL))))
            AND
                (any(calls_merged.op_name) IN {pb_0:Array(String)}))
        )
        SELECT
            calls_merged.id AS id,
            any(calls_merged.inputs_dump) AS inputs_dump
        FROM calls_merged
        WHERE
            calls_merged.project_id = {pb_1:String}
        AND
            (calls_merged.id IN filtered_calls)
        GROUP BY (calls_merged.project_id, calls_merged.id)
        """,
        {"pb_0": ["a", "b"], "pb_1": "project"},
    )


def test_query_heavy_column_simple_filter_with_order() -> None:
    cq = CallsQuery(project_id="project")
    cq.add_field("id")
    cq.add_field("inputs")
    cq.add_order("started_at", "desc")
    cq.set_hardcoded_filter(
        HardCodedFilter(
            filter=tsi.CallsFilter(
                op_names=["a", "b"],
            )
        )
    )
    assert_sql(
        cq,
        """
        WITH filtered_calls AS (
            SELECT
                calls_merged.id AS id
            FROM calls_merged
            WHERE calls_merged.project_id = {pb_1:String}
            GROUP BY (calls_merged.project_id, calls_merged.id)
            HAVING (
                ((any(calls_merged.deleted_at) IS NULL))
                AND ((NOT ((any(calls_merged.started_at) IS NULL))))
            AND
                (any(calls_merged.op_name) IN {pb_0:Array(String)}))
        )
        SELECT
            calls_merged.id AS id,
            any(calls_merged.inputs_dump) AS inputs_dump
        FROM calls_merged
        WHERE
            calls_merged.project_id = {pb_1:String}
        AND
            (calls_merged.id IN filtered_calls)
        GROUP BY (calls_merged.project_id, calls_merged.id)
        ORDER BY any(calls_merged.started_at) DESC
        """,
        {"pb_0": ["a", "b"], "pb_1": "project"},
    )


def test_query_heavy_column_simple_filter_with_order_and_limit() -> None:
    cq = CallsQuery(project_id="project")
    cq.add_field("id")
    cq.add_field("inputs")
    cq.add_order("started_at", "desc")
    cq.set_limit(10)
    cq.set_hardcoded_filter(
        HardCodedFilter(
            filter=tsi.CallsFilter(
                op_names=["a", "b"],
            )
        )
    )
    assert_sql(
        cq,
        """
        WITH filtered_calls AS (
            SELECT
                calls_merged.id AS id
            FROM calls_merged
            WHERE calls_merged.project_id = {pb_1:String}
            GROUP BY (calls_merged.project_id, calls_merged.id)
            HAVING (
                ((any(calls_merged.deleted_at) IS NULL))
            AND
                ((NOT ((any(calls_merged.started_at) IS NULL))))
            AND
                (any(calls_merged.op_name) IN {pb_0:Array(String)})
            )
            ORDER BY any(calls_merged.started_at) DESC
            LIMIT 10
        )
        SELECT
            calls_merged.id AS id,
            any(calls_merged.inputs_dump) AS inputs_dump
        FROM calls_merged
        WHERE
            calls_merged.project_id = {pb_1:String}
        AND
            (calls_merged.id IN filtered_calls)
        GROUP BY (calls_merged.project_id, calls_merged.id)
        ORDER BY any(calls_merged.started_at) DESC
        """,
        {"pb_0": ["a", "b"], "pb_1": "project"},
    )


def test_query_heavy_column_simple_filter_with_order_and_limit_and_mixed_query_conditions() -> (
    None
):
    cq = CallsQuery(project_id="project")
    cq.add_field("id")
    cq.add_field("inputs")
    cq.add_order("started_at", "desc")
    cq.set_limit(10)
    cq.set_hardcoded_filter(
        HardCodedFilter(
            filter=tsi.CallsFilter(
                op_names=["a", "b"],
            )
        )
    )
    cq.add_condition(
        tsi_query.AndOperation.model_validate(
            {
                "$and": [
                    {
                        "$eq": [
                            {"$getField": "inputs.param.val"},
                            {"$literal": "hello"},
                        ]
                    },  # <-- heavy condition
                    {
                        "$eq": [
                            {"$getField": "inputs.param.bool"},
                            {"$literal": "true"},
                        ]
                    },  # <-- heavy condition with boolean literal
                    {
                        "$eq": [{"$getField": "wb_user_id"}, {"$literal": "my_user_id"}]
                    },  # <-- light condition
                ]
            }
        )
    )
    assert_sql(
        cq,
        """
        WITH filtered_calls AS (
            SELECT
                calls_merged.id AS id
            FROM calls_merged
            WHERE calls_merged.project_id = {pb_2:String}
            GROUP BY (calls_merged.project_id, calls_merged.id)
            HAVING (
                ((any(calls_merged.wb_user_id) = {pb_0:String}))
            AND
                ((any(calls_merged.deleted_at) IS NULL))
            AND
                ((NOT ((any(calls_merged.started_at) IS NULL))))
            AND
                (any(calls_merged.op_name) IN {pb_1:Array(String)})
            )
        )
        SELECT
            calls_merged.id AS id,
            any(calls_merged.inputs_dump) AS inputs_dump
        FROM calls_merged
        WHERE
            calls_merged.project_id = {pb_2:String}
        AND (calls_merged.id IN filtered_calls)
        AND ((calls_merged.inputs_dump LIKE {pb_7:String} OR calls_merged.inputs_dump IS NULL)
            AND (calls_merged.inputs_dump LIKE {pb_8:String} OR calls_merged.inputs_dump IS NULL))
        GROUP BY (calls_merged.project_id, calls_merged.id)
        HAVING (
            ((JSON_VALUE(any(calls_merged.inputs_dump), {pb_3:String}) = {pb_4:String}))
            AND
            ((JSON_VALUE(any(calls_merged.inputs_dump), {pb_5:String}) = {pb_6:String}))
        )
        ORDER BY any(calls_merged.started_at) DESC
        LIMIT 10
        """,
        {
            "pb_0": "my_user_id",
            "pb_1": ["a", "b"],
            "pb_2": "project",
            "pb_3": '$."param"."val"',
            "pb_4": "hello",
            "pb_5": '$."param"."bool"',
            "pb_6": "true",
            "pb_7": '%"hello"%',
            "pb_8": "%true%",
        },
    )


def assert_sql(cq: CallsQuery, exp_query, exp_params):
    pb = ParamBuilder("pb")
    query = cq.as_sql(pb)
    params = pb.get_params()

    exp_formatted = sqlparse.format(exp_query, reindent=True)
    found_formatted = sqlparse.format(query, reindent=True)

    assert found_formatted == exp_formatted
    assert params == exp_params


def test_query_light_column_with_costs() -> None:
    cq = CallsQuery(
        project_id="UHJvamVjdEludGVybmFsSWQ6Mzk1NDg2Mjc=", include_costs=True
    )
    cq.add_field("id")
    cq.add_field("started_at")
    cq.set_hardcoded_filter(
        HardCodedFilter(
            filter=tsi.CallsFilter(
                op_names=["a", "b"],
            )
        )
    )
    assert_sql(
        cq,
        """
        WITH
            filtered_calls AS (
                SELECT calls_merged.id AS id
                FROM calls_merged
                WHERE calls_merged.project_id = {pb_1:String}
                GROUP BY (calls_merged.project_id, calls_merged.id)
                HAVING (((any(calls_merged.deleted_at) IS NULL))
                AND ((NOT ((any(calls_merged.started_at) IS NULL))))
                AND (any(calls_merged.op_name) IN {pb_0:Array(String)}))),
            all_calls AS (
                SELECT
                    calls_merged.id AS id,
                    any(calls_merged.started_at) AS started_at
                FROM calls_merged
                WHERE calls_merged.project_id = {pb_1:String}
                    AND (calls_merged.id IN filtered_calls)
                GROUP BY (calls_merged.project_id, calls_merged.id)),
            -- From the all_calls we get the usage data for LLMs
            llm_usage AS (
                SELECT
                    *,
                    ifNull(JSONExtractRaw(summary_dump, 'usage'), '{}') AS usage_raw,
                    arrayJoin(
                        if(usage_raw != '',
                        JSONExtractKeysAndValuesRaw(usage_raw),
                        [('weave_dummy_llm_id', '{"requests": 0, "prompt_tokens": 0, "completion_tokens": 0, "total_tokens": 0}')])
                    ) AS kv,
                    kv.1 AS llm_id,
                    JSONExtractInt(kv.2, 'requests') AS requests,
                    if(JSONHas(kv.2, 'prompt_tokens'), JSONExtractInt(kv.2, 'prompt_tokens'), JSONExtractInt(kv.2, 'input_tokens')) AS prompt_tokens,
                    if(JSONHas(kv.2, 'completion_tokens'), JSONExtractInt(kv.2, 'completion_tokens'), JSONExtractInt(kv.2, 'output_tokens')) AS completion_tokens,
                    JSONExtractInt(kv.2, 'total_tokens') AS total_tokens
                FROM all_calls),
            -- based on the llm_ids in the usage data we get all the prices and rank them according to specificity and effective date
            ranked_prices AS (
                SELECT
                    *,
                    llm_token_prices.id,
                    llm_token_prices.pricing_level,
                    llm_token_prices.pricing_level_id,
                    llm_token_prices.provider_id,
                    llm_token_prices.llm_id,
                    llm_token_prices.effective_date,
                    llm_token_prices.prompt_token_cost,
                    llm_token_prices.completion_token_cost,
                    llm_token_prices.prompt_token_cost_unit,
                    llm_token_prices.completion_token_cost_unit,
                    llm_token_prices.created_by,
                    llm_token_prices.created_at,
                    ROW_NUMBER() OVER (
                        PARTITION BY llm_usage.id, llm_usage.llm_id
                        ORDER BY
                            CASE
                                -- Order by effective_date
                                WHEN llm_usage.started_at >= llm_token_prices.effective_date THEN 1
                                ELSE 2
                            END,
                            CASE
                                -- Order by pricing level then by effective_date
                                -- WHEN llm_token_prices.pricing_level = 'org' AND llm_token_prices.pricing_level_id = ORG_PARAM THEN 1
                                WHEN llm_token_prices.pricing_level = 'project' AND llm_token_prices.pricing_level_id = 'UHJvamVjdEludGVybmFsSWQ6Mzk1NDg2Mjc=' THEN 2
                                WHEN llm_token_prices.pricing_level = 'default' AND llm_token_prices.pricing_level_id = 'default' THEN 3
                                ELSE 4
                            END,
                            llm_token_prices.effective_date DESC
                    ) AS rank
                FROM llm_usage
                LEFT JOIN llm_token_prices ON (llm_usage.llm_id = llm_token_prices.llm_id)
                WHERE ((llm_token_prices.pricing_level_id = {pb_2:String})
                    OR (llm_token_prices.pricing_level_id = {pb_3:String})
                    OR (llm_token_prices.pricing_level_id = {pb_4:String})))
            -- Final Select, which just selects the correct fields, and adds a costs object
            SELECT
                id,
                started_at,
                if( any(llm_id) = 'weave_dummy_llm_id',
                any(summary_dump),
                concat(
                    left(any(summary_dump), length(any(summary_dump)) - 1),
                    ',"weave":{',
                        '"costs":',
                        concat(
                            '{',
                            arrayStringConcat(
                                groupUniqArray(
                                    concat(
                                        '"', toString(llm_id), '":{',
                                        '"prompt_tokens":', toString(prompt_tokens), ',',
                                        '"completion_tokens":', toString(completion_tokens), ',',
                                        '"requests":', toString(requests), ',',
                                        '"total_tokens":', toString(total_tokens), ',',
                                        '"prompt_token_cost":', toString(prompt_token_cost), ',',
                                        '"completion_token_cost":', toString(completion_token_cost), ',',
                                        '"prompt_tokens_total_cost":', toString(prompt_tokens * prompt_token_cost), ',',
                                        '"completion_tokens_total_cost":', toString(completion_tokens * completion_token_cost), ',',
                                        '"prompt_token_cost_unit":"', toString(prompt_token_cost_unit),  '",',
                                        '"completion_token_cost_unit":"', toString(completion_token_cost_unit),  '",',
                                        '"effective_date":"', toString(effective_date),  '",',
                                        '"provider_id":"', toString(provider_id),  '",',
                                        '"pricing_level":"', toString(pricing_level),  '",',
                                        '"pricing_level_id":"', toString(pricing_level_id),  '",',
                                        '"created_by":"', toString(created_by),  '",',
                                        '"created_at":"', toString(created_at),
                                    '"}'
                                    )
                                ), ','
                            ),
                            '} }'
                        ),
                    '}' )
                ) AS summary_dump
            FROM ranked_prices
            WHERE (rank = {pb_5:UInt64})
            GROUP BY id, started_at
        """,
        {
            "pb_0": ["a", "b"],
            "pb_1": "UHJvamVjdEludGVybmFsSWQ6Mzk1NDg2Mjc=",
            "pb_2": "UHJvamVjdEludGVybmFsSWQ6Mzk1NDg2Mjc=",
            "pb_3": "default",
            "pb_4": "",
            "pb_5": 1,
        },
    )


def test_query_with_simple_feedback_sort() -> None:
    cq = CallsQuery(project_id="project")
    cq.add_field("id")
    cq.add_order("feedback.[wandb.runnable.my_op].payload.output.expected", "desc")
    assert_sql(
        cq,
        """
        SELECT
            calls_merged.id AS id
        FROM
            calls_merged
        LEFT JOIN feedback ON
            (feedback.weave_ref = concat('weave-trace-internal:///',
            {pb_4:String},
            '/call/',
            calls_merged.id))
        WHERE
            calls_merged.project_id = {pb_4:String}
            AND calls_merged.project_id = {pb_4:String}
        GROUP BY
            (calls_merged.project_id,
            calls_merged.id)
        HAVING
            (((any(calls_merged.deleted_at) IS NULL))
                AND ((NOT ((any(calls_merged.started_at) IS NULL)))))
        ORDER BY
            (NOT (JSONType(anyIf(feedback.payload_dump,
            feedback.feedback_type = {pb_0:String}),
            {pb_1:String},
            {pb_2:String}) = 'Null'
                OR JSONType(anyIf(feedback.payload_dump,
                feedback.feedback_type = {pb_0:String}),
                {pb_1:String},
                {pb_2:String}) IS NULL)) desc,
            toFloat64OrNull(JSON_VALUE(anyIf(feedback.payload_dump,
            feedback.feedback_type = {pb_0:String}),
            {pb_3:String})) DESC,
            toString(JSON_VALUE(anyIf(feedback.payload_dump,
            feedback.feedback_type = {pb_0:String}),
            {pb_3:String})) DESC
        """,
        {
            "pb_0": "wandb.runnable.my_op",
            "pb_1": "output",
            "pb_2": "expected",
            "pb_3": '$."output"."expected"',
            "pb_4": "project",
        },
    )


def test_query_with_simple_feedback_sort_with_op_name() -> None:
    cq = CallsQuery(project_id="project")
    cq.add_field("id")
    cq.set_hardcoded_filter(
        HardCodedFilter(
            filter={"op_names": ["weave-trace-internal:///project/op/my_op:1234567890"]}
        )
    )
    cq.add_order("feedback.[wandb.runnable.my_op].payload.output.expected", "desc")
    assert_sql(
        cq,
        """
        WITH filtered_calls AS
        (
        SELECT
            calls_merged.id AS id
        FROM
            calls_merged
        WHERE
            calls_merged.project_id = {pb_1:String}
        GROUP BY
            (calls_merged.project_id,
            calls_merged.id)
        HAVING
            (((any(calls_merged.deleted_at) IS NULL))
                AND ((NOT ((any(calls_merged.started_at) IS NULL))))
                    AND (any(calls_merged.op_name) IN {pb_0:Array(String)})))
        SELECT
            calls_merged.id AS id
        FROM
            calls_merged
        LEFT JOIN feedback ON
            (feedback.weave_ref = concat('weave-trace-internal:///',
            {pb_1:String},
            '/call/',
            calls_merged.id))
        WHERE
            calls_merged.project_id = {pb_1:String}
            AND calls_merged.project_id = {pb_1:String}
            AND (calls_merged.id IN filtered_calls)
        GROUP BY
            (calls_merged.project_id,
            calls_merged.id)
        ORDER BY
            (NOT (JSONType(anyIf(feedback.payload_dump,
            feedback.feedback_type = {pb_2:String}),
            {pb_3:String},
            {pb_4:String}) = 'Null'
                OR JSONType(anyIf(feedback.payload_dump,
                feedback.feedback_type = {pb_2:String}),
                {pb_3:String},
                {pb_4:String}) IS NULL)) desc,
            toFloat64OrNull(JSON_VALUE(anyIf(feedback.payload_dump,
            feedback.feedback_type = {pb_2:String}),
            {pb_5:String})) DESC,
            toString(JSON_VALUE(anyIf(feedback.payload_dump,
            feedback.feedback_type = {pb_2:String}),
            {pb_5:String})) DESC
        """,
        {
            "pb_0": ["weave-trace-internal:///project/op/my_op:1234567890"],
            "pb_1": "project",
            "pb_2": "wandb.runnable.my_op",
            "pb_3": "output",
            "pb_4": "expected",
            "pb_5": '$."output"."expected"',
        },
    )


def test_query_with_simple_feedback_filter() -> None:
    cq = CallsQuery(project_id="project")
    cq.add_field("id")
    cq.add_condition(
        tsi_query.GtOperation.model_validate(
            {
                "$gt": [
                    {
                        "$getField": "feedback.[wandb.runnable.my_op].payload.output.expected"
                    },
                    {
                        "$getField": "feedback.[wandb.runnable.my_op].payload.output.found"
                    },
                ]
            }
        )
    )
    assert_sql(
        cq,
        """
        SELECT
            calls_merged.id AS id
        FROM
            calls_merged
        LEFT JOIN feedback ON
            (feedback.weave_ref = concat('weave-trace-internal:///',
            {pb_3:String},
            '/call/',
            calls_merged.id))
        WHERE
            calls_merged.project_id = {pb_3:String}
            AND calls_merged.project_id = {pb_3:String}
        GROUP BY
            (calls_merged.project_id,
            calls_merged.id)
        HAVING
            (((JSON_VALUE(anyIf(feedback.payload_dump,
            feedback.feedback_type = {pb_0:String}),
            {pb_1:String}) > JSON_VALUE(anyIf(feedback.payload_dump,
            feedback.feedback_type = {pb_0:String}),
            {pb_2:String})))
                AND ((any(calls_merged.deleted_at) IS NULL))
                    AND ((NOT ((any(calls_merged.started_at) IS NULL)))))
        """,
        {
            "pb_0": "wandb.runnable.my_op",
            "pb_1": '$."output"."expected"',
            "pb_2": '$."output"."found"',
            "pb_3": "project",
        },
    )


def test_query_with_simple_feedback_sort_and_filter() -> None:
    cq = CallsQuery(project_id="project")
    cq.add_field("id")
    cq.add_condition(
        tsi_query.EqOperation.model_validate(
            {
                "$eq": [
                    {
                        "$getField": "feedback.[wandb.runnable.my_op].payload.output.expected"
                    },
                    {"$literal": "a"},
                ]
            }
        )
    )
    cq.add_order("feedback.[wandb.runnable.my_op].payload.output.score", "desc")
    assert_sql(
        cq,
        """
        SELECT
            calls_merged.id AS id
        FROM
            calls_merged
        LEFT JOIN feedback ON
            (feedback.weave_ref = concat('weave-trace-internal:///',
            {pb_6:String},
            '/call/',
            calls_merged.id))
        WHERE
            calls_merged.project_id = {pb_6:String}
            AND calls_merged.project_id = {pb_6:String}
        GROUP BY
            (calls_merged.project_id,
            calls_merged.id)
        HAVING
            (((JSON_VALUE(anyIf(feedback.payload_dump,
            feedback.feedback_type = {pb_0:String}),
            {pb_1:String}) = {pb_2:String}))
                AND ((any(calls_merged.deleted_at) IS NULL))
                    AND ((NOT ((any(calls_merged.started_at) IS NULL)))))
        ORDER BY
            (NOT (JSONType(anyIf(feedback.payload_dump,
            feedback.feedback_type = {pb_0:String}),
            {pb_3:String},
            {pb_4:String}) = 'Null'
                OR JSONType(anyIf(feedback.payload_dump,
                feedback.feedback_type = {pb_0:String}),
                {pb_3:String},
                {pb_4:String}) IS NULL)) desc,
            toFloat64OrNull(JSON_VALUE(anyIf(feedback.payload_dump,
            feedback.feedback_type = {pb_0:String}),
            {pb_5:String})) DESC,
            toString(JSON_VALUE(anyIf(feedback.payload_dump,
            feedback.feedback_type = {pb_0:String}),
            {pb_5:String})) DESC
        """,
        {
            "pb_0": "wandb.runnable.my_op",
            "pb_1": '$."output"."expected"',
            "pb_2": "a",
            "pb_3": "output",
            "pb_4": "score",
            "pb_5": '$."output"."score"',
            "pb_6": "project",
        },
    )


def test_calls_query_multiple_select_columns() -> None:
    cq = CallsQuery(project_id="project")
    cq.add_field("id")
    cq.add_field("inputs")
    cq.add_field("inputs")
    cq.add_field("inputs")
    cq.add_field("output")
    cq.add_field("output")
    cq.add_field("output")
    cq.add_field("output")
    cq.add_field("output")
    cq.add_field("output")
    cq.add_field("output")
    assert_sql(
        cq,
        """
        SELECT
            calls_merged.id AS id,
            any(calls_merged.inputs_dump) AS inputs_dump,
            any(calls_merged.output_dump) AS output_dump
        FROM calls_merged
        WHERE calls_merged.project_id = {pb_0:String}
        GROUP BY (calls_merged.project_id, calls_merged.id)
        HAVING (
            ((
                any(calls_merged.deleted_at) IS NULL
            ))
            AND
            ((
               NOT ((
                  any(calls_merged.started_at) IS NULL
               ))
            ))
        )
        """,
        {"pb_0": "project"},
    )


def test_calls_query_with_predicate_filters() -> None:
    cq = CallsQuery(project_id="project")
    cq.add_field("id")
    cq.add_field("inputs")
    cq.add_condition(
        tsi_query.AndOperation.model_validate(
            {
                "$and": [
                    {
                        "$eq": [
                            {"$getField": "inputs.param.val"},
                            {"$literal": "hello"},
                        ]
                    },  # <-- heavy condition
                    {
                        "$eq": [{"$getField": "wb_user_id"}, {"$literal": "my_user_id"}]
                    },  # <-- light condition
                ]
            }
        )
    )
    assert_sql(
        cq,
        """
        WITH filtered_calls AS (
            SELECT
                calls_merged.id AS id
            FROM calls_merged
            WHERE calls_merged.project_id = {pb_1:String}
            GROUP BY (calls_merged.project_id, calls_merged.id)
            HAVING (
                ((any(calls_merged.wb_user_id) = {pb_0:String}))
                AND ((any(calls_merged.deleted_at) IS NULL))
                AND ((NOT ((any(calls_merged.started_at) IS NULL))))
            )
        )
        SELECT
            calls_merged.id AS id,
            any(calls_merged.inputs_dump) AS inputs_dump
        FROM calls_merged
        WHERE
            calls_merged.project_id = {pb_1:String}
        AND
            (calls_merged.id IN filtered_calls)
        AND
            ((calls_merged.inputs_dump LIKE {pb_4:String} OR calls_merged.inputs_dump IS NULL))
        GROUP BY (calls_merged.project_id, calls_merged.id)
        HAVING (
            JSON_VALUE(any(calls_merged.inputs_dump), {pb_2:String}) = {pb_3:String}
        )
        """,
        {
            "pb_0": "my_user_id",
            "pb_1": "project",
            "pb_2": '$."param"."val"',
            "pb_3": "hello",
            "pb_4": '%"hello"%',
        },
    )


def test_query_with_summary_weave_status_sort() -> None:
    """Test sorting by summary.weave.status field."""
    cq = CallsQuery(project_id="project")
    cq.add_field("id")
    cq.add_field("exception")
    cq.add_field("ended_at")
    cq.add_order("summary.weave.status", "asc")

    # Assert that the query orders by the computed status field
    assert_sql(
        cq,
        """
        SELECT
            calls_merged.id AS id,
            any(calls_merged.exception) AS exception,
            any(calls_merged.ended_at) AS ended_at
        FROM calls_merged
        WHERE calls_merged.project_id = {pb_3:String}
        GROUP BY (calls_merged.project_id, calls_merged.id)
        HAVING (
            ((
                any(calls_merged.deleted_at) IS NULL
            ))
            AND
            ((
               NOT ((
                  any(calls_merged.started_at) IS NULL
               ))
            ))
        )
        ORDER BY CASE
            WHEN any(calls_merged.exception) IS NOT NULL THEN {pb_0:String}
            WHEN any(calls_merged.ended_at) IS NULL THEN {pb_1:String}
            ELSE {pb_2:String}
        END ASC
        """,
        {"pb_0": "error", "pb_1": "running", "pb_2": "success", "pb_3": "project"},
    )


def test_query_with_summary_weave_status_sort_and_filter() -> None:
    """Test filtering and sorting by summary.weave.status field."""
    cq = CallsQuery(project_id="project")
    cq.add_field("id")
    cq.add_field("exception")
    cq.add_field("ended_at")

    # Add a condition to filter for only successful calls
    cq.add_condition(
        tsi_query.EqOperation.model_validate(
            {"$eq": [{"$getField": "summary.weave.status"}, {"$literal": "success"}]}
        )
    )

    # Sort by status descending
    cq.add_order("summary.weave.status", "desc")

    # Assert that the query includes both a filter and sort on the status field
    assert_sql(
        cq,
        """
        SELECT
            calls_merged.id AS id,
            any(calls_merged.exception) AS exception,
            any(calls_merged.ended_at) AS ended_at
        FROM calls_merged
        WHERE calls_merged.project_id = {pb_3:String}
        GROUP BY (calls_merged.project_id, calls_merged.id)
        HAVING (((CASE
                WHEN any(calls_merged.exception) IS NOT NULL THEN {pb_0:String}
                WHEN any(calls_merged.ended_at) IS NULL THEN {pb_1:String}
                ELSE {pb_2:String}
            END = {pb_2:String}))
        AND ((any(calls_merged.deleted_at) IS NULL))
        AND ((NOT ((any(calls_merged.started_at) IS NULL)))))
        ORDER BY CASE
            WHEN any(calls_merged.exception) IS NOT NULL THEN {pb_0:String}
            WHEN any(calls_merged.ended_at) IS NULL THEN {pb_1:String}
            ELSE {pb_2:String}
        END DESC
        """,
        {
            "pb_0": "error",
            "pb_1": "running",
            "pb_2": "success",
            "pb_3": "project",
        },
    )


def test_calls_query_with_predicate_filters_multiple_heavy_conditions() -> None:
    cq = CallsQuery(project_id="project")
    cq.add_field("id")
    cq.add_field("inputs")
    cq.add_field("output")
    cq.add_condition(
        tsi_query.AndOperation.model_validate(
            {
                "$and": [
                    {
                        "$eq": [
                            {"$getField": "inputs.param.val"},
                            {"$literal": "hello"},
                        ]
                    },  # <-- heavy condition on start-only field
                    {
                        "$eq": [
                            {"$getField": "output.result"},
                            {"$literal": "success"},
                        ]
                    },  # <-- heavy condition on end-only field
                    {
                        "$eq": [{"$getField": "wb_user_id"}, {"$literal": "my_user_id"}]
                    },  # <-- light condition
                ]
            }
        )
    )
    assert_sql(
        cq,
        """
        WITH filtered_calls AS (
            SELECT
                calls_merged.id AS id
            FROM calls_merged
            WHERE calls_merged.project_id = {pb_1:String}
            GROUP BY (calls_merged.project_id, calls_merged.id)
            HAVING (
                ((any(calls_merged.wb_user_id) = {pb_0:String}))
                AND ((any(calls_merged.deleted_at) IS NULL))
                AND ((NOT ((any(calls_merged.started_at) IS NULL))))
            )
        )
        SELECT
            calls_merged.id AS id,
            any(calls_merged.inputs_dump) AS inputs_dump,
            any(calls_merged.output_dump) AS output_dump
        FROM calls_merged
        WHERE
            calls_merged.project_id = {pb_1:String}
        AND (calls_merged.id IN filtered_calls)
        AND ((calls_merged.inputs_dump LIKE {pb_6:String} OR calls_merged.inputs_dump IS NULL)
            AND (calls_merged.output_dump LIKE {pb_7:String} OR calls_merged.output_dump IS NULL))
        GROUP BY (calls_merged.project_id, calls_merged.id)
        HAVING (
            ((JSON_VALUE(any(calls_merged.inputs_dump), {pb_2:String}) = {pb_3:String}))
            AND
            ((JSON_VALUE(any(calls_merged.output_dump), {pb_4:String}) = {pb_5:String}))
        )
        """,
        {
            "pb_0": "my_user_id",
            "pb_1": "project",
            "pb_2": '$."param"."val"',
            "pb_3": "hello",
            "pb_4": '$."result"',
            "pb_5": "success",
            "pb_6": '%"hello"%',
            "pb_7": '%"success"%',
        },
    )


def test_calls_query_with_or_between_start_and_end_fields() -> None:
    """Test that we create predicate filters when there's an OR between start and end fields."""
    cq = CallsQuery(project_id="project")
    cq.add_field("id")
    cq.add_field("inputs")
    cq.add_field("output")
    cq.add_condition(
        tsi_query.OrOperation.model_validate(
            {
                "$or": [
                    {
                        "$eq": [
                            {"$getField": "inputs.param.val"},
                            {"$literal": "hello"},
                        ]
                    },  # <-- heavy condition on start-only field
                    {
                        "$eq": [
                            {"$getField": "output.result"},
                            {"$literal": "success"},
                        ]
                    },  # <-- heavy condition on end-only field
                ]
            }
        )
    )
    assert_sql(
        cq,
        """
        SELECT
            calls_merged.id AS id,
            any(calls_merged.inputs_dump) AS inputs_dump,
            any(calls_merged.output_dump) AS output_dump
        FROM calls_merged
        WHERE calls_merged.project_id = {pb_6:String}
            AND (((calls_merged.inputs_dump LIKE {pb_4:String} OR calls_merged.inputs_dump IS NULL)
                OR (calls_merged.output_dump LIKE {pb_5:String} OR calls_merged.output_dump IS NULL)))
        GROUP BY (calls_merged.project_id, calls_merged.id)
        HAVING ((
            ((JSON_VALUE(any(calls_merged.inputs_dump), {pb_0:String}) = {pb_1:String})
            OR
            (JSON_VALUE(any(calls_merged.output_dump), {pb_2:String}) = {pb_3:String})))
            AND ((any(calls_merged.deleted_at) IS NULL))
            AND ((NOT ((any(calls_merged.started_at) IS NULL)))))
        """,
        {
            "pb_0": '$."param"."val"',
            "pb_1": "hello",
            "pb_2": '$."result"',
            "pb_3": "success",
            "pb_4": '%"hello"%',
            "pb_5": '%"success"%',
            "pb_6": "project",
        },
    )


def test_calls_query_with_complex_heavy_filters() -> None:
    """Test complex combinations of heavy filter conditions on inputs and outputs."""
    cq = CallsQuery(project_id="project")
    cq.add_field("id")
    cq.add_field("inputs")
    cq.add_field("output")

    # Create a complex query with multiple conditions on inputs and outputs
    cq.add_condition(
        tsi_query.AndOperation.model_validate(
            {
                "$and": [
                    # Multiple conditions on inputs
                    {
                        "$eq": [
                            {"$getField": "inputs.param.val"},
                            {"$literal": "hello"},
                        ]
                    },
                    {
                        "$gt": [
                            {"$getField": "inputs.param.count"},
                            {"$literal": 5},
                        ]
                    },
                    {
                        # Multiple conditions in nested OR
                        "$or": [
                            {
                                "$eq": [
                                    {"$getField": "output.result.status"},
                                    {"$literal": "success"},
                                ]
                            },
                            {
                                "$contains": {
                                    "input": {"$getField": "inputs.param.message"},
                                    "substr": {"$literal": "completed"},
                                    "case_insensitive": True,
                                }
                            },
                        ]
                    },
                    # Light condition
                    {"$eq": [{"$getField": "wb_user_id"}, {"$literal": "my_user_id"}]},
                ]
            }
        )
    )

    assert_sql(
        cq,
        """
        WITH filtered_calls AS (
            SELECT
                calls_merged.id AS id
            FROM calls_merged
            WHERE calls_merged.project_id = {pb_1:String}
            GROUP BY (calls_merged.project_id, calls_merged.id)
            HAVING (
                ((any(calls_merged.wb_user_id) = {pb_0:String}))
                AND ((any(calls_merged.deleted_at) IS NULL))
                AND ((NOT ((any(calls_merged.started_at) IS NULL))))
            )
        )
        SELECT
            calls_merged.id AS id,
            any(calls_merged.inputs_dump) AS inputs_dump,
            any(calls_merged.output_dump) AS output_dump
        FROM calls_merged
        WHERE
            calls_merged.project_id = {pb_1:String}
          AND (calls_merged.id IN filtered_calls)
          AND (
            (calls_merged.inputs_dump LIKE {pb_10:String} OR calls_merged.inputs_dump IS NULL)
            AND ((calls_merged.output_dump LIKE {pb_11:String} OR calls_merged.output_dump IS NULL)
                OR (lower(calls_merged.inputs_dump) LIKE {pb_12:String} OR calls_merged.inputs_dump IS NULL)))
        GROUP BY (calls_merged.project_id, calls_merged.id)
        HAVING (
            ((JSON_VALUE(any(calls_merged.inputs_dump), {pb_2:String}) = {pb_3:String}))
            AND
            ((JSON_VALUE(any(calls_merged.inputs_dump), {pb_4:String}) > {pb_5:UInt64}))
            AND (((JSON_VALUE(any(calls_merged.output_dump), {pb_6:String}) = {pb_7:String})
              OR positionCaseInsensitive(JSON_VALUE(any(calls_merged.inputs_dump), {pb_8:String}), {pb_9:String}) > 0))
        )
        """,
        {
            "pb_0": "my_user_id",
            "pb_1": "project",
            "pb_2": '$."param"."val"',
            "pb_3": "hello",
            "pb_4": '$."param"."count"',
            "pb_5": 5,
            "pb_6": '$."result"."status"',
            "pb_7": "success",
            "pb_8": '$."param"."message"',
            "pb_9": "completed",
            "pb_10": '%"hello"%',
            "pb_11": '%"success"%',
            "pb_12": '%"%completed%"%',
        },
    )


def test_calls_query_with_like_optimization() -> None:
    """Test that simple JSON field equality checks use LIKE optimization."""
    cq = CallsQuery(project_id="project")
    cq.add_field("id")
    cq.add_condition(
        tsi_query.EqOperation.model_validate(
            {
                "$eq": [
                    {"$getField": "inputs.param"},
                    {"$literal": "hello"},
                ]
            }
        )
    )

    assert_sql(
        cq,
        """
        SELECT
            calls_merged.id AS id
        FROM calls_merged
        WHERE
            calls_merged.project_id = {pb_3:String}
        AND
            ((calls_merged.inputs_dump LIKE {pb_2:String} OR calls_merged.inputs_dump IS NULL))
        GROUP BY (calls_merged.project_id, calls_merged.id)
        HAVING (
            ((JSON_VALUE(any(calls_merged.inputs_dump), {pb_0:String}) = {pb_1:String}))
            AND ((any(calls_merged.deleted_at) IS NULL))
            AND ((NOT ((any(calls_merged.started_at) IS NULL))))
        )
        """,
        {
            "pb_3": "project",
            "pb_2": '%"hello"%',
            "pb_1": "hello",
            "pb_0": '$."param"',
        },
    )


def test_calls_query_with_like_optimization_contains() -> None:
    """Test that contains operations on JSON fields use LIKE optimization."""
    cq = CallsQuery(project_id="project")
    cq.add_field("id")
    cq.add_condition(
        tsi_query.ContainsOperation.model_validate(
            {
                "$contains": {
                    "input": {"$getField": "inputs.param"},
                    "substr": {"$literal": "hello"},
                    "case_insensitive": True,
                }
            }
        )
    )

    assert_sql(
        cq,
        """
        SELECT
            calls_merged.id AS id
        FROM calls_merged
        WHERE
            calls_merged.project_id = {pb_3:String}
        AND
            ((lower(calls_merged.inputs_dump) LIKE {pb_2:String} OR calls_merged.inputs_dump IS NULL))
        GROUP BY (calls_merged.project_id, calls_merged.id)
        HAVING (
            (positionCaseInsensitive(JSON_VALUE(any(calls_merged.inputs_dump), {pb_0:String}), {pb_1:String}) > 0)
            AND ((any(calls_merged.deleted_at) IS NULL))
            AND ((NOT ((any(calls_merged.started_at) IS NULL))))
        )
        """,
        {
            "pb_0": '$."param"',
            "pb_3": "project",
            "pb_2": '%"%hello%"%',
            "pb_1": "hello",
        },
    )


def test_query_with_json_value_in_condition() -> None:
    """Test that in operations on JSON fields use JSON_VALUE with IN."""
    cq = CallsQuery(project_id="project")
    cq.add_field("id")
    cq.add_condition(
        tsi_query.InOperation.model_validate(
            {
                "$in": [
                    {"$getField": "inputs.param"},
                    [{"$literal": "hello"}, {"$literal": "world"}],
                ]
            }
        )
    )

    assert_sql(
        cq,
        """
        SELECT
            calls_merged.id AS id
        FROM calls_merged
        WHERE
            calls_merged.project_id = {pb_5:String}
        AND
            (((calls_merged.inputs_dump LIKE {pb_3:String} OR calls_merged.inputs_dump LIKE {pb_4:String})
                OR calls_merged.inputs_dump IS NULL))
        GROUP BY (calls_merged.project_id, calls_merged.id)
        HAVING (
            ((JSON_VALUE(any(calls_merged.inputs_dump), {pb_0:String}) IN ({pb_1:String},{pb_2:String})))
            AND ((any(calls_merged.deleted_at) IS NULL))
            AND ((NOT ((any(calls_merged.started_at) IS NULL))))
        )
        """,
        {
            "pb_0": '$."param"',
            "pb_1": "hello",
            "pb_2": "world",
            "pb_5": "project",
            "pb_3": '%"hello"%',
            "pb_4": '%"world"%',
        },
    )


def test_calls_query_with_combined_like_optimizations_and_op_filter() -> None:
    """Test combining multiple LIKE optimizations with different operators and fields."""
    cq = CallsQuery(project_id="project")
    cq.add_field("id")
    cq.add_field("attributes")
    cq.add_field("inputs")

    # Add a hardcoded filter for op_names
    cq.set_hardcoded_filter(
        HardCodedFilter(
            filter=tsi.CallsFilter(
                op_names=["llm/openai", "llm/anthropic"],
            )
        )
    )

    # Add a complex condition with multiple operators on different fields
    cq.add_condition(
        tsi_query.AndOperation.model_validate(
            {
                "$and": [
                    # Equality on attributes
                    {
                        "$eq": [
                            {"$getField": "attributes.model"},
                            {"$literal": "gpt-4"},
                        ]
                    },
                    # Contains on inputs
                    {
                        "$contains": {
                            "input": {"$getField": "inputs.prompt"},
                            "substr": {"$literal": "weather"},
                            "case_insensitive": True,
                        }
                    },
                    # In operation on attributes
                    {
                        "$in": [
                            {"$getField": "attributes.temperature"},
                            [{"$literal": "0.7"}, {"$literal": "0.8"}],
                        ]
                    },
                ]
            }
        )
    )

    assert_sql(
        cq,
        """
        WITH filtered_calls AS (
            SELECT
                calls_merged.id AS id
            FROM calls_merged
            WHERE calls_merged.project_id = {pb_1:String}
            GROUP BY (calls_merged.project_id, calls_merged.id)
            HAVING (
                ((any(calls_merged.deleted_at) IS NULL))
                AND ((NOT ((any(calls_merged.started_at) IS NULL))))
                AND (any(calls_merged.op_name) IN {pb_0:Array(String)})
            )
        )
        SELECT
            calls_merged.id AS id,
            any(calls_merged.attributes_dump) AS attributes_dump,
            any(calls_merged.inputs_dump) AS inputs_dump
        FROM calls_merged
        WHERE
            calls_merged.project_id = {pb_1:String}
        AND
            (calls_merged.id IN filtered_calls)
            AND ((calls_merged.attributes_dump LIKE {pb_9:String} OR calls_merged.attributes_dump IS NULL)
            AND (lower(calls_merged.inputs_dump) LIKE {pb_10:String} OR calls_merged.inputs_dump IS NULL)
            AND ((calls_merged.attributes_dump LIKE {pb_11:String} OR calls_merged.attributes_dump LIKE {pb_12:String})
                OR calls_merged.attributes_dump IS NULL))
        GROUP BY (calls_merged.project_id, calls_merged.id)
        HAVING (
            ((JSON_VALUE(any(calls_merged.attributes_dump), {pb_2:String}) = {pb_3:String}))
            AND
            (positionCaseInsensitive(JSON_VALUE(any(calls_merged.inputs_dump), {pb_4:String}), {pb_5:String}) > 0)
            AND
            ((JSON_VALUE(any(calls_merged.attributes_dump), {pb_6:String}) IN ({pb_7:String},{pb_8:String})))
        )
        """,
        {
            "pb_0": ["llm/openai", "llm/anthropic"],
            "pb_1": "project",
            "pb_2": '$."model"',
            "pb_3": "gpt-4",
            "pb_4": '$."prompt"',
            "pb_5": "weather",
            "pb_6": '$."temperature"',
            "pb_7": "0.7",
            "pb_8": "0.8",
            "pb_9": '%"gpt-4"%',
            "pb_10": '%"%weather%"%',
            "pb_11": '%"0.7"%',
            "pb_12": '%"0.8"%',
        },
    )


def test_query_with_summary_weave_latency_ms_sort() -> None:
    """Test sorting by summary.weave.latency_ms field."""
    cq = CallsQuery(project_id="project")
    cq.add_field("id")
    cq.add_field("started_at")
    cq.add_field("ended_at")
    cq.add_order("summary.weave.latency_ms", "desc")

    # Assert that the query orders by the computed latency field
    assert_sql(
        cq,
        """
        SELECT
            calls_merged.id AS id,
            any(calls_merged.started_at) AS started_at,
            any(calls_merged.ended_at) AS ended_at
        FROM calls_merged
        WHERE calls_merged.project_id = {pb_0:String}
        GROUP BY (calls_merged.project_id, calls_merged.id)
        HAVING (
            ((
                any(calls_merged.deleted_at) IS NULL
            ))
            AND
            ((
               NOT ((
                  any(calls_merged.started_at) IS NULL
               ))
            ))
        )
        ORDER BY CASE
            WHEN any(calls_merged.ended_at) IS NULL THEN NULL
            ELSE (toUnixTimestamp64Milli(any(calls_merged.ended_at)) - toUnixTimestamp64Milli(any(calls_merged.started_at)))
        END DESC
        """,
        {"pb_0": "project"},
    )


def test_query_with_summary_weave_latency_ms_filter() -> None:
    """Test filtering by summary.weave.latency_ms field."""
    cq = CallsQuery(project_id="project")
    cq.add_field("id")
    cq.add_field("started_at")
    cq.add_field("ended_at")

    # Add a condition to filter for calls with latency greater than 1000ms (1s)
    cq.add_condition(
        tsi_query.GtOperation.model_validate(
            {"$gt": [{"$getField": "summary.weave.latency_ms"}, {"$literal": 1000}]}
        )
    )

    # Assert that the query includes a filter on the latency field
    assert_sql(
        cq,
        """
        SELECT
            calls_merged.id AS id,
            any(calls_merged.started_at) AS started_at,
            any(calls_merged.ended_at) AS ended_at
        FROM calls_merged
        WHERE calls_merged.project_id = {pb_1:String}
        GROUP BY (calls_merged.project_id, calls_merged.id)
        HAVING (((CASE
              WHEN any(calls_merged.ended_at) IS NULL THEN NULL
              ELSE (toUnixTimestamp64Milli(any(calls_merged.ended_at)) - toUnixTimestamp64Milli(any(calls_merged.started_at)))
          END > {pb_0:UInt64}))
        AND ((any(calls_merged.deleted_at) IS NULL))
        AND ((NOT ((any(calls_merged.started_at) IS NULL)))))
        """,
        {"pb_0": 1000, "pb_1": "project"},
    )


def test_query_with_summary_weave_trace_name_sort() -> None:
    """Test sorting by summary.weave.trace_name field."""
    cq = CallsQuery(project_id="project")
    cq.add_field("id")
    cq.add_field("op_name")
    cq.add_field("display_name")
    cq.add_order("summary.weave.trace_name", "asc")

    # Assert that the query orders by the computed trace_name field
    assert_sql(
        cq,
        """
        SELECT
            calls_merged.id AS id,
            any(calls_merged.op_name) AS op_name,
            argMaxMerge(calls_merged.display_name) AS display_name
        FROM calls_merged
        WHERE calls_merged.project_id = {pb_0:String}
        GROUP BY (calls_merged.project_id, calls_merged.id)
        HAVING (
            ((
                any(calls_merged.deleted_at) IS NULL
            ))
            AND
            ((
               NOT ((
                  any(calls_merged.started_at) IS NULL
               ))
            ))
        )
        ORDER BY CASE
            WHEN argMaxMerge(calls_merged.display_name) IS NOT NULL AND argMaxMerge(calls_merged.display_name) != '' THEN argMaxMerge(calls_merged.display_name)
            WHEN any(calls_merged.op_name) IS NOT NULL AND any(calls_merged.op_name) LIKE 'weave-trace-internal:///%' THEN
                regexpExtract(toString(any(calls_merged.op_name)), '/([^/:]*):', 1)
            ELSE any(calls_merged.op_name)
        END ASC
        """,
        {"pb_0": "project"},
    )


def test_query_with_summary_weave_trace_name_filter() -> None:
    """Test filtering by summary.weave.trace_name field."""
    cq = CallsQuery(project_id="project")
    cq.add_field("id")
    cq.add_field("op_name")
    cq.add_field("display_name")

    # Add a condition to filter for calls with a specific trace name
    cq.add_condition(
        tsi_query.EqOperation.model_validate(
            {
                "$eq": [
                    {"$getField": "summary.weave.trace_name"},
                    {"$literal": "my_model"},
                ]
            }
        )
    )

    # Assert that the query includes a filter on the trace_name field
    assert_sql(
        cq,
        """
        SELECT
            calls_merged.id AS id,
            any(calls_merged.op_name) AS op_name,
            argMaxMerge(calls_merged.display_name) AS display_name
        FROM calls_merged
        WHERE calls_merged.project_id = {pb_1:String}
        GROUP BY (calls_merged.project_id, calls_merged.id)
        HAVING (((CASE
                WHEN argMaxMerge(calls_merged.display_name) IS NOT NULL AND argMaxMerge(calls_merged.display_name) != '' THEN argMaxMerge(calls_merged.display_name)
                WHEN any(calls_merged.op_name) IS NOT NULL AND any(calls_merged.op_name) LIKE 'weave-trace-internal:///%' THEN
                    regexpExtract(toString(any(calls_merged.op_name)), '/([^/:]*):', 1)
                ELSE any(calls_merged.op_name)
            END = {pb_0:String}))
        AND ((any(calls_merged.deleted_at) IS NULL))
        AND ((NOT ((any(calls_merged.started_at) IS NULL)))))
        """,
        {"pb_0": "my_model", "pb_1": "project"},
    )


<<<<<<< HEAD
def test_datetime_optimization_simple() -> None:
    """Test basic datetime optimization with a single timestamp condition."""
    cq = CallsQuery(project_id="project")
    cq.add_field("id")
    cq.add_condition(
        tsi_query.GtOperation.model_validate(
            {
                "$gt": [
                    {"$getField": "started_at"},
                    {"$literal": 1709251200},  # 2024-03-01 00:00:00 UTC
                ]
            }
        )
    )

    # The optimization should add a condition on the ID field based on the UUIDv7 timestamp
    assert_sql(
        cq,
        """
        SELECT
            calls_merged.id AS id
        FROM calls_merged
        WHERE calls_merged.project_id = {pb_2:String}
            AND ((calls_merged.id <= 'ffffffffffffffff'
                OR calls_merged.id > {pb_1:String}))
        GROUP BY (calls_merged.project_id, calls_merged.id)
        HAVING (
            ((any(calls_merged.started_at) > {pb_0:UInt64}))
            AND ((any(calls_merged.deleted_at) IS NULL))
            AND ((NOT ((any(calls_merged.started_at) IS NULL))))
        )
        """,
        {
            "pb_0": 1709251200,
            "pb_2": "project",
            "pb_1": "018df74e-99a0-7000-8000-000000000000",
        },
    )


def test_datetime_optimization_not_operation() -> None:
    """Test datetime optimization with a NOT operation."""
    cq = CallsQuery(project_id="project")
    cq.add_field("id")
    cq.add_condition(
        tsi_query.NotOperation.model_validate(
            {
                "$not": [
                    {
                        "$gt": [
                            {"$getField": "started_at"},
                            {"$literal": 1709251200},  # 2024-03-01 00:00:00 UTC
                        ]
                    }
                ]
            }
        )
    )

    # The optimization should add a condition on the ID field with reversed comparison
=======
def test_storage_size_fields():
    """Test querying with storage size fields"""
    cq = CallsQuery(project_id="test/project", include_storage_size=True)
    cq.add_field("id")
    cq.add_field("storage_size_bytes")

    assert_sql(
        cq,
        """
        SELECT calls_merged.id AS id,
           any(storage_size_tbl.storage_size_bytes) AS storage_size_bytes
        FROM calls_merged
        LEFT JOIN
        (SELECT id,
                sum(COALESCE(attributes_size_bytes, 0) + COALESCE(inputs_size_bytes, 0) + COALESCE(output_size_bytes, 0) + COALESCE(summary_size_bytes, 0)) as storage_size_bytes
        FROM calls_merged_stats
        WHERE project_id = {pb_0:String}
        GROUP BY id) as storage_size_tbl on calls_merged.id = storage_size_tbl.id
        WHERE calls_merged.project_id = {pb_0:String}
        GROUP BY (calls_merged.project_id,
                calls_merged.id)
        HAVING (((any(calls_merged.deleted_at) IS NULL))
                AND ((NOT ((any(calls_merged.started_at) IS NULL)))))
        """,
        {"pb_0": "test/project"},
    )


def test_total_storage_size():
    """Test querying with total storage size"""
    cq = CallsQuery(project_id="test/project", include_total_storage_size=True)
    cq.add_field("id")
    cq.add_field("total_storage_size_bytes")

>>>>>>> b28c9003
    assert_sql(
        cq,
        """
        SELECT
<<<<<<< HEAD
            calls_merged.id AS id
        FROM calls_merged
        WHERE calls_merged.project_id = {pb_2:String}
            AND (NOT ((calls_merged.id <= 'ffffffffffffffff'
                OR calls_merged.id > {pb_1:String})))
        GROUP BY (calls_merged.project_id, calls_merged.id)
        HAVING ((
            (NOT ((any(calls_merged.started_at) > {pb_0:UInt64}))))
            AND ((any(calls_merged.deleted_at) IS NULL))
            AND ((NOT ((any(calls_merged.started_at) IS NULL))))
        )
        """,
        {
            "pb_0": 1709251200,
            "pb_2": "project",
            "pb_1": "018df74e-99a0-7000-8000-000000000000",
        },
    )


def test_datetime_optimization_multiple_conditions() -> None:
    """Test datetime optimization with multiple timestamp conditions."""
    cq = CallsQuery(project_id="project")
    cq.add_field("id")
    cq.add_condition(
        tsi_query.AndOperation.model_validate(
            {
                "$and": [
                    {
                        "$and": [
                            {
                                "$gt": [
                                    {"$getField": "started_at"},
                                    {"$literal": 1709251200},  # 2024-03-01 00:00:00 UTC
                                ]
                            },
                            {
                                "$gt": [
                                    {"$getField": "started_at"},
                                    {"$literal": 1709337600},  # 2024-03-02 00:00:00 UTC
                                ]
                            },
                        ]
                    },
                    {
                        "$or": [
                            {
                                "$gt": [
                                    {"$getField": "ended_at"},
                                    {"$literal": 1709251200},
                                ]
                            },
                            {
                                "$and": [
                                    {
                                        "$gte": [
                                            {"$getField": "ended_at"},
                                            {"$literal": 1709251200},
                                        ]
                                    },
                                    {
                                        "$gt": [
                                            {"$getField": "ended_at"},
                                            {"$literal": 1709337600},
                                        ]
                                    },
                                ]
                            },
                        ]
                    },
                ]
            }
        )
    )

    assert_sql(
        cq,
        """
        SELECT
            calls_merged.id AS id
        FROM calls_merged
        WHERE calls_merged.project_id = {pb_4:String}
        AND ((calls_merged.id <= 'ffffffffffffffff' OR calls_merged.id > {pb_2:String})
            AND (calls_merged.id <= 'ffffffffffffffff' OR calls_merged.id > {pb_3:String})
            AND ((calls_merged.id <= 'ffffffffffffffff' OR calls_merged.id > {pb_2:String})
                OR ((calls_merged.id <= 'ffffffffffffffff' OR calls_merged.id > {pb_2:String})
                    AND (calls_merged.id <= 'ffffffffffffffff' OR calls_merged.id > {pb_3:String})
                )
            )
        )
        GROUP BY (calls_merged.project_id, calls_merged.id)
        HAVING (((any(calls_merged.started_at) > {pb_0:UInt64}))
            AND ((any(calls_merged.started_at) > {pb_1:UInt64}))
            AND (((any(calls_merged.ended_at) > {pb_0:UInt64})
                OR ((any(calls_merged.ended_at) >= {pb_0:UInt64})
                    AND (any(calls_merged.ended_at) > {pb_1:UInt64}))))
            AND ((any(calls_merged.deleted_at) IS NULL))
            AND ((NOT ((any(calls_merged.started_at) IS NULL))))
        )
        """,
        {
            "pb_0": 1709251200,
            "pb_1": 1709337600,
            "pb_4": "project",
            "pb_2": "018df74e-99a0-7000-8000-000000000000",
            "pb_3": "018dfc74-f5a0-7000-8000-000000000000",
        },
    )


def test_datetime_optimization_invalid_field() -> None:
    """Test that datetime optimization is not applied for non-timestamp fields."""
    cq = CallsQuery(project_id="project")
    cq.add_field("id")
    cq.add_condition(
        tsi_query.GtOperation.model_validate(
            {
                "$gt": [
                    {"$getField": "wb_user_id"},
                    {"$literal": 1709251200},
                ]
            }
        )
    )
    cq.add_condition(
        tsi_query.GtOperation.model_validate(
            {
                "$gt": [
                    {"$getField": "started_at"},
                    {"$literal": "2025-03-01 00:00:00 UTC"},
                ]
            }
        )
    )

    # The optimization should not be applied since wb_user_id is not a timestamp field
    # and '2025-03-01 00:00:00 UTC' isn't a timestamp
    assert_sql(
        cq,
        """
        SELECT
            calls_merged.id AS id
        FROM calls_merged
        WHERE calls_merged.project_id = {pb_2:String}
        GROUP BY (calls_merged.project_id, calls_merged.id)
        HAVING (
            ((any(calls_merged.wb_user_id) > {pb_0:UInt64}))
            AND ((any(calls_merged.started_at) > {pb_1:String}))
            AND ((any(calls_merged.deleted_at) IS NULL))
            AND ((NOT ((any(calls_merged.started_at) IS NULL))))
        )
        """,
        {"pb_0": 1709251200, "pb_1": "2025-03-01 00:00:00 UTC", "pb_2": "project"},
    )
=======
            calls_merged.id AS id,
            CASE
                WHEN any(calls_merged.parent_id) IS NULL
                THEN any(rolled_up_cms.total_storage_size_bytes)
                ELSE NULL
            END AS total_storage_size_bytes
        FROM calls_merged
        LEFT JOIN (SELECT
            trace_id,
            sum(COALESCE(attributes_size_bytes,0) + COALESCE(inputs_size_bytes,0) + COALESCE(output_size_bytes,0) + COALESCE(summary_size_bytes,0)) as total_storage_size_bytes
        FROM calls_merged_stats
        WHERE project_id = {pb_0:String}
        GROUP BY trace_id) as rolled_up_cms
        on calls_merged.trace_id = rolled_up_cms.trace_id
        WHERE calls_merged.project_id = {pb_0:String}
        GROUP BY (calls_merged.project_id, calls_merged.id)
        HAVING (
            ((any(calls_merged.deleted_at) IS NULL))
            AND ((NOT ((any(calls_merged.started_at) IS NULL))))
        )
        """,
        {"pb_0": "test/project"},
    )


def test_aggregated_data_size_field():
    """Test the AggregatedDataSizeField class"""
    field = AggregatedDataSizeField(
        field="total_storage_size_bytes", join_table_name="rolled_up_cms"
    )
    pb = ParamBuilder()

    # Test SQL generation
    sql = field.as_select_sql(pb, "calls_merged")
    assert "CASE" in sql
    assert "parent_id" in sql
    assert "rolled_up_cms.total_storage_size_bytes" in sql
>>>>>>> b28c9003
<|MERGE_RESOLUTION|>--- conflicted
+++ resolved
@@ -1521,68 +1521,6 @@
     )
 
 
-<<<<<<< HEAD
-def test_datetime_optimization_simple() -> None:
-    """Test basic datetime optimization with a single timestamp condition."""
-    cq = CallsQuery(project_id="project")
-    cq.add_field("id")
-    cq.add_condition(
-        tsi_query.GtOperation.model_validate(
-            {
-                "$gt": [
-                    {"$getField": "started_at"},
-                    {"$literal": 1709251200},  # 2024-03-01 00:00:00 UTC
-                ]
-            }
-        )
-    )
-
-    # The optimization should add a condition on the ID field based on the UUIDv7 timestamp
-    assert_sql(
-        cq,
-        """
-        SELECT
-            calls_merged.id AS id
-        FROM calls_merged
-        WHERE calls_merged.project_id = {pb_2:String}
-            AND ((calls_merged.id <= 'ffffffffffffffff'
-                OR calls_merged.id > {pb_1:String}))
-        GROUP BY (calls_merged.project_id, calls_merged.id)
-        HAVING (
-            ((any(calls_merged.started_at) > {pb_0:UInt64}))
-            AND ((any(calls_merged.deleted_at) IS NULL))
-            AND ((NOT ((any(calls_merged.started_at) IS NULL))))
-        )
-        """,
-        {
-            "pb_0": 1709251200,
-            "pb_2": "project",
-            "pb_1": "018df74e-99a0-7000-8000-000000000000",
-        },
-    )
-
-
-def test_datetime_optimization_not_operation() -> None:
-    """Test datetime optimization with a NOT operation."""
-    cq = CallsQuery(project_id="project")
-    cq.add_field("id")
-    cq.add_condition(
-        tsi_query.NotOperation.model_validate(
-            {
-                "$not": [
-                    {
-                        "$gt": [
-                            {"$getField": "started_at"},
-                            {"$literal": 1709251200},  # 2024-03-01 00:00:00 UTC
-                        ]
-                    }
-                ]
-            }
-        )
-    )
-
-    # The optimization should add a condition on the ID field with reversed comparison
-=======
 def test_storage_size_fields():
     """Test querying with storage size fields"""
     cq = CallsQuery(project_id="test/project", include_storage_size=True)
@@ -1610,19 +1548,79 @@
         {"pb_0": "test/project"},
     )
 
-
 def test_total_storage_size():
     """Test querying with total storage size"""
     cq = CallsQuery(project_id="test/project", include_total_storage_size=True)
     cq.add_field("id")
     cq.add_field("total_storage_size_bytes")
 
->>>>>>> b28c9003
-    assert_sql(
-        cq,
-        """
-        SELECT
-<<<<<<< HEAD
+    assert_sql(
+        cq,
+        """
+        SELECT
+            calls_merged.id AS id,
+            CASE
+                WHEN any(calls_merged.parent_id) IS NULL
+                THEN any(rolled_up_cms.total_storage_size_bytes)
+                ELSE NULL
+            END AS total_storage_size_bytes
+        FROM calls_merged
+        LEFT JOIN (SELECT
+            trace_id,
+            sum(COALESCE(attributes_size_bytes,0) + COALESCE(inputs_size_bytes,0) + COALESCE(output_size_bytes,0) + COALESCE(summary_size_bytes,0)) as total_storage_size_bytes
+        FROM calls_merged_stats
+        WHERE project_id = {pb_0:String}
+        GROUP BY trace_id) as rolled_up_cms
+        on calls_merged.trace_id = rolled_up_cms.trace_id
+        WHERE calls_merged.project_id = {pb_0:String}
+        GROUP BY (calls_merged.project_id, calls_merged.id)
+        HAVING (
+            ((any(calls_merged.deleted_at) IS NULL))
+            AND ((NOT ((any(calls_merged.started_at) IS NULL))))
+        )
+        """,
+        {"pb_0": "test/project"},
+    )
+
+
+def test_aggregated_data_size_field():
+    """Test the AggregatedDataSizeField class"""
+    field = AggregatedDataSizeField(
+        field="total_storage_size_bytes", join_table_name="rolled_up_cms"
+    )
+    pb = ParamBuilder()
+
+    # Test SQL generation
+    sql = field.as_select_sql(pb, "calls_merged")
+    assert "CASE" in sql
+    assert "parent_id" in sql
+    assert "rolled_up_cms.total_storage_size_bytes" in sql
+
+
+def test_datetime_optimization_not_operation() -> None:
+    """Test datetime optimization with a NOT operation."""
+    cq = CallsQuery(project_id="project")
+    cq.add_field("id")
+    cq.add_condition(
+        tsi_query.NotOperation.model_validate(
+            {
+                "$not": [
+                    {
+                        "$gt": [
+                            {"$getField": "started_at"},
+                            {"$literal": 1709251200},  # 2024-03-01 00:00:00 UTC
+                        ]
+                    }
+                ]
+            }
+        )
+    )
+
+    # The optimization should add a condition on the ID field with reversed comparison
+    assert_sql(
+        cq,
+        """
+        SELECT
             calls_merged.id AS id
         FROM calls_merged
         WHERE calls_merged.project_id = {pb_2:String}
@@ -1777,42 +1775,21 @@
         """,
         {"pb_0": 1709251200, "pb_1": "2025-03-01 00:00:00 UTC", "pb_2": "project"},
     )
-=======
-            calls_merged.id AS id,
-            CASE
-                WHEN any(calls_merged.parent_id) IS NULL
-                THEN any(rolled_up_cms.total_storage_size_bytes)
-                ELSE NULL
-            END AS total_storage_size_bytes
-        FROM calls_merged
-        LEFT JOIN (SELECT
-            trace_id,
-            sum(COALESCE(attributes_size_bytes,0) + COALESCE(inputs_size_bytes,0) + COALESCE(output_size_bytes,0) + COALESCE(summary_size_bytes,0)) as total_storage_size_bytes
-        FROM calls_merged_stats
-        WHERE project_id = {pb_0:String}
-        GROUP BY trace_id) as rolled_up_cms
-        on calls_merged.trace_id = rolled_up_cms.trace_id
-        WHERE calls_merged.project_id = {pb_0:String}
-        GROUP BY (calls_merged.project_id, calls_merged.id)
-        HAVING (
-            ((any(calls_merged.deleted_at) IS NULL))
-            AND ((NOT ((any(calls_merged.started_at) IS NULL))))
-        )
-        """,
-        {"pb_0": "test/project"},
-    )
-
-
-def test_aggregated_data_size_field():
-    """Test the AggregatedDataSizeField class"""
-    field = AggregatedDataSizeField(
-        field="total_storage_size_bytes", join_table_name="rolled_up_cms"
-    )
-    pb = ParamBuilder()
-
-    # Test SQL generation
-    sql = field.as_select_sql(pb, "calls_merged")
-    assert "CASE" in sql
-    assert "parent_id" in sql
-    assert "rolled_up_cms.total_storage_size_bytes" in sql
->>>>>>> b28c9003
+
+
+def test_datetime_optimization_simple() -> None:
+    """Test basic datetime optimization with a single timestamp condition."""
+    cq = CallsQuery(project_id="project")
+    cq.add_field("id")
+    cq.add_condition(
+        tsi_query.GtOperation.model_validate(
+            {
+                "$gt": [
+                    {"$getField": "started_at"},
+                    {"$literal": 1709251200},  # 2024-03-01 00:00:00 UTC
+                ]
+            }
+        )
+    )
+
+    # The optimization should add a condition on the ID field based on the UUIDv7 timestamp