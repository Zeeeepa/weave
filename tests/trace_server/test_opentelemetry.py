--- conflicted
+++ resolved
@@ -648,31 +648,7 @@
 
         assert usage.get("prompt_tokens") == 15
         assert usage.get("completion_tokens") == 25
-<<<<<<< HEAD
         assert usage.get("total_tokens") == 40
-=======
-        assert usage.get("total_tokens") == 40
-
-    def test_attributes_factory(self):
-        """Test the AttributesFactory for creating the correct attributes object."""
-        factory = AttributesFactory()
-
-        # Test OpenInference detection
-        oi_key_value = KeyValue(key="openinference", value=AnyValue(bool_value=True))
-        oi_attrs = factory.from_proto([oi_key_value])
-        assert isinstance(oi_attrs, OpenInferenceAttributes)
-
-        # Test OpenTelemetry detection
-        ot_key_value = KeyValue(key="gen_ai", value=AnyValue(bool_value=True))
-        ot_attrs = factory.from_proto([ot_key_value])
-        assert isinstance(ot_attrs, OpenTelemetryAttributes)
-
-        # Test generic attributes (no specific convention)
-        generic_key_value = KeyValue(
-            key="some_key", value=AnyValue(string_value="some_value")
-        )
-        generic_attrs = factory.from_proto([generic_key_value])
-        assert isinstance(generic_attrs, GenericAttributes)
 
 
 class TestHelpers:
@@ -759,5 +735,4 @@
             128,
         )
         expected = "GET /api/trpc/lambda/organization.getActiveOrganization,account.getSubscription,checkout.getPrices,user.getUserToolGroupsConfig..."
-        assert actual == expected
->>>>>>> 7aecd230
+        assert actual == expected