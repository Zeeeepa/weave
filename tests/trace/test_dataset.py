import pytest

import weave
from tests.trace.test_evaluate import Dataset


def test_basic_dataset_lifecycle(client):
    for i in range(2):
        dataset = weave.Dataset(rows=[{"a": 5, "b": 6}, {"a": 7, "b": 10}])
        ref = weave.publish(dataset)
        dataset2 = weave.ref(ref.uri()).get()
        assert (
            list(dataset2.rows)
            == list(dataset.rows)
            == [{"a": 5, "b": 6}, {"a": 7, "b": 10}]
        )


def test_dataset_iteration(client):
    dataset = weave.Dataset(rows=[{"a": 5, "b": 6}, {"a": 7, "b": 10}])
    rows = list(dataset)
    assert rows == [{"a": 5, "b": 6}, {"a": 7, "b": 10}]

    # Test that we can iterate multiple times
    rows2 = list(dataset)
    assert rows2 == rows


def test_pythonic_access(client):
    rows = [{"a": 1}, {"a": 2}, {"a": 3}, {"a": 4}, {"a": 5}]
    ds = weave.Dataset(rows=rows)
    assert len(ds) == 5
    assert ds[0] == {"a": 1}

    with pytest.raises(IndexError):
        ds[-1]


<<<<<<< HEAD
def test_dataset_laziness(client):
    """
    The intention of this test is to show that local construction of
    a dataset does not trigger any remote operations.
    """
    dataset = Dataset(rows=[{"input": i} for i in range(300)])
    log = client.server.attribute_access_log
    assert [l for l in log if not l.startswith("_")] == ["ensure_project_exists"]
    client.server.attribute_access_log = []

    length = len(dataset)
    log = client.server.attribute_access_log
    assert [l for l in log if not l.startswith("_")] == []

    length2 = len(dataset)
    log = client.server.attribute_access_log
    assert [l for l in log if not l.startswith("_")] == []

    assert length == length2

    i = 0
    for row in dataset:
        log = client.server.attribute_access_log
        assert [l for l in log if not l.startswith("_")] == []
        i += 1


def test_published_dataset_laziness(client):
    """
    The intention of this test is to show that publishing a dataset,
    then iterating through the "gotten" version of the dataset has
    minimal remote operations - and importantly delays the fetching
    of the rows until they are actually needed.
    """
    dataset = Dataset(rows=[{"input": i} for i in range(300)])
    log = client.server.attribute_access_log
    assert [l for l in log if not l.startswith("_")] == ["ensure_project_exists"]
    client.server.attribute_access_log = []

    ref = weave.publish(dataset)
    log = client.server.attribute_access_log
    assert [l for l in log if not l.startswith("_")] == ["table_create", "obj_create"]
    client.server.attribute_access_log = []

    dataset = ref.get()
    log = client.server.attribute_access_log
    assert [l for l in log if not l.startswith("_")] == ["obj_read"]
    client.server.attribute_access_log = []

    length = len(dataset)
    log = client.server.attribute_access_log
    assert [l for l in log if not l.startswith("_")] == ["table_query_stats"]
    client.server.attribute_access_log = []

    length2 = len(dataset)
    log = client.server.attribute_access_log
    assert [l for l in log if not l.startswith("_")] == []

    assert length == length2

    i = 0
    for row in dataset:
        log = client.server.attribute_access_log
        # This is the critical part of the test - ensuring that
        # the rows are only fetched when they are actually needed.
        #
        # In a future improvement, we might eagerly fetch the next
        # page of results, which would result in this assertion changing
        # in that there would always be one more "table_query" than
        # the number of pages.
        assert [l for l in log if not l.startswith("_")] == ["table_query"] * (
            (i // 100) + 1
        )
        i += 1
=======
def test_dataset_from_calls(client):
    @weave.op
    def greet(name: str, age: int) -> str:
        return f"Hello {name}, you are {age}!"

    greet("Alice", 30)
    greet("Bob", 25)

    calls = client.get_calls()
    dataset = weave.Dataset.from_calls(calls)
    rows = list(dataset.rows)

    assert len(rows) == 2
    assert rows[0]["inputs"]["name"] == "Alice"
    assert rows[0]["inputs"]["age"] == 30
    assert rows[0]["output"] == "Hello Alice, you are 30!"
    assert rows[1]["inputs"]["name"] == "Bob"
    assert rows[1]["inputs"]["age"] == 25
    assert rows[1]["output"] == "Hello Bob, you are 25!"
>>>>>>> 84cb396a
<|MERGE_RESOLUTION|>--- conflicted
+++ resolved
@@ -36,7 +36,6 @@
         ds[-1]
 
 
-<<<<<<< HEAD
 def test_dataset_laziness(client):
     """
     The intention of this test is to show that local construction of
@@ -111,7 +110,8 @@
             (i // 100) + 1
         )
         i += 1
-=======
+
+
 def test_dataset_from_calls(client):
     @weave.op
     def greet(name: str, age: int) -> str:
@@ -130,5 +130,4 @@
     assert rows[0]["output"] == "Hello Alice, you are 30!"
     assert rows[1]["inputs"]["name"] == "Bob"
     assert rows[1]["inputs"]["age"] == 25
-    assert rows[1]["output"] == "Hello Bob, you are 25!"
->>>>>>> 84cb396a
+    assert rows[1]["output"] == "Hello Bob, you are 25!"