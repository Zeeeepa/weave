import json

import pytest
<<<<<<< HEAD

from tests.scorers.test_utils import TINY_MODEL_PATHS, generate_context_and_output
from weave.scorers import WeaveHallucinationScorer
from weave.scorers.llm_utils import download_model


@pytest.fixture
def weave_hallucination_scorer():
    """
    Fixture that returns a WeaveHallucinationScorer instance,
    referencing the 'hallucination_hhem_scorer' checkpoint.
    """
    model_path = download_model(TINY_MODEL_PATHS["hallucination_hhem_scorer"])
    scorer = WeaveHallucinationScorer(
        model_name_or_path=model_path,
        use_hhem=True,
        device="cpu",
        threshold=0.35,
=======
from pydantic import BaseModel

import weave
from weave.scorers import (
    HallucinationFreeScorer,
)
from weave.scorers.hallucination_scorer import (
    HallucinationResponse,
)


@pytest.fixture
def hallucination_scorer(monkeypatch):
    async def _mock_acompletion(*args, **kwargs):
        content = {
            "chain_of_thought": "The output is consistent with the input data.",
            "reasonings": [
                {
                    "hallucination_type": "No Hallucination",
                    "observation": "My observation for this is that the output is consistent with the input data.",
                }
            ],
            "conclusion": "The output is consistent with the input data.",
            "has_hallucination": True,
        }

        class Message(BaseModel):
            content: str

        class Choice(BaseModel):
            message: Message

        class Response(BaseModel):
            choices: list[Choice]

        return Response(choices=[Choice(message=Message(content=json.dumps(content)))])

    monkeypatch.setattr(
        "weave.scorers.hallucination_scorer.acompletion", _mock_acompletion
    )

    return HallucinationFreeScorer(
        model_id="gpt-4o",
        temperature=0.7,
        max_tokens=4096,
    )


@pytest.mark.asyncio
async def test_hallucination_scorer_score(hallucination_scorer):
    output = "John's favorite cheese is cheddar."
    context = "John likes various types of cheese."
    result = await hallucination_scorer.score(output=output, context=context)
    # we should be able to do this validation
    _ = HallucinationResponse.model_validate(result)

    assert result["has_hallucination"] == True
    assert result["conclusion"] == "The output is consistent with the input data."
    assert len(result["reasonings"]) == 1
    assert result["reasonings"][0]["hallucination_type"] == "No Hallucination"


@pytest.mark.asyncio
async def test_hallucination_scorer_eval(hallucination_scorer):
    dataset = [
        {"context": "John likes various types of cheese."},
        {"context": "Pepe likes various types of cheese."},
    ]

    @weave.op
    def model():
        return "John's favorite cheese is cheddar."

    evaluation = weave.Evaluation(
        dataset=dataset,
        scorers=[hallucination_scorer],
    )
    result = await evaluation.evaluate(model)
    assert result["HallucinationFreeScorer"]["has_hallucination"]["true_count"] == 2
    assert (
        result["HallucinationFreeScorer"]["has_hallucination"]["true_fraction"] == 1.0
>>>>>>> c6dcf6ce
    )
    return scorer


def test_weave_hallucination_scorer_basic(weave_hallucination_scorer):
    """Test that a basic matching context/output does not get flagged."""
    query = "The moon is a big rock."
    context = "The moon is a big rock."
    output = "The moon is a big rock."
    result = weave_hallucination_scorer.score(query=query, context=context, output=output)

    assert isinstance(result, dict), "Result should be a dictionary"
    assert "pass" in result, "Result should contain 'pass' key"
    assert "extras" in result, "Result should contain 'extras' key"
    assert result["pass"] is True, "Matching context/output should not be flagged"
    assert "score" in result["extras"], "Result extras should contain a 'score' field"


def test_weave_hallucination_scorer_long_input(weave_hallucination_scorer):
    """Test that the scorer can handle a longer context/output without errors."""
    query = "What is the text about?"
    context, output = generate_context_and_output(
        total_tokens=5000  # moderately large for a test
    )
    result = weave_hallucination_scorer.score(query=query, context=context, output=output)

    # We only check that the result structure is valid;
    # the actual flagged/score value depends on how the model scores the content.
    assert isinstance(result, dict), "Result should be a dictionary"
    assert "pass" in result, "Result should contain 'pass' key"
    assert "extras" in result, "Result should contain 'extras' key"
    assert "score" in result["extras"], "Result extras should contain a 'score' field"<|MERGE_RESOLUTION|>--- conflicted
+++ resolved
@@ -1,26 +1,6 @@
 import json
 
 import pytest
-<<<<<<< HEAD
-
-from tests.scorers.test_utils import TINY_MODEL_PATHS, generate_context_and_output
-from weave.scorers import WeaveHallucinationScorer
-from weave.scorers.llm_utils import download_model
-
-
-@pytest.fixture
-def weave_hallucination_scorer():
-    """
-    Fixture that returns a WeaveHallucinationScorer instance,
-    referencing the 'hallucination_hhem_scorer' checkpoint.
-    """
-    model_path = download_model(TINY_MODEL_PATHS["hallucination_hhem_scorer"])
-    scorer = WeaveHallucinationScorer(
-        model_name_or_path=model_path,
-        use_hhem=True,
-        device="cpu",
-        threshold=0.35,
-=======
 from pydantic import BaseModel
 
 import weave
@@ -67,6 +47,7 @@
         temperature=0.7,
         max_tokens=4096,
     )
+    return scorer
 
 
 @pytest.mark.asyncio
@@ -76,43 +57,6 @@
     result = await hallucination_scorer.score(output=output, context=context)
     # we should be able to do this validation
     _ = HallucinationResponse.model_validate(result)
-
-    assert result["has_hallucination"] == True
-    assert result["conclusion"] == "The output is consistent with the input data."
-    assert len(result["reasonings"]) == 1
-    assert result["reasonings"][0]["hallucination_type"] == "No Hallucination"
-
-
-@pytest.mark.asyncio
-async def test_hallucination_scorer_eval(hallucination_scorer):
-    dataset = [
-        {"context": "John likes various types of cheese."},
-        {"context": "Pepe likes various types of cheese."},
-    ]
-
-    @weave.op
-    def model():
-        return "John's favorite cheese is cheddar."
-
-    evaluation = weave.Evaluation(
-        dataset=dataset,
-        scorers=[hallucination_scorer],
-    )
-    result = await evaluation.evaluate(model)
-    assert result["HallucinationFreeScorer"]["has_hallucination"]["true_count"] == 2
-    assert (
-        result["HallucinationFreeScorer"]["has_hallucination"]["true_fraction"] == 1.0
->>>>>>> c6dcf6ce
-    )
-    return scorer
-
-
-def test_weave_hallucination_scorer_basic(weave_hallucination_scorer):
-    """Test that a basic matching context/output does not get flagged."""
-    query = "The moon is a big rock."
-    context = "The moon is a big rock."
-    output = "The moon is a big rock."
-    result = weave_hallucination_scorer.score(query=query, context=context, output=output)
 
     assert isinstance(result, dict), "Result should be a dictionary"
     assert "pass" in result, "Result should contain 'pass' key"
