--- conflicted
+++ resolved
@@ -35,8 +35,4 @@
 # def _ipython_display_():
 #     return show(ecosystem())
 
-<<<<<<< HEAD
-__version__ = "0.20.0.dev2"
-=======
-__version__ = "0.20.0"
->>>>>>> 87d43ade
+__version__ = "0.20.0"