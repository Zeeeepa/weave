--- conflicted
+++ resolved
@@ -60,11 +60,7 @@
     case where the provided op may not be the true op needed given the provided
     types. Importantly, it does rely on paramter ordering.
     """
-<<<<<<< HEAD
-    # Topological order garuntees that all parents have been processed before the children
-=======
     # Topological order guarantees that all parents have been processed before the children
->>>>>>> 505403ac
     for orig_node in edit_g.topologically_ordered_nodes:
         node = edit_g.get_node(orig_node)
         node_inputs = {k: edit_g.get_node(v) for k, v in node.from_op.inputs.items()}
