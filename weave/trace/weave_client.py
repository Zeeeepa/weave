--- conflicted
+++ resolved
@@ -2,12 +2,9 @@
 
 import dataclasses
 import datetime
-<<<<<<< HEAD
+import inspect
 import json
-=======
-import inspect
 import logging
->>>>>>> a18cf9d4
 import platform
 import re
 import sys
