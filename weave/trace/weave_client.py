import dataclasses
import datetime
import platform
import re
import sys
import typing
from concurrent.futures import Future
from functools import lru_cache
from typing import Any, Callable, Dict, Iterator, Optional, Sequence, Union

import pydantic
from requests import HTTPError

from weave import version
from weave.trace import call_context, trace_sentry, urls
from weave.trace.client_context import weave_client as weave_client_context
from weave.trace.concurrent.futures import FutureExecutor
from weave.trace.exception import exception_to_json_str
from weave.trace.feedback import FeedbackQuery, RefFeedbackQuery
from weave.trace.object_record import (
    ObjectRecord,
    dataclass_object_record,
    pydantic_object_record,
)
from weave.trace.op import Op, is_op, maybe_unbind_method
from weave.trace.op import op as op_deco
from weave.trace.refs import CallRef, ObjectRef, OpRef, Ref, TableRef, parse_op_uri
from weave.trace.serialize import from_json, isinstance_namedtuple, to_json
from weave.trace.serializer import get_serializer_for_obj
from weave.trace.settings import client_parallelism
from weave.trace.table import Table
from weave.trace.util import deprecated
from weave.trace.vals import WeaveObject, WeaveTable, make_trace_obj
from weave.trace_server.ids import generate_id
from weave.trace_server.trace_server_interface import (
    CallEndReq,
    CallSchema,
    CallsDeleteReq,
    CallsFilter,
    CallsQueryReq,
    CallStartReq,
    CallUpdateReq,
    CostCreateInput,
    CostCreateReq,
    CostCreateRes,
    CostPurgeReq,
    CostQueryOutput,
    CostQueryReq,
    EndedCallSchemaForInsert,
    FileCreateReq,
    FileCreateRes,
    ObjCreateReq,
<<<<<<< HEAD
    ObjDeleteReq,
=======
    ObjCreateRes,
>>>>>>> e393c9ae
    ObjectVersionFilter,
    ObjQueryReq,
    ObjReadReq,
    ObjSchema,
    ObjSchemaForInsert,
    Query,
    RefsReadBatchReq,
    StartedCallSchemaForInsert,
    TableCreateReq,
    TableCreateRes,
    TableSchemaForInsert,
    TraceServerInterface,
)
from weave.trace_server_bindings.remote_http_trace_server import RemoteHTTPTraceServer

# Controls if objects can have refs to projects not the WeaveClient project.
# If False, object refs with with mismatching projects will be recreated.
# If True, use existing ref to object in other project.
ALLOW_MIXED_PROJECT_REFS = False


def dataclasses_asdict_one_level(obj: Any) -> typing.Dict[str, Any]:
    # dataclasses.asdict is recursive. We don't want that when json encoding
    return {f.name: getattr(obj, f.name) for f in dataclasses.fields(obj)}


# TODO: unused


def get_obj_name(val: Any) -> str:
    name = getattr(val, "name", None)
    if name is None:
        if isinstance(val, ObjectRecord):
            name = val._class_name
        else:
            name = f"{val.__class__.__name__}"
    if not isinstance(name, str):
        raise ValueError(f"Object's name attribute is not a string: {name}")
    return name


def get_ref(obj: Any) -> Optional[ObjectRef]:
    return getattr(obj, "ref", None)


def remove_ref(obj: Any) -> None:
    if get_ref(obj) is not None:
        if "ref" in obj.__dict__:  # for methods
            obj.__dict__["ref"] = None
        else:
            obj.ref = None


def set_ref(obj: Any, ref: Optional[Ref]) -> None:
    """Try to set the ref on "any" object.

    We use increasingly complex methods to try to set the ref
    to support different kinds of objects. This will still
    fail for python primitives, but those can't be traced anyway.
    """
    try:
        obj.ref = ref
    except:
        try:
            setattr(obj, "ref", ref)
        except:
            try:
                obj.__dict__["ref"] = ref
            except:
                raise ValueError(f"Failed to set ref on object of type {type(obj)}")


def _get_direct_ref(obj: Any) -> Optional[Ref]:
    if isinstance(obj, WeaveTable):
        # TODO: this path is odd. We want to use table_ref when serializing
        # which is the direct ref to the table. But .ref on WeaveTable is
        # the "container ref", ie a ref to the root object that the WeaveTable
        # is within, with extra pointing to the table.
        return obj.table_ref
    return getattr(obj, "ref", None)


def map_to_refs(obj: Any) -> Any:
    if isinstance(obj, Ref):
        return obj
    if ref := _get_direct_ref(obj):
        return ref

    if isinstance(obj, ObjectRecord):
        return obj.map_values(map_to_refs)
    elif isinstance(obj, (pydantic.BaseModel, pydantic.v1.BaseModel)):
        obj_record = pydantic_object_record(obj)
        return obj_record.map_values(map_to_refs)
    elif dataclasses.is_dataclass(obj):
        obj_record = dataclass_object_record(obj)
        return obj_record.map_values(map_to_refs)
    elif isinstance(obj, Table):
        return obj.ref
    elif isinstance(obj, WeaveTable):
        return obj.ref
    elif isinstance(obj, list):
        return [map_to_refs(v) for v in obj]
    elif isinstance(obj, dict):
        return {k: map_to_refs(v) for k, v in obj.items()}

    # This path should only be reached if the object is both:
    # 1. A `WeaveObject`; and
    # 2. Has been dirtied (edited in any way), causing obj.ref=None
    elif isinstance(obj, WeaveObject):
        return map_to_refs(obj._val)

    return obj


@dataclasses.dataclass
class Call:
    """A Call represents a single operation that was executed as part of a trace."""

    _op_name: Union[str, Future[str]]
    trace_id: str
    project_id: str
    parent_id: Optional[str]
    inputs: dict
    id: Optional[str] = None
    output: Any = None
    exception: Optional[str] = None
    summary: Optional[dict] = None
    display_name: Optional[Union[str, Callable[["Call"], str]]] = None
    attributes: Optional[dict] = None
    started_at: Optional[datetime.datetime] = None
    ended_at: Optional[datetime.datetime] = None
    deleted_at: Optional[datetime.datetime] = None
    # These are the live children during logging
    _children: list["Call"] = dataclasses.field(default_factory=list)

    _feedback: Optional[RefFeedbackQuery] = None

    @property
    def op_name(self) -> str:
        if isinstance(self._op_name, Future):
            self.__dict__["_op_name"] = self._op_name.result()

        if not isinstance(self._op_name, str):
            raise Exception(f"Call op_name is not a string: {self._op_name}")

        return self._op_name

    @property
    def func_name(self) -> str:
        """
        The decorated function's name that produced this call.

        This is different from `op_name` which is usually the ref of the op.
        """
        if self.op_name.startswith("weave:///"):
            ref = parse_op_uri(self.op_name)
            return ref.name

        return self.op_name

    @property
    def feedback(self) -> RefFeedbackQuery:
        if not self.id:
            raise ValueError("Can't get feedback for call without ID")
        if self._feedback is None:
            project_parts = self.project_id.split("/")
            if len(project_parts) != 2:
                raise ValueError(f"Invalid project_id: {self.project_id}")
            entity, project = project_parts
            weave_ref = CallRef(entity, project, self.id)
            self._feedback = RefFeedbackQuery(weave_ref.uri())
        return self._feedback

    @property
    def ui_url(self) -> str:
        project_parts = self.project_id.split("/")
        if len(project_parts) != 2:
            raise ValueError(f"Invalid project_id: {self.project_id}")
        entity, project = project_parts
        if not self.id:
            raise ValueError("Can't get URL for call without ID")
        return urls.redirect_call(entity, project, self.id)

    # These are the children if we're using Call at read-time
    def children(self) -> "CallsIter":
        client = weave_client_context.require_weave_client()
        if not self.id:
            raise ValueError("Can't get children of call without ID")
        return CallsIter(
            client.server,
            self.project_id,
            CallsFilter(parent_ids=[self.id]),
        )

    def delete(self) -> bool:
        """Delete the call."""
        client = weave_client_context.require_weave_client()
        return client.delete_call(call=self)

    def set_display_name(self, name: Optional[str]) -> None:
        """
        Set the display name for the call.

        Args:
            name: The display name to set for the call.

        Example:

        ```python
        result, call = my_function.call("World")
        call.set_display_name("My Custom Display Name")
        ```
        """
        if name == "":
            raise ValueError(
                "Display name cannot be empty. To remove the display_name, set name=None or use remove_display_name."
            )
        if name == self.display_name:
            return
        client = weave_client_context.require_weave_client()
        client._set_call_display_name(call=self, display_name=name)
        self.display_name = name

    def remove_display_name(self) -> None:
        self.set_display_name(None)


class CallsIter:
    server: TraceServerInterface
    filter: CallsFilter
    include_costs: bool

    def __init__(
        self,
        server: TraceServerInterface,
        project_id: str,
        filter: CallsFilter,
        include_costs: bool = False,
    ) -> None:
        self.server = server
        self.project_id = project_id
        self.filter = filter
        self._page_size = 1000
        self.include_costs = include_costs

    # seems like this caching should be on the server, but it's here for now...
    @lru_cache
    def _fetch_page(self, index: int) -> list[CallSchema]:
        # caching in here means that any other CallsIter objects would also
        # benefit from the cache
        response = self.server.calls_query(
            CallsQueryReq(
                project_id=self.project_id,
                filter=self.filter,
                offset=index * self._page_size,
                limit=self._page_size,
                include_costs=self.include_costs,
            )
        )
        return response.calls

    def _get_one(self, index: int) -> WeaveObject:
        if index < 0:
            raise IndexError("Negative indexing not supported")

        page_index = index // self._page_size
        page_offset = index % self._page_size

        calls = self._fetch_page(page_index)
        if page_offset >= len(calls):
            raise IndexError(f"Index {index} out of range")

        call = calls[page_offset]
        entity, project = self.project_id.split("/")
        return make_client_call(entity, project, call, self.server)

    def _get_slice(self, key: slice) -> Iterator[WeaveObject]:
        if (start := key.start or 0) < 0:
            raise ValueError("Negative start not supported")
        if (stop := key.stop) is not None and stop < 0:
            raise ValueError("Negative stop not supported")
        if (step := key.step or 1) < 0:
            raise ValueError("Negative step not supported")

        i = start
        while stop is None or i < stop:
            try:
                yield self._get_one(i)
            except IndexError:
                break
            i += step

    def __getitem__(
        self, key: Union[slice, int]
    ) -> Union[WeaveObject, list[WeaveObject]]:
        if isinstance(key, slice):
            return list(self._get_slice(key))
        return self._get_one(key)

    def __iter__(self) -> typing.Iterator[WeaveObject]:
        return self._get_slice(slice(0, None, 1))


def make_client_call(
    entity: str, project: str, server_call: CallSchema, server: TraceServerInterface
) -> WeaveObject:
    output = server_call.output
    call = Call(
        _op_name=server_call.op_name,
        project_id=server_call.project_id,
        trace_id=server_call.trace_id,
        parent_id=server_call.parent_id,
        id=server_call.id,
        inputs=from_json(server_call.inputs, server_call.project_id, server),
        output=from_json(output, server_call.project_id, server),
        summary=dict(server_call.summary) if server_call.summary is not None else None,
        display_name=server_call.display_name,
        attributes=server_call.attributes,
        started_at=server_call.started_at,
        ended_at=server_call.ended_at,
        deleted_at=server_call.deleted_at,
    )
    if call.id is None:
        raise ValueError("Call ID is None")
    return WeaveObject(call, CallRef(entity, project, call.id), server, None)


def sum_dict_leaves(dicts: list[dict]) -> dict:
    # dicts is a list of dictionaries, that may or may not
    # have nested dictionaries. Sum all the leaves that match
    result: dict = {}
    for d in dicts:
        for k, v in d.items():
            if isinstance(v, dict):
                result[k] = sum_dict_leaves([result.get(k, {}), v])
            elif v is not None:
                result[k] = result.get(k, 0) + v
    return result


class WeaveKeyDict(dict):
    """A dict representing the 'weave' subdictionary of a call's attributes.

    This dictionary is not intended to be set directly.
    """

    def __setitem__(self, key: Any, value: Any) -> None:
        raise KeyError("Cannot modify `weave` dict directly -- for internal use only!")


class AttributesDict(dict):
    """A dict representing the attributes of a call.

    The `weave` key is reserved for internal use and cannot be set directly.
    """

    def __init__(self, **kwargs: Any) -> None:
        super().__init__()
        dict.__setitem__(self, "weave", WeaveKeyDict())

        if kwargs:
            for key, value in kwargs.items():
                if key == "weave":
                    if isinstance(value, dict):
                        for subkey, subvalue in value.items():
                            self._set_weave_item(subkey, subvalue)
                else:
                    self[key] = value

    def __setitem__(self, key: Any, value: Any) -> None:
        if key == "weave":
            raise KeyError("Cannot set 'weave' directly -- for internal use only!")
        super().__setitem__(key, value)

    def _set_weave_item(self, subkey: Any, value: Any) -> None:
        """Internal method to set items in the 'weave' subdictionary."""
        dict.__setitem__(self["weave"], subkey, value)

    def __repr__(self) -> str:
        return f"{self.__class__.__name__}({super().__repr__()})"


class WeaveClient:
    server: TraceServerInterface
    future_executor: FutureExecutor

    """
    A client for interacting with the Weave trace server.

    Args:
        entity: The entity name.
        project: The project name.
        server: The server to use for communication.
        ensure_project_exists: Whether to ensure the project exists on the server.
    """

    def __init__(
        self,
        entity: str,
        project: str,
        server: TraceServerInterface,
        ensure_project_exists: bool = True,
    ):
        self.entity = entity
        self.project = project
        self.server = server
        self._anonymous_ops: dict[str, Op] = {}
        self.future_executor = FutureExecutor(max_workers=client_parallelism())
        self.ensure_project_exists = ensure_project_exists

        if ensure_project_exists:
            resp = self.server.ensure_project_exists(entity, project)
            # Set Client project name with updated project name
            self.project = resp.project_name

        self._server_is_flushable = False
        if isinstance(self.server, RemoteHTTPTraceServer):
            self._server_is_flushable = self.server.should_batch

    ################ High Level Convenience Methods ################

    @trace_sentry.global_trace_sentry.watch()
    def save(self, val: Any, name: str, branch: str = "latest") -> Any:
        """Do not call directly, use weave.publish() instead.

        Args:
            val: The object to save.
            name: The name to save the object under.
            branch: The branch to save the object under. Defaults to "latest".

        Returns:
            A deserialized version of the saved object.
        """
        # Adding a second comment line for developers that is not a docstring:
        # Save an object to the weave server and return a deserialized version of it.

        # Note: This is sort of a weird method becuase:
        # 1. It returns a deserialized version of the object (which will often not pass type-checks)
        # 2. It is slow (because it re-downloads the object from the weave server)
        # 3. It explicitly filters out non ObjectRefs, which seems like a useless constraint.
        #
        # Because of these reasons, `weave.publish()` directly calls `_save_object()`
        # and then returns the raw ObjectRef. I (Tim) think we should consider refactoring
        # `save()`. I am not sure when as an end user you would ever want to use this method.

        ref = self._save_object(val, name, branch)
        if not isinstance(ref, ObjectRef):
            raise ValueError(f"Expected ObjectRef, got {ref}")
        return self.get(ref)

    @trace_sentry.global_trace_sentry.watch()
    def get(self, ref: ObjectRef) -> Any:
        project_id = f"{ref.entity}/{ref.project}"
        try:
            read_res = self.server.obj_read(
                ObjReadReq(
                    project_id=project_id,
                    object_id=ref.name,
                    digest=ref.digest,
                )
            )
        except HTTPError as e:
            if e.response is not None and e.response.status_code == 404:
                raise ValueError(f"Unable to find object for ref uri: {ref.uri()}")
            raise

        # At this point, `ref.digest` is one of three things:
        # 1. "latest" - the user asked for the latest version of the object
        # 2. "v###" - the user asked for a specific version of the object
        # 3. The actual digest.
        #
        # However, we always want to resolve the ref to the digest. So
        # here, we just directly assign the digest.
        ref = dataclasses.replace(ref, _digest=read_res.obj.digest)

        data = read_res.obj.val

        # If there is a ref-extra, we should resolve it. Rather than walking
        # the object, it is more efficient to directly query for the data and
        # let the server resolve it.
        if ref.extra:
            try:
                ref_read_res = self.server.refs_read_batch(
                    RefsReadBatchReq(refs=[ref.uri()])
                )
            except HTTPError as e:
                if e.response is not None and e.response.status_code == 404:
                    raise ValueError(f"Unable to find object for ref uri: {ref.uri()}")
                raise
            if not ref_read_res.vals:
                raise ValueError(f"Unable to find object for ref uri: {ref.uri()}")
            data = ref_read_res.vals[0]

        val = from_json(data, project_id, self.server)

        return make_trace_obj(val, ref, self.server, None)

    ################ Query API ################

    @trace_sentry.global_trace_sentry.watch()
    def get_calls(
        self,
        filter: Optional[CallsFilter] = None,
        include_costs: Optional[bool] = False,
    ) -> CallsIter:
        if filter is None:
            filter = CallsFilter()

        return CallsIter(
            self.server, self._project_id(), filter, include_costs or False
        )

    @deprecated(new_name="get_calls")
    def calls(
        self,
        filter: Optional[CallsFilter] = None,
        include_costs: Optional[bool] = False,
    ) -> CallsIter:
        return self.get_calls(filter=filter, include_costs=include_costs)

    @trace_sentry.global_trace_sentry.watch()
    def get_call(
        self, call_id: str, include_costs: Optional[bool] = False
    ) -> WeaveObject:
        response = self.server.calls_query(
            CallsQueryReq(
                project_id=self._project_id(),
                filter=CallsFilter(call_ids=[call_id]),
                include_costs=include_costs,
            )
        )
        if not response.calls:
            raise ValueError(f"Call not found: {call_id}")
        response_call = response.calls[0]
        return make_client_call(self.entity, self.project, response_call, self.server)

    @deprecated(new_name="get_call")
    def call(self, call_id: str, include_costs: Optional[bool] = False) -> WeaveObject:
        return self.get_call(call_id=call_id, include_costs=include_costs)

    @trace_sentry.global_trace_sentry.watch()
    def create_call(
        self,
        op: Union[str, Op],
        inputs: dict,
        parent: Optional[Call] = None,
        attributes: Optional[dict] = None,
        display_name: Optional[Union[str, Callable[[Call], str]]] = None,
        *,
        use_stack: bool = True,
    ) -> Call:
        """Create, log, and push a call onto the runtime stack.

        Args:
            op: The operation producing the call, or the name of an anonymous operation.
            inputs: The inputs to the operation.
            parent: The parent call. If parent is not provided, the current run is used as the parent.
            display_name: The display name for the call. Defaults to None.
            attributes: The attributes for the call. Defaults to None.
            use_stack: Whether to push the call onto the runtime stack. Defaults to True.

        Returns:
            The created Call object.
        """
        if isinstance(op, str):
            if op not in self._anonymous_ops:
                self._anonymous_ops[op] = _build_anonymous_op(op)
            op = self._anonymous_ops[op]

        unbound_op = maybe_unbind_method(op)
        op_def_ref = self._save_op(unbound_op)

        inputs_redacted = redact_sensitive_keys(inputs)
        if op.postprocess_inputs:
            inputs_postprocessed = op.postprocess_inputs(inputs_redacted)
        else:
            inputs_postprocessed = inputs_redacted

        self._save_nested_objects(inputs_postprocessed)
        inputs_with_refs = map_to_refs(inputs_postprocessed)
        call_id = generate_id()

        if parent is None and use_stack:
            parent = call_context.get_current_call()

        if parent:
            trace_id = parent.trace_id
            parent_id = parent.id
        else:
            trace_id = generate_id()
            parent_id = None

        if attributes is None:
            attributes = {}

        attributes = AttributesDict(**attributes)
        attributes._set_weave_item("client_version", version.VERSION)
        attributes._set_weave_item("source", "python-sdk")
        attributes._set_weave_item("os_name", platform.system())
        attributes._set_weave_item("os_version", platform.version())
        attributes._set_weave_item("os_release", platform.release())
        attributes._set_weave_item("sys_version", sys.version)

        op_name_future = self.future_executor.defer(lambda: op_def_ref.uri())

        call = Call(
            _op_name=op_name_future,
            project_id=self._project_id(),
            trace_id=trace_id,
            parent_id=parent_id,
            id=call_id,
            inputs=inputs_with_refs,
            attributes=attributes,
        )
        # feels like this should be in post init, but keping here
        # because the func needs to be resolved for schema insert below
        if callable(name_func := display_name):
            display_name = name_func(call)
        call.display_name = display_name
        if parent is not None:
            parent._children.append(call)

        current_wb_run_id = safe_current_wb_run_id()
        check_wandb_run_matches(current_wb_run_id, self.entity, self.project)

        started_at = datetime.datetime.now(tz=datetime.timezone.utc)
        project_id = self._project_id()

        def send_start_call() -> None:
            inputs_json = to_json(inputs_with_refs, project_id, self)
            self.server.call_start(
                CallStartReq(
                    start=StartedCallSchemaForInsert(
                        project_id=project_id,
                        id=call_id,
                        op_name=op_def_ref.uri(),
                        display_name=display_name,
                        trace_id=trace_id,
                        started_at=started_at,
                        parent_id=parent_id,
                        inputs=inputs_json,
                        attributes=attributes,
                        wb_run_id=current_wb_run_id,
                    )
                )
            )

        self.future_executor.defer(send_start_call)

        if use_stack:
            call_context.push_call(call)

        return call

    @trace_sentry.global_trace_sentry.watch()
    def finish_call(
        self,
        call: Call,
        output: Any = None,
        exception: Optional[BaseException] = None,
        *,
        postprocess_output: Optional[Callable[..., Any]] = None,
    ) -> None:
        original_output = output

        if postprocess_output:
            postprocessed_output = postprocess_output(original_output)
        else:
            postprocessed_output = original_output
        self._save_nested_objects(postprocessed_output)

        output = map_to_refs(postprocessed_output)
        call.output = output

        # Summary handling
        summary = {}
        if call._children:
            summary = sum_dict_leaves([child.summary or {} for child in call._children])
        elif (
            isinstance(original_output, dict)
            and "usage" in original_output
            and "model" in original_output
        ):
            summary["usage"] = {}
            summary["usage"][original_output["model"]] = {
                "requests": 1,
                **original_output["usage"],
            }
        elif hasattr(original_output, "usage") and hasattr(original_output, "model"):
            # Handle the cases where we are emitting an object instead of a pre-serialized dict
            # In fact, this is going to become the more common case
            model = original_output.model
            usage = original_output.usage
            if isinstance(usage, pydantic.BaseModel):
                usage = usage.model_dump(exclude_unset=True)
            if isinstance(usage, dict) and isinstance(model, str):
                summary["usage"] = {}
                summary["usage"][model] = {"requests": 1, **usage}

        # Exception Handling
        exception_str: Optional[str] = None
        if exception:
            exception_str = exception_to_json_str(exception)
            call.exception = exception_str

        project_id = self._project_id()
        ended_at = datetime.datetime.now(tz=datetime.timezone.utc)

        def send_end_call() -> None:
            output_json = to_json(output, project_id, self)
            self.server.call_end(
                CallEndReq(
                    end=EndedCallSchemaForInsert(
                        project_id=project_id,
                        id=call.id,
                        ended_at=ended_at,
                        output=output_json,
                        summary=summary,
                        exception=exception_str,
                    )
                )
            )

        self.future_executor.defer(send_end_call)

        # Descendent error tracking disabled til we fix UI
        # Add this call's summary after logging the call, so that only
        # descendents are included in what we log
        # summary.setdefault("descendants", {}).setdefault(
        #     call.op_name, {"successes": 0, "errors": 0}
        # )["successes"] += 1
        call.summary = summary
        call_context.pop_call(call.id)

    @trace_sentry.global_trace_sentry.watch()
    def fail_call(self, call: Call, exception: BaseException) -> None:
        """Fail a call with an exception. This is a convenience method for finish_call."""
        return self.finish_call(call, exception=exception)

    @trace_sentry.global_trace_sentry.watch()
    def delete_call(self, call: Call) -> None:
        self.server.calls_delete(
            CallsDeleteReq(
                project_id=self._project_id(),
                call_ids=[call.id],
            )
        )

    @trace_sentry.global_trace_sentry.watch()
    def delete_object(self, object: ObjectRef) -> None:
        self.server.obj_delete(
            ObjDeleteReq(
                project_id=self._project_id(),
                object_id=object.name,
                digest=object.digest,
            )
        )

    @trace_sentry.global_trace_sentry.watch()
    def delete_op(self, op: OpRef) -> None:
        self.server.obj_delete(
            ObjDeleteReq(
                project_id=self._project_id(),
                object_id=op.name,
                digest=op.digest,
            )
        )

    def get_feedback(
        self,
        query: Optional[Union[Query, str]] = None,
        *,
        reaction: Optional[str] = None,
        offset: int = 0,
        limit: int = 100,
    ) -> FeedbackQuery:
        """Query project for feedback.

        Examples:
            ```python
            # Fetch a specific feedback object.
            # Note that this still returns a collection, which is expected
            # to contain zero or one item(s).
            client.get_feedback("1B4082A3-4EDA-4BEB-BFEB-2D16ED59AA07")

            # Find all feedback objects with a specific reaction.
            client.get_feedback(reaction="👍", limit=10)
            ```

        Args:
            query: A mongo-style query expression. For convenience, also accepts a feedback UUID string.
            reaction: For convenience, filter by a particular reaction emoji.
            offset: The offset to start fetching feedback objects from.
            limit: The maximum number of feedback objects to fetch.

        Returns:
            A FeedbackQuery object.
        """
        expr: dict[str, Any] = {
            "$eq": [
                {"$literal": "1"},
                {"$literal": "1"},
            ],
        }
        if isinstance(query, str):
            expr = {
                "$eq": [
                    {"$getField": "id"},
                    {"$literal": query},
                ],
            }
        elif isinstance(query, Query):
            expr = query.expr_.dict()

        if reaction:
            expr = {
                "$and": [
                    expr,
                    {
                        "$eq": [
                            {"$getField": "feedback_type"},
                            {"$literal": "wandb.reaction.1"},
                        ],
                    },
                    {
                        "$eq": [
                            {"$getField": "payload.emoji"},
                            {"$literal": reaction},
                        ],
                    },
                ]
            }
        rewritten_query = Query(**{"$expr": expr})

        return FeedbackQuery(
            entity=self.entity,
            project=self.project,
            query=rewritten_query,
            offset=offset,
            limit=limit,
            show_refs=True,
        )

    @deprecated(new_name="get_feedback")
    def feedback(
        self,
        query: Optional[Union[Query, str]] = None,
        *,
        reaction: Optional[str] = None,
        offset: int = 0,
        limit: int = 100,
    ) -> FeedbackQuery:
        return self.get_feedback(
            query=query, reaction=reaction, offset=offset, limit=limit
        )

    def add_cost(
        self,
        llm_id: str,
        prompt_token_cost: float,
        completion_token_cost: float,
        effective_date: typing.Optional[datetime.datetime] = datetime.datetime.now(
            datetime.timezone.utc
        ),
        prompt_token_cost_unit: typing.Optional[str] = "USD",
        completion_token_cost_unit: typing.Optional[str] = "USD",
        provider_id: typing.Optional[str] = "default",
    ) -> CostCreateRes:
        """Add a cost to the current project.

        Examples:

            ```python
            client.add_cost(llm_id="my_expensive_custom_model", prompt_token_cost=1, completion_token_cost=2)
            client.add_cost(llm_id="my_expensive_custom_model", prompt_token_cost=500, completion_token_cost=1000, effective_date=datetime(1998, 10, 3))
            ```

        Args:
            llm_id: The ID of the LLM. eg "gpt-4o-mini-2024-07-18"
            prompt_token_cost: The cost per prompt token. eg .0005
            completion_token_cost: The cost per completion token. eg .0015
            effective_date: Defaults to the current date. A datetime.datetime object.
            provider_id: The provider of the LLM. Defaults to "default". eg "openai"
            prompt_token_cost_unit: The unit of the cost for the prompt tokens. Defaults to "USD". (Currently unused, will be used in the future to specify the currency type for the cost eg "tokens" or "time")
            completion_token_cost_unit: The unit of the cost for the completion tokens. Defaults to "USD". (Currently unused, will be used in the future to specify the currency type for the cost eg "tokens" or "time")

        Returns:
            A CostCreateRes object.
            Which has one field called a list of tuples called ids.
            Each tuple contains the llm_id and the id of the created cost object.
        """
        cost = CostCreateInput(
            prompt_token_cost=prompt_token_cost,
            completion_token_cost=completion_token_cost,
            effective_date=effective_date,
            prompt_token_cost_unit=prompt_token_cost_unit,
            completion_token_cost_unit=completion_token_cost_unit,
            provider_id=provider_id,
        )
        return self.server.cost_create(
            CostCreateReq(project_id=self._project_id(), costs={llm_id: cost})
        )

    def purge_costs(self, ids: Union[list[str], str]) -> None:
        """Purge costs from the current project.

        Examples:

            ```python
            client.purge_costs([ids])
            client.purge_costs(ids)
            ```

        Args:
            ids: The cost IDs to purge. Can be a single ID or a list of IDs.
        """
        if isinstance(ids, str):
            ids = [ids]
        expr = {
            "$in": [
                {"$getField": "id"},
                [{"$literal": id} for id in ids],
            ]
        }
        self.server.cost_purge(
            CostPurgeReq(project_id=self._project_id(), query=Query(**{"$expr": expr}))
        )

    def query_costs(
        self,
        query: Optional[Union[Query, str]] = None,
        llm_ids: Optional[list[str]] = None,
        offset: int = 0,
        limit: int = 100,
    ) -> list[CostQueryOutput]:
        """Query project for costs.

        Examples:

            ```python
            # Fetch a specific cost object.
            # Note that this still returns a collection, which is expected
            # to contain zero or one item(s).
            client.query_costs("1B4082A3-4EDA-4BEB-BFEB-2D16ED59AA07")

            # Find all cost objects with a specific reaction.
            client.query_costs(llm_ids=["gpt-4o-mini-2024-07-18"], limit=10)
            ```

        Args:
            query: A mongo-style query expression. For convenience, also accepts a cost UUID string.
            llm_ids: For convenience, filter for a set of llm_ids.
            offset: The offset to start fetching cost objects from.
            limit: The maximum number of cost objects to fetch.

        Returns:
            A CostQuery object.
        """
        expr: dict[str, Any] = {
            "$eq": [
                {"$literal": "1"},
                {"$literal": "1"},
            ],
        }
        if isinstance(query, str):
            expr = {
                "$eq": [
                    {"$getField": "id"},
                    {"$literal": query},
                ],
            }
        elif isinstance(query, Query):
            expr = query.expr_

        if llm_ids:
            expr = {
                "$and": [
                    expr,
                    {
                        "$in": [
                            {"$getField": "llm_id"},
                            [{"$literal": llm_id} for llm_id in llm_ids],
                        ],
                    },
                ]
            }
        rewritten_query = Query(**{"$expr": expr})

        res = self.server.cost_query(
            CostQueryReq(
                project_id=self._project_id(),
                query=rewritten_query,
                offset=offset,
                limit=limit,
            )
        )
        return res.results

    ################# Object Saving ##################
    # `_save_object` is the top level entry point for saving data to the weave server.
    # `_save_nested_objects` is a recursive method to dispatch saving of nested objects.
    #  it is called by `_save_object` above, as well as `create_call` and `finish_call`
    #  since we don't save the entire dictionary, but rather want to save any nested objects
    # `_save_object_basic` is the lowest level object saving logic which:
    #  - serializes the object to json
    #  - calls the server to save the object
    #  - creates an ObjectRef and attaches it to the object
    # `_save_op` and `_save_table` are the sister functions to `_save_object_basic`
    #  but for Ops and Tables respectively.

    @trace_sentry.global_trace_sentry.watch()
    def _save_object(self, val: Any, name: str, branch: str = "latest") -> ObjectRef:
        """Save an object to the weave server and return it's Ref. This is the top
        level entry point for saving any data to the weave server. Importantly, it
        will also save all children objects that are "Refable".

        Args:
            val: The object to save.
            name: The name to save the object under.
            branch: The branch to save the object under. Defaults to "latest".

        Returns:
            An ObjectRef to the saved object.
        """
        if isinstance(val, WeaveTable):
            # TODO: Probably should error here
            pass

        # If it's an Op, use the Op saving logic
        if is_op(val):
            # TODO: Probably should call _save_op directly here (or error)
            pass

        # Step 1: Recursively save all nested objects
        self._save_nested_objects(val, name=name)

        # Step 2: Save the object itself
        return self._save_object_basic(val, name, branch)

    @trace_sentry.global_trace_sentry.watch()
    def _save_nested_objects(self, obj: Any, name: Optional[str] = None) -> Any:
        """Recursively visits all values, ensuring that any "Refable" objects are
        saved and reffed.
        As of this writing, the only "Refable" objects are instances of:
        - weave.flow.obj.Object
        - weave.trace.op.Op
        - weave.trace.Table
        - weave.trace.vals.WeaveTable
        This procedure is a bit complicated, so it is worth making the details explicit:
        1. If the `obj` value already has a `ref`:
            - If the ref is to the current project, do nothing.
            - If the ref is to a different project, remove it. (to avoid cross-project references)
        2. If the `obj` value can be "reffed" (according to one of the above cases), invoke
            the appropriate "save" function for that type of object, and attach the ref result to `obj`.
            - `_save_object_basic` (for `weave.flow.obj.Object` instances)
            - `_save_op` (for `weave.trace.op.Op` instances)
            - `_save_table` (for `weave.trace.Table` and `weave.trace.vals.WeaveTable` instances)
        3. Otherwise, traverse all values within `obj` recursively, applying the above logic to each value.
        Important notes to developers: This method does not return anything - it _mutates_ the
        values that it traverses (specifically, it attaches `ref` values to them)

        Important: This method calls low level save methods directly - causing network events. Until
        these are backgrounded, they should not be invoked from inside a critical path.
        """
        # Base case: if the object is already refed
        #  - if the ref is to a different project, remove it
        #  - if the ref is to the current project, do nothing
        if (ref := get_ref(obj)) is not None:
            if ALLOW_MIXED_PROJECT_REFS:
                return
            # Check if existing ref is to current project, if not,
            # remove the ref and recreate it in the current project
            if ref.project == self.project:
                return
            remove_ref(obj)
        # Must defer import here to avoid circular import
        from weave.flow.obj import Object

        # Case 1: Object:
        # Here we recurse into each of the properties of the object
        # and save them, and then save the object itself.
        if isinstance(obj, Object):
            obj_rec = pydantic_object_record(obj)
            for v in obj_rec.__dict__.values():
                self._save_nested_objects(v)
            ref = self._save_object_basic(obj_rec, name or get_obj_name(obj_rec))
            # Personally, i think we should be passing `obj` into _save_object_basic,
            # and letting `to_json` handle converting the pydantic object into a jsonable object
            # but that might have unintended consequences. As a result, we break the
            # typical pattern and explicitly set the ref here.
            set_ref(obj, ref)

        # Case 2: Op:
        # Here we save the op itself.
        elif is_op(obj):
            # Ref is attached in here
            self._save_op(obj)

        # Case 3: Table
        elif isinstance(obj, Table):
            self._save_table(obj)

        # Case 4: WeaveTable
        elif isinstance(obj, WeaveTable):
            self._save_table(obj)

        # Special case: Custom recursive handling for WeaveObject with rows
        # TODO: Kinda hacky way to dispatching Dataset with rows: Table
        elif isinstance(obj, WeaveObject) and hasattr(obj, "rows"):
            self._save_nested_objects(obj.rows)

        # Recursive traversal of other pydantic objects
        elif isinstance(obj, (pydantic.BaseModel, pydantic.v1.BaseModel)):
            obj_rec = pydantic_object_record(obj)
            for v in obj_rec.__dict__.values():
                self._save_nested_objects(v)

        # Recursive traversal of other dataclasses
        elif dataclasses.is_dataclass(obj) and not isinstance(obj, Ref):
            obj_rec = dataclass_object_record(obj)
            for v in obj_rec.__dict__.values():
                self._save_nested_objects(v)

        # Recursive traversal of python structures
        elif isinstance_namedtuple(obj):
            for v in obj._asdict().values():
                self._save_nested_objects(v)
        elif isinstance(obj, (list, tuple)):
            for v in obj:
                self._save_nested_objects(v)
        elif isinstance(obj, dict):
            for v in obj.values():
                self._save_nested_objects(v)

    @trace_sentry.global_trace_sentry.watch()
    def _save_object_basic(
        self, val: Any, name: Optional[str] = None, branch: str = "latest"
    ) -> ObjectRef:
        """Directly saves an object to the weave server and attach
        the ref to the object. This is the lowest level object saving logic.
        """
        # The WeaveTable case is special because object saving happens inside
        # _save_object_nested and it has a special table_ref -- skip it here.
        if getattr(val, "_is_dirty", False) and not isinstance(val, WeaveTable):
            val.ref = None

        is_opdef = is_op(val)
        orig_val = val
        val = map_to_refs(val)
        if isinstance(val, ObjectRef):
            if ALLOW_MIXED_PROJECT_REFS:
                return val
            # Check if existing ref is to current project, if not,
            # remove the ref and recreate it in the current project
            if val.project == self.project:
                return val
            val = orig_val

        # `to_json` is mostly fast, except for CustomWeaveTypes
        # which incur network costs to serialize the payload

        if name is None:
            serializer = get_serializer_for_obj(val)
            if serializer:
                name = serializer.id()

        if name is None:
            raise ValueError("Name must be provided for object saving")

        name = sanitize_object_name(name)

        def send_obj_create() -> ObjCreateRes:
            json_val = to_json(val, self._project_id(), self)
            req = ObjCreateReq(
                obj=ObjSchemaForInsert(
                    project_id=self.entity + "/" + self.project,
                    object_id=name,
                    val=json_val,
                )
            )
            return self.server.obj_create(req)

        res_future: Future[ObjCreateRes] = self.future_executor.defer(send_obj_create)

        digest_future: Future[str] = self.future_executor.then(
            [res_future], lambda res: res[0].digest
        )

        ref: Ref
        if is_opdef:
            ref = OpRef(self.entity, self.project, name, digest_future)
        else:
            ref = ObjectRef(self.entity, self.project, name, digest_future)

        # Attach the ref to the object
        try:
            set_ref(orig_val, ref)
        except:
            # Don't worry if we can't set the ref.
            # This can happen for primitive types that don't have __dict__
            pass

        return ref

    @trace_sentry.global_trace_sentry.watch()
    def _save_op(self, op: Op, name: Optional[str] = None) -> ObjectRef:
        """
        Saves an Op to the weave server and returns the Ref. This is the sister
        function to _save_object_basic, but for Ops
        """
        if name is None:
            name = op.name

        return self._save_object_basic(op, name)

    @trace_sentry.global_trace_sentry.watch()
    def _save_table(self, table: Table) -> TableRef:
        """Saves a Table to the weave server and returns the TableRef.
        This is the sister function to _save_object_basic but for Tables.
        """

        def send_table_create() -> TableCreateRes:
            rows = to_json(table.rows, self._project_id(), self)
            req = TableCreateReq(
                table=TableSchemaForInsert(project_id=self._project_id(), rows=rows)
            )
            return self.server.table_create(req)

        res_future: Future[TableCreateRes] = self.future_executor.defer(
            send_table_create
        )

        digest_future: Future[str] = self.future_executor.then(
            [res_future], lambda res: res[0].digest
        )
        row_digests_future: Future[list[str]] = self.future_executor.then(
            [res_future], lambda res: res[0].row_digests
        )

        table_ref = TableRef(
            self.entity, self.project, digest_future, row_digests_future
        )

        table.ref = table_ref

        if isinstance(table, WeaveTable):
            table.table_ref = table_ref

        return table_ref

    ################ Internal Helpers ################

    def _ref_is_own(self, ref: Ref) -> bool:
        return isinstance(ref, Ref)

    def _project_id(self) -> str:
        return f"{self.entity}/{self.project}"

    @trace_sentry.global_trace_sentry.watch()
    def _op_calls(self, op: Op) -> CallsIter:
        op_ref = get_ref(op)
        if op_ref is None:
            raise ValueError(f"Can't get runs for unpublished op: {op}")
        return self.get_calls(CallsFilter(op_names=[op_ref.uri()]))

    @trace_sentry.global_trace_sentry.watch()
    def _objects(self, filter: Optional[ObjectVersionFilter] = None) -> list[ObjSchema]:
        if not filter:
            filter = ObjectVersionFilter()
        else:
            filter = filter.model_copy()
        filter = typing.cast(ObjectVersionFilter, filter)
        filter.is_op = False

        response = self.server.objs_query(
            ObjQueryReq(
                project_id=self._project_id(),
                filter=filter,
            )
        )
        return response.objs

    @trace_sentry.global_trace_sentry.watch()
    def _set_call_display_name(
        self, call: Call, display_name: Optional[str] = None
    ) -> None:
        # Removing call display name, use "" for db representation
        if display_name is None:
            display_name = ""
        self.server.call_update(
            CallUpdateReq(
                project_id=self._project_id(),
                call_id=call.id,
                display_name=display_name,
            )
        )

    def _remove_call_display_name(self, call: Call) -> None:
        self._set_call_display_name(call, None)

    def _ref_output_of(self, ref: ObjectRef) -> typing.Optional[Call]:
        raise NotImplementedError()

    def _op_runs(self, op_def: Op) -> Sequence[Call]:
        raise NotImplementedError()

    def _ref_uri(self, name: str, version: str, path: str) -> str:
        return ObjectRef(self.entity, self.project, name, version).uri()

    def _flush(self) -> None:
        # Used to wait until all currently enqueued jobs are processed
        if not self.future_executor._in_thread_context.get():
            self.future_executor.flush()
        if self._server_is_flushable:
            # We don't want to do an instance check here because it could
            # be susceptible to shutdown race conditions. So we save a boolean
            # _server_is_flushable and only call this if we know the server is
            # flushable. The # type: ignore is safe because we check the type
            # first.
            self.server.call_processor.wait_until_all_processed()  # type: ignore

    def _send_file_create(self, req: FileCreateReq) -> Future[FileCreateRes]:
        return self.future_executor.defer(self.server.file_create, req)


def safe_current_wb_run_id() -> Optional[str]:
    try:
        import wandb

        wandb_run = wandb.run
        if wandb_run is None:
            return None
        return f"{wandb_run.entity}/{wandb_run.project}/{wandb_run.id}"
    except ImportError:
        return None


def check_wandb_run_matches(
    wandb_run_id: Optional[str], weave_entity: str, weave_project: str
) -> None:
    if wandb_run_id:
        # ex: "entity/project/run_id"
        wandb_entity, wandb_project, _ = wandb_run_id.split("/")
        if wandb_entity != weave_entity or wandb_project != weave_project:
            raise ValueError(
                f'Project Mismatch: weave and wandb must be initialized using the same project. Found wandb.init targeting project "{wandb_entity}/{wandb_project}" and weave.init targeting project "{weave_entity}/{weave_project}". To fix, please use the same project for both library initializations.'
            )


def _build_anonymous_op(name: str, config: Optional[Dict] = None) -> Op:
    if config is None:

        def op_fn(*args, **kwargs):  # type: ignore
            # Code-capture unavailable for this op
            pass

    else:

        def op_fn(*args, **kwargs):  # type: ignore
            # Code-capture unavailable for this op
            op_config = config

    op_fn.__name__ = name
    op = op_deco(op_fn)
    op.name = name
    return op


REDACT_KEYS = (
    "api_key",
    "Authorization",
)
REDACTED_VALUE = "REDACTED"


def redact_sensitive_keys(obj: typing.Any) -> typing.Any:
    # We should NEVER mutate reffed objects.
    #
    # 1. This code builds new objects that no longer have refs
    # 2. Even if we did an in-place edit, that would invalidate the ref (since
    # the ref is to the object's digest)
    if get_ref(obj):
        return obj

    if isinstance(obj, dict):
        dict_res = {}
        for k, v in obj.items():
            if k in REDACT_KEYS:
                dict_res[k] = REDACTED_VALUE
            else:
                dict_res[k] = redact_sensitive_keys(v)
        return dict_res

    elif isinstance(obj, list):
        list_res = []
        for v in obj:
            list_res.append(redact_sensitive_keys(v))
        return list_res

    elif isinstance(obj, tuple):
        tuple_res = []
        for v in obj:
            tuple_res.append(redact_sensitive_keys(v))
        return tuple(tuple_res)

    return obj


def sanitize_object_name(name: str) -> str:
    # Replaces any non-alphanumeric characters with a single dash and removes
    # any leading or trailing dashes. This is more restrictive than the DB
    # constraints and can be relaxed if needed.
    res = re.sub(r"([._-]{2,})+", "-", re.sub(r"[^\w._]+", "-", name)).strip("-_")
    if not res:
        raise ValueError(f"Invalid object name: {name}")
    if len(res) > 128:
        res = res[:128]
    return res


__docspec__ = [WeaveClient, Call, CallsIter]<|MERGE_RESOLUTION|>--- conflicted
+++ resolved
@@ -50,11 +50,8 @@
     FileCreateReq,
     FileCreateRes,
     ObjCreateReq,
-<<<<<<< HEAD
+    ObjCreateRes,
     ObjDeleteReq,
-=======
-    ObjCreateRes,
->>>>>>> e393c9ae
     ObjectVersionFilter,
     ObjQueryReq,
     ObjReadReq,
