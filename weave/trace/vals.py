--- conflicted
+++ resolved
@@ -3,7 +3,6 @@
 import operator
 import typing
 from typing import (
-    TYPE_CHECKING,
     Any,
     Generator,
     Iterator,
@@ -13,7 +12,6 @@
     Union,
 )
 
-import pandas as pd
 from pydantic import BaseModel
 from pydantic import v1 as pydantic_v1
 
@@ -39,9 +37,6 @@
     TraceServerInterface,
     _TableRowFilter,
 )
-
-if TYPE_CHECKING:
-    import pandas as pd
 
 
 @dataclasses.dataclass
@@ -331,35 +326,9 @@
         for row in self.rows:
             yield row
 
-<<<<<<< HEAD
-    def append(self, row: typing.Dict) -> None:
-        self._load_rows_if_not_exists()
-        assert self._loaded_rows is not None
-        self._loaded_rows.append(row)
-        self._mark_dirty()
-
-    def add(self, row: typing.Dict) -> None:
-        self.append(row)
-
-    def remove(self, index: int) -> None:
-        self._load_rows_if_not_exists()
-        assert self._loaded_rows is not None
-        self._loaded_rows.pop(index)
-        self._mark_dirty()
-
-    def to_pandas(self) -> "pd.DataFrame":
-        try:
-            import pandas as pd
-        except ImportError:
-            raise ValueError("pandas is not installed")
-
-        self._load_rows_if_not_exists()
-        return pd.DataFrame(self._loaded_rows)
-=======
     def append(self, val: Any) -> None:
         if not isinstance(self.ref, ObjectRef):
             raise ValueError("Can only append to object refs")
->>>>>>> 724a72d3
 
 
 class WeaveList(Traceable, list):
