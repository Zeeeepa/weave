--- conflicted
+++ resolved
@@ -274,7 +274,6 @@
 
 
 def patch_client(bedrock_client: "BaseClient") -> None:
-<<<<<<< HEAD
     if bedrock_client.__class__.__name__ == "BedrockRuntime":
         _patch_converse(bedrock_client)
         _patch_invoke(bedrock_client)
@@ -283,10 +282,4 @@
     elif bedrock_client.__class__.__name__ == "AgentsforBedrockRuntime":
         _patch_invoke_agent(bedrock_client)
     else:
-        raise ValueError(f"Unsupported client type: {bedrock_client.__class__.__name__}")
-=======
-    _patch_converse(bedrock_client)
-    _patch_invoke(bedrock_client)
-    _patch_apply_guardrail(bedrock_client)
-    _patch_converse_stream(bedrock_client)
->>>>>>> eeb527bb
+        raise ValueError(f"Unsupported client type: {bedrock_client.__class__.__name__}")