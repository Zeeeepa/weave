--- conflicted
+++ resolved
@@ -186,12 +186,8 @@
     name="ref",
     render_info={"type": "function"},
     input_type={"uri": types.String()},
-<<<<<<< HEAD
-    output_type=types.RefType(),
-=======
     # Only works on FilesystemArtifactRef right now, not generic.
     output_type=types.FilesystemArtifactRefType(),
->>>>>>> d4a1a48e
 )
 def ref(uri):
     return ref_base.Ref.from_str(uri)
