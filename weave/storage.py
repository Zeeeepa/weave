--- conflicted
+++ resolved
@@ -139,12 +139,8 @@
     assume_weave_type: typing.Optional[types.Type] = None,
     *,
     _lite_run: typing.Optional["InMemoryLazyLiteRun"] = None,
-<<<<<<< HEAD
+    _merge: typing.Optional[bool] = False,
 ) -> artifact_wandb.WandbArtifactRef:
-=======
-    _merge: typing.Optional[bool] = False,
-):
->>>>>>> 61ff3908
     weave_type = assume_weave_type or _get_weave_type(obj)
 
     target_project_from_context = get_publish_target_project()
