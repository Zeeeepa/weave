from collections.abc import Mapping
import os
import json
import typing
from urllib.parse import urlparse
import wandb

from weave.uris import WeaveObjectURI

from . import errors
from . import artifacts_local
from . import weave_types as types
from . import mappers_python
from . import graph
from . import util
from . import box
from . import refs

Ref = refs.Ref


def split_path_dotfile(path, dotfile_name):
    while path != "/":
        path, tail = os.path.split(path)
        if os.path.exists(os.path.join(path, dotfile_name)):
            return path, tail
    raise FileNotFoundError


MEM_OBJS: typing.Dict[str, typing.Any] = {}


class MemRef(refs.Ref):
    def __init__(self, name):
        self.name = name

    def get(self):
        return MEM_OBJS[self.name]

    def __str__(self):
        return self.name


def save_mem(obj, name):
    MEM_OBJS[name] = obj
    return MemRef(name)


def save_to_local(obj, artifact, name, type_):
    ref_extra = type_.save_instance(obj, artifact, name)
    with artifact.new_file(f"{name}.type.json") as f:
        json.dump(type_.to_dict(), f)
    return refs.LocalArtifactRef(
        artifact, path=name, type=type_, obj=obj, extra=ref_extra
    )


def save_to_remote(obj, artifact, name, type_):
    type_.save_instance(obj, artifact, name)
    with artifact.new_file(f"{name}.type.json") as f:
        json.dump(type_.to_dict(), f)
<<<<<<< HEAD
    return refs.WandbArtifactRef(
        f"{artifact.entity}/{artifact.name}", name=name, type=type_, obj=obj
    )

=======
    return refs.WandbArtifactRef(artifact, path=name, type=type_, obj=obj)
>>>>>>> 80f49591

def publish(obj, name=None, type=None):
    wb_type = type
    if wb_type is None:
        try:
            wb_type = types.TypeRegistry.type_of(obj)
        except errors.WeaveTypeError:
            raise errors.WeaveSerializeError("no weave type for object: ", obj)
    obj = box.box(obj)
    if name is None:
        obj_names = util.find_names(obj)
        name = f"{wb_type.name}-{obj_names[-1]}"
    artifact = artifacts_local.WandbArtifact(name, type=wb_type.name)
    ref = save_to_remote(obj, artifact, name, wb_type)
    artifact.save("weave_ops")
    return ref


def save(obj, name=None, type=None):
    # TODO: get rid of this? Always type check?
    wb_type = type
    if wb_type is None:
        try:
            wb_type = types.TypeRegistry.type_of(obj)
        except errors.WeaveTypeError:
            raise errors.WeaveSerializeError("no weave type for object: ", obj)
    obj = box.box(obj)
    if name is None:
        obj_names = util.find_names(obj)
        name = f"{wb_type.name}-{obj_names[-1]}"
    artifact = artifacts_local.LocalArtifact(name)
    ref = save_to_local(obj, artifact, "_obj", wb_type)
    artifact.save()
    return ref


def get(uri_s):  # WeaveObjectURI
    if isinstance(uri_s, refs.Ref):
        return uri_s.get()
    ref = refs.LocalArtifactRef.from_str(uri_s)
    return ref.get()


def deref(ref):
    if isinstance(ref, refs.Ref):
        return ref.get()
    return ref


def _get_ref(obj):
    if isinstance(obj, refs.Ref):
        return obj
    return refs.get_ref(obj)


get_ref = _get_ref


def get_version(name, version):
    # TODO: Watch out, this is a major race!
    #   - We need to eliminate this race or allow duplicate objectcs in parallel
    #     and then resolve later.
    #   - This is especially a problem for creating Runs and async Runs. We may
    #     accidentally launch parallel runs with the same run ID!
    if not artifacts_local.local_artifact_exists(name, version):
        return None
    art = artifacts_local.LocalArtifact(name, version)
    ref = refs.LocalArtifactRef(art, path="_obj")
    return ref.get()


def get_obj_creator(obj_ref):
    # Extremely inefficient!
    # TODO
    for art_name in os.listdir("local-artifacts"):
        if (
            art_name.startswith("run-")
            and not art_name.endswith("-output")
            and artifacts_local.local_artifact_exists(art_name, "latest")
        ):
            run = get("%s/latest" % art_name)
            if isinstance(run._output, refs.Ref) and str(run._output) == str(obj_ref):
                return run
    return None


def get_obj_expr(obj):
    obj_type = types.TypeRegistry.type_of(obj)
    if not isinstance(obj, refs.Ref):
        return graph.ConstNode(obj_type, obj)
    run = get_obj_creator(obj)
    if run is None:
        return graph.ConstNode(obj_type, obj)
    return graph.OutputNode(
        obj_type.object_type,
        run._op_name,
        {k: get_obj_expr(input) for k, input in run._inputs.items()},
    )


def to_python(obj):
    wb_type = types.TypeRegistry.type_of(obj)
    mapper = mappers_python.map_to_python(wb_type, None)
    val = mapper.apply(obj)
    return {"_type": wb_type.to_dict(), "_val": val}


def from_python(obj):
    wb_type = types.TypeRegistry.type_from_dict(obj["_type"])
    mapper = mappers_python.map_from_python(wb_type, None)
    res = mapper.apply(obj["_val"])
    return res<|MERGE_RESOLUTION|>--- conflicted
+++ resolved
@@ -59,14 +59,9 @@
     type_.save_instance(obj, artifact, name)
     with artifact.new_file(f"{name}.type.json") as f:
         json.dump(type_.to_dict(), f)
-<<<<<<< HEAD
-    return refs.WandbArtifactRef(
-        f"{artifact.entity}/{artifact.name}", name=name, type=type_, obj=obj
-    )
 
-=======
     return refs.WandbArtifactRef(artifact, path=name, type=type_, obj=obj)
->>>>>>> 80f49591
+
 
 def publish(obj, name=None, type=None):
     wb_type = type
