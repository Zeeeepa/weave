import asyncio
import inspect
import textwrap
import time
import traceback
from typing import Any, Callable, Coroutine, Optional, Union, cast, Coroutine

from rich import print
from rich.console import Console

import weave
from weave.flow import util
from weave.flow.dataset import Dataset
from weave.flow.model import Model, get_infer_method
from weave.flow.obj import Object
from weave.flow.scorer import (
    Scorer,
    auto_summarize,
    get_scorer_attributes,
    transpose,
)
from weave.trace.env import get_weave_parallelism
from weave.trace.errors import OpCallError
from weave.trace.op import Op, as_op, is_op
from weave.trace.vals import WeaveObject
from weave.trace.weave_client import get_ref

console = Console()


INVALID_MODEL_ERROR = (
    "`Evaluation.evaluate` requires a `Model` or `Op` instance as the `model` argument. "
    + "If you are using a function, wrap it with `weave.op` to create an `Op` instance."
)


def async_call(func: Union[Callable, Op], *args: Any, **kwargs: Any) -> Coroutine:
    is_async = False
    if is_op(func):
        func = as_op(func)
        is_async = inspect.iscoroutinefunction(func.resolve_fn)
    else:
        is_async = inspect.iscoroutinefunction(func)
    if is_async:
        return func(*args, **kwargs)  # type: ignore
    return asyncio.to_thread(func, *args, **kwargs)


<<<<<<< HEAD
def async_call_op(func: Op, *args: Any, **kwargs: Any) -> Coroutine:
    func = as_op(func)
    is_async = inspect.iscoroutinefunction(func.resolve_fn)
    if is_async:
        return func.call(*args, **kwargs)  # type: ignore
    return asyncio.to_thread(func.call, *args, **kwargs)


class EvaluationResults(weave.Object):
=======
class EvaluationResults(Object):
>>>>>>> 8088ddce
    rows: weave.Table


class Evaluation(Object):
    """
    Sets up an evaluation which includes a set of scorers and a dataset.

    Calling evaluation.evaluate(model) will pass in rows from a dataset into a model matching
        the names of the columns of the dataset to the argument names in model.predict.

    Then it will call all of the scorers and save the results in weave.

    If you want to preprocess the rows from the dataset you can pass in a function
    to preprocess_model_input.

    Examples:

    ```python
    # Collect your examples
    examples = [
        {"question": "What is the capital of France?", "expected": "Paris"},
        {"question": "Who wrote 'To Kill a Mockingbird'?", "expected": "Harper Lee"},
        {"question": "What is the square root of 64?", "expected": "8"},
    ]

    # Define any custom scoring function
    @weave.op()
    def match_score1(expected: str, model_output: dict) -> dict:
        # Here is where you'd define the logic to score the model output
        return {'match': expected == model_output['generated_text']}

    @weave.op()
    def function_to_evaluate(question: str):
        # here's where you would add your LLM call and return the output
        return  {'generated_text': 'Paris'}

    # Score your examples using scoring functions
    evaluation = Evaluation(
        dataset=examples, scorers=[match_score1]
    )

    # Start tracking the evaluation
    weave.init('intro-example')
    # Run the evaluation
    asyncio.run(evaluation.evaluate(function_to_evaluate))
    ```
    """

    dataset: Union[Dataset, list]
    scorers: Optional[list[Union[Callable, Op, Scorer]]] = None
    preprocess_model_input: Optional[Callable] = None
    trials: int = 1

    def model_post_init(self, __context: Any) -> None:
        scorers: list[Union[Callable, Scorer, Op]] = []
        for scorer in self.scorers or []:
            if isinstance(scorer, Scorer):
                pass
            elif isinstance(scorer, type):
                raise ValueError(
                    f"Scorer {scorer.__name__} must be an instance, not a class. Did you forget to instantiate?"
                )
            elif callable(scorer) and not is_op(scorer):
                scorer = weave.op()(scorer)
            elif is_op(scorer):
                pass
            else:
                raise ValueError(f"Invalid scorer: {scorer}")
            scorers.append(scorer)
        self.scorers = scorers

        if isinstance(self.dataset, list):
            self.dataset = Dataset(rows=self.dataset)

        if self.name is None and self.dataset.name is not None:
            self.name = self.dataset.name + "-evaluation"  # type: ignore

    @weave.op()
    async def predict_and_score(
        self, model: Union[Callable, Model], example: dict
    ) -> dict:
        if self.preprocess_model_input is None:
            model_input = example
        else:
            model_input = self.preprocess_model_input(example)  # type: ignore

        self_arg = None
        if callable(model):
            model_predict = model
        else:
            self_arg = model
            model_predict = get_infer_method(model)

        model_predict_fn_name = (
            as_op(model_predict).name
            if is_op(model_predict)
            else model_predict.__name__
        )

        if is_op(model_predict):
            model_predict = as_op(model_predict)
            predict_signature = model_predict.signature
        else:
            predict_signature = inspect.signature(model_predict)
        model_predict_arg_names = list(predict_signature.parameters.keys())

        if isinstance(model_input, dict):
            model_predict_args = {
                k: v for k, v in model_input.items() if k in model_predict_arg_names
            }
        else:
            if len(model_predict_arg_names) == 1:
                model_predict_args = {model_predict_arg_names[0]: model_input}
            else:
                raise ValueError(
                    f"{model_predict} expects arguments: {model_predict_arg_names}, provide a preprocess_model_input function that returns a dict with those keys."
                )
        try:
            model_start_time = time.time()
            # TODO: Test different error cases
            model_args_with_self = {**model_predict_args}
            if self_arg is not None:
                model_args_with_self["self"] = self_arg
            (model_output, model_output_call) = await async_call_op(
                model_predict, **model_args_with_self
            )
        except OpCallError as e:
            dataset_column_names = list(example.keys())
            dataset_column_names_str = ", ".join(dataset_column_names[:3])
            if len(dataset_column_names) > 3:
                dataset_column_names_str += ", ..."
            required_arg_names = [
                param.name
                for param in predict_signature.parameters.values()
                if param.default == inspect.Parameter.empty
            ]

            message = textwrap.dedent(
                f"""
                Call error: {e}

                Options for resolving:
                a. change {model_predict_fn_name} argument names to match a subset of dataset column names: {dataset_column_names_str}
                b. change dataset column names to match expected {model_predict_fn_name} argument names: {required_arg_names}
                c. construct Evaluation with a preprocess_model_input function that accepts a dataset example and returns a dict with keys expected by {model_predict_fn_name}
                """
            )
            raise OpCallError(message)
        except Exception as e:
            print("model_output failed")
            traceback.print_exc()
            model_output = None
        model_latency = time.time() - model_start_time

        scores = {}
        scorers = cast(list[Union[Op, Scorer]], self.scorers or [])
        for scorer in scorers:
            scorer_name, score_fn, _ = get_scorer_attributes(scorer)
            if is_op(score_fn):
                score_fn = as_op(score_fn)
                score_signature = score_fn.signature
            else:
                score_signature = inspect.signature(score_fn)
            score_arg_names = list(score_signature.parameters.keys())

            if "model_output" not in score_arg_names:
                raise OpCallError(
                    f"Scorer {scorer_name} must have a 'model_output' argument, to receive the output of the model function."
                )

            if isinstance(example, dict):
                score_args = {k: v for k, v in example.items() if k in score_arg_names}
            else:
                if len(score_arg_names) == 2:
                    score_args = {score_arg_names[0]: example}
                else:
                    raise ValueError(
                        f"{score_fn} expects arguments: {score_arg_names}, provide a preprocess_model_input function that returns a dict with those keys."
                    )
            score_args["model_output"] = model_output
            non_output_args = {
                k: v for k, v in score_args.items() if k != "model_output"
            }

            try:
                # TODO: Test different error cases
                (result, result_call) = await async_call_op(score_fn, **score_args)
            except OpCallError as e:
                dataset_column_names = list(example.keys())
                dataset_column_names_str = ", ".join(dataset_column_names[:3])
                if len(dataset_column_names) > 3:
                    dataset_column_names_str += ", ..."
                required_arg_names = [
                    param.name
                    for param in score_signature.parameters.values()
                    if param.default == inspect.Parameter.empty
                ]
                required_arg_names.remove("model_output")

                message = textwrap.dedent(
                    f"""
                    Call error: {e}

                    Options for resolving:
                    a. change {scorer_name} argument names to match a subset of dataset column names ({dataset_column_names_str})
                    b. change dataset column names to match expected {scorer_name} argument names: {required_arg_names}
                    """
                )
                raise OpCallError(message)
            scores[scorer_name] = result
            model_output_call.add_score(
                scorer_name,
                {
                    "call": result_call,
                    # Denormalizing for performance
                    "op": score_fn,
                    # Denormalizing for performance
                    "score_args": non_output_args,
                    "result": result,
                },
            )

        return {
            "model_output": model_output,
            "scores": scores,
            "model_latency": model_latency,
        }

    @weave.op()
    async def summarize(self, eval_table: EvaluationResults) -> dict:
        eval_table_rows = list(eval_table.rows)
        cols = transpose(eval_table_rows)
        summary = {}

        for name, vals in cols.items():
            if name == "scores":
                scorers = self.scorers or []
                for scorer in scorers:
                    scorer_name, _, summarize_fn = get_scorer_attributes(scorer)
                    scorer_stats = transpose(vals)
                    score_table = scorer_stats[scorer_name]
                    scored = summarize_fn(score_table)
                    summary[scorer_name] = scored
            else:
                model_output_summary = auto_summarize(vals)
                if model_output_summary:
                    summary[name] = model_output_summary

        return summary

    @weave.op()
    async def evaluate(self, model: Union[Callable, Model]) -> dict:
        if not is_valid_model(model):
            raise ValueError(INVALID_MODEL_ERROR)
        eval_rows = []

        start_time = time.time()

        async def eval_example(example: dict) -> dict:
            try:
                eval_row = await self.predict_and_score(model, example)
            except OpCallError as e:
                raise e
            except Exception as e:
                print("Predict and score failed")
                traceback.print_exc()
                return {"model_output": None, "scores": {}}
            return eval_row

        n_complete = 0
        # with console.status("Evaluating...") as status:
        dataset = cast(Dataset, self.dataset)
        _rows = dataset.rows
        trial_rows = list(_rows) * self.trials
        async for example, eval_row in util.async_foreach(
            trial_rows, eval_example, get_weave_parallelism()
        ):
            n_complete += 1
            duration = time.time() - start_time
            print(f"Evaluated {n_complete} of {len(trial_rows)} examples")
            # status.update(
            #     f"Evaluating... {duration:.2f}s [{n_complete} / {len(self.dataset.rows)} complete]"  # type:ignore
            # )
            if eval_row is None:
                eval_row = {"model_output": None, "scores": {}}
            else:
                eval_row["scores"] = eval_row.get("scores", {})
            for scorer in self.scorers or []:
                scorer_name, _, _ = get_scorer_attributes(scorer)
                if scorer_name not in eval_row["scores"]:
                    eval_row["scores"][scorer_name] = {}
            eval_rows.append(eval_row)

        # The need for this pattern is quite unfortunate and highlights a gap in our
        # data model. As a user, I just want to pass a list of data `eval_rows` to
        # summarize. Under the hood, Weave should choose the appropriate storage
        # format (in this case `Table`) and serialize it that way. Right now, it is
        # just a huge list of dicts. The fact that "as a user" I need to construct
        # `weave.Table` at all is a leaky abstraction. Moreover, the need to
        # construct `EvaluationResults` just so that tracing and the UI works is
        # also bad. In the near-term, this will at least solve the problem of
        # breaking summarization with big datasets, but this is not the correct
        # long-term solution.
        eval_results = EvaluationResults(rows=weave.Table(eval_rows))
        summary = await self.summarize(eval_results)

        print("Evaluation summary", summary)

        return summary


def evaluate(
    dataset: Union[Dataset, list],
    model: Union[Callable, Model],
    scores: Optional[list[Union[Callable, Scorer]]] = None,
    preprocess_model_input: Optional[Callable] = None,
) -> dict:
    eval = Evaluation(
        dataset=dataset, scorers=scores, preprocess_model_input=preprocess_model_input
    )
    return asyncio.run(eval.evaluate(model))


def is_valid_model(model: Any) -> bool:
    return (
        # Model instances are supported
        isinstance(model, Model)
        # Ops are supported
        or is_op(model)
        # Saved Models (Objects with predict) are supported
        or (
            get_ref(model) is not None
            and isinstance(model, WeaveObject)
            and hasattr(model, "predict")
            and is_op(model.predict)
        )
    )


# Notes:
# * Add score without a call

# * Group by:
# *


# Benefits of this approach:
# 1. Scores are all stored the same way (human eval & programmatic scores) allowing for common ways to analyze, query, etc..
# 2. Scores needn't be calculated in an evaluation loop (they can be calculated anytime after predictions are made).
#    * Enables scoring logic to be modified, improved, changed without re-running the entire evaluation.
# 3. Performance:Given 2 predictions, it is an O(1) lookup to compare scores.
# 4. Summarization (trial-level and eval-level) can be performed lazily or after the predictions are made.
# 5. You can obtain "evaluation scores" for live/online predictions not made with the eval framework.
# 6. Scores can be analyzed outside of evals
# 7. Filtering/Soring by scores is no longer a double query on calls.
# 8. Both scores and feedback can be attached to the same conceptual "predict" call.
# 9. You can "score" anything - not just predictions.<|MERGE_RESOLUTION|>--- conflicted
+++ resolved
@@ -3,7 +3,7 @@
 import textwrap
 import time
 import traceback
-from typing import Any, Callable, Coroutine, Optional, Union, cast, Coroutine
+from typing import Any, Callable, Coroutine, Optional, Union, cast
 
 from rich import print
 from rich.console import Console
@@ -46,7 +46,6 @@
     return asyncio.to_thread(func, *args, **kwargs)
 
 
-<<<<<<< HEAD
 def async_call_op(func: Op, *args: Any, **kwargs: Any) -> Coroutine:
     func = as_op(func)
     is_async = inspect.iscoroutinefunction(func.resolve_fn)
@@ -55,10 +54,7 @@
     return asyncio.to_thread(func.call, *args, **kwargs)
 
 
-class EvaluationResults(weave.Object):
-=======
 class EvaluationResults(Object):
->>>>>>> 8088ddce
     rows: weave.Table
 
 
