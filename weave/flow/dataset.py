<<<<<<< HEAD
from collections.abc import Iterator
from typing import Any, Union
=======
from collections.abc import Iterable, Iterator
from typing import TYPE_CHECKING, Any
>>>>>>> 84cb396a

from pydantic import field_validator
from typing_extensions import Self

import weave
from weave.flow.obj import Object
from weave.trace.isinstance import weave_isinstance
from weave.trace.objectify import register_object
from weave.trace.vals import WeaveObject, WeaveTable
from weave.trace.weave_client import Call

if TYPE_CHECKING:
    import pandas as pd


def short_str(obj: Any, limit: int = 25) -> str:
    str_val = str(obj)
    if len(str_val) > limit:
        return str_val[:limit] + "..."
    return str_val


@register_object
class Dataset(Object):
    """
    Dataset object with easy saving and automatic versioning

    Examples:

    ```python
    # Create a dataset
    dataset = Dataset(name='grammar', rows=[
        {'id': '0', 'sentence': "He no likes ice cream.", 'correction': "He doesn't like ice cream."},
        {'id': '1', 'sentence': "She goed to the store.", 'correction': "She went to the store."},
        {'id': '2', 'sentence': "They plays video games all day.", 'correction': "They play video games all day."}
    ])

    # Publish the dataset
    weave.publish(dataset)

    # Retrieve the dataset
    dataset_ref = weave.ref('grammar').get()

    # Access a specific example
    example_label = dataset_ref.rows[2]['sentence']
    ```
    """

    rows: Union[weave.Table, WeaveTable]

    @classmethod
    def from_obj(cls, obj: WeaveObject) -> Self:
        return cls(
            name=obj.name,
            description=obj.description,
            ref=obj.ref,
            rows=obj.rows,
        )

    @classmethod
    def from_calls(cls, calls: Iterable[Call]) -> Self:
        rows = [call.to_dict() for call in calls]
        return cls(rows=rows)

    @classmethod
    def from_pandas(cls, df: "pd.DataFrame") -> Self:
        rows = df.to_dict(orient="records")
        return cls(rows=rows)

    def to_pandas(self) -> "pd.DataFrame":
        try:
            import pandas as pd
        except ImportError:
            raise ImportError("pandas is required to use this method")

        return pd.DataFrame(self.rows)

    @field_validator("rows", mode="before")
    def convert_to_table(cls, rows: Any) -> Union[weave.Table, WeaveTable]:
        if weave_isinstance(rows, WeaveTable):
            return rows
        if not isinstance(rows, weave.Table):
            table_ref = getattr(rows, "table_ref", None)
            rows = weave.Table(rows)
            if table_ref:
                rows.table_ref = table_ref
        if len(rows.rows) == 0:
            raise ValueError("Attempted to construct a Dataset with an empty list.")
        for row in rows.rows:
            if not isinstance(row, dict):
                raise TypeError(
                    "Attempted to construct a Dataset with a non-dict object. Found type: "
                    + str(type(row))
                    + " of row: "
                    + short_str(row)
                )
            if len(row) == 0:
                raise ValueError(
                    "Attempted to construct a Dataset row with an empty dict."
                )
        return rows

    def __iter__(self) -> Iterator[dict]:
        return iter(self.rows)

    def __len__(self) -> int:
        return len(self.rows)

    def __getitem__(self, key: int) -> dict:
        if key < 0:
            raise IndexError("Negative indexing is not supported")
        return self.rows[key]<|MERGE_RESOLUTION|>--- conflicted
+++ resolved
@@ -1,10 +1,5 @@
-<<<<<<< HEAD
-from collections.abc import Iterator
-from typing import Any, Union
-=======
 from collections.abc import Iterable, Iterator
-from typing import TYPE_CHECKING, Any
->>>>>>> 84cb396a
+from typing import TYPE_CHECKING, Any, Union
 
 from pydantic import field_validator
 from typing_extensions import Self
