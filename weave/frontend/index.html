--- conflicted
+++ resolved
@@ -88,14 +88,11 @@
         animation: 4s ease-out infinite logo-animation;
       }
     </style>
-<<<<<<< HEAD
     <link rel="stylesheet" href="https://fonts.googleapis.com/css?family=Roboto:300,400,500,700&display=swap" />
     <link rel="stylesheet" href="https://fonts.googleapis.com/icon?family=Material+Icons" />
 
     <script type="module" crossorigin src="/__frontend/assets/index.ad59c7a8.js"></script>
-=======
-    <script type="module" crossorigin src="/__frontend/assets/index.07af56a0.js"></script>
->>>>>>> 81b635b7
+
     <link rel="stylesheet" href="/__frontend/assets/index.b316431e.css">
   </head>
 
