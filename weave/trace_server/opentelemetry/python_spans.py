"""Human-readable wrapper classes for OpenTelemetry trace protocol buffer definitions.

This module provides simple, human-readable Python classes that represent the
trace protocol buffer definitions from opentelemetry.proto.trace.v1.trace_pb2.
"""

import datetime
from binascii import hexlify
from collections.abc import Iterator
from dataclasses import dataclass, field
from enum import Enum
from typing import Any, Optional

from opentelemetry.proto.common.v1.common_pb2 import InstrumentationScope
from opentelemetry.proto.resource.v1.resource_pb2 import Resource as PbResource
from opentelemetry.proto.trace.v1.trace_pb2 import (
    ResourceSpans as PbResourceSpans,
)
from opentelemetry.proto.trace.v1.trace_pb2 import (
    ScopeSpans as PbScopeSpans,
)
from opentelemetry.proto.trace.v1.trace_pb2 import (
    Span as PbSpan,
)
from opentelemetry.proto.trace.v1.trace_pb2 import (
    Status as PbStatus,
)
from opentelemetry.proto.trace.v1.trace_pb2 import (
    TracesData as PbTracesData,
)

from weave.trace_server import trace_server_interface as tsi
from weave.trace_server.constants import MAX_OP_NAME_LENGTH
from weave.trace_server.opentelemetry.helpers import shorten_name

from .attributes import (
    SpanEvent,
    get_weave_attributes,
    get_weave_inputs,
    get_weave_outputs,
    get_weave_usage,
    to_json_serializable,
    unflatten_key_values,
)


class SpanKind(Enum):
    """Enum representing the span's kind."""

    UNSPECIFIED = 0
    INTERNAL = 1
    SERVER = 2
    CLIENT = 3
    PRODUCER = 4
    CONSUMER = 5

    @classmethod
    def from_proto(cls, proto_kind: int) -> "SpanKind":
        return cls(proto_kind)


class StatusCode(Enum):
    """Enum representing the span's status code."""

    UNSET = 0
    OK = 1
    ERROR = 2

    @classmethod
    def from_proto(cls, proto_code: int) -> "StatusCode":
        """Convert from protobuf enum value to StatusCode."""
        return cls(proto_code)


@dataclass
class Status:
    """Represents the status of a span."""

    code: StatusCode = StatusCode.UNSET
    message: str = ""

    @classmethod
    def from_proto(cls, proto_status: PbStatus) -> "Status":
        """Create a Status from a protobuf Status."""
        return cls(
            code=StatusCode.from_proto(proto_status.code), message=proto_status.message
        )

    def as_weave_status(self) -> Optional[tsi.TraceStatus]:
        """Convert from protobuf enum value to StatusCode."""
        if self.code == StatusCode.OK:
            return tsi.TraceStatus.SUCCESS
        elif self.code == StatusCode.ERROR:
            return tsi.TraceStatus.ERROR
        # UNSET: This is not 'running' because if the trace was sent the call completed
        return None

    def as_dict(self) -> dict[str, Any]:
        return to_json_serializable(
            {
                "code": self.code.name,
                "message": self.message,
            }
        )


@dataclass
class Event:
    """Represents a timed event in a span."""

    name: str
    timestamp: int  # nanoseconds since epoch
    attributes: dict[str, Any] = field(default_factory=dict)
    dropped_attributes_count: int = 0

    @property
    def datetime(self) -> datetime.datetime:
        """Return the timestamp as a datetime object."""
        return datetime.datetime.fromtimestamp(self.timestamp / 1_000_000_000)

    @classmethod
    def from_proto(cls, proto_event: PbSpan.Event) -> "Event":
        """Create an Event from a protobuf Event."""
        return cls(
            name=proto_event.name,
            timestamp=proto_event.time_unix_nano,
            attributes=unflatten_key_values(proto_event.attributes),
            dropped_attributes_count=proto_event.dropped_attributes_count,
        )

    def as_dict(self) -> dict[str, Any]:
        return {
            "name": self.name,
            "timestamp": self.datetime,
            "attributes": self.attributes,
            "dropped_attributes_count": self.dropped_attributes_count,
        }


@dataclass
class Link:
    """Represents a link to another span."""

    trace_id: str
    span_id: str
    trace_state: str = ""
    attributes: dict[str, Any] = field(default_factory=dict)
    dropped_attributes_count: int = 0
    flags: int = 0

    @classmethod
    def from_proto(cls, proto_link: PbSpan.Link) -> "Link":
        """Create a Link from a protobuf Link."""
        return cls(
            trace_id=hexlify(proto_link.trace_id).decode("ascii"),
            span_id=hexlify(proto_link.span_id).decode("ascii"),
            trace_state=proto_link.trace_state,
            attributes=unflatten_key_values(proto_link.attributes),
            dropped_attributes_count=proto_link.dropped_attributes_count,
            flags=proto_link.flags,
        )


@dataclass
class Resource:
    attributes: dict[str, Any] = field(default_factory=dict)
    dropped_attributes_count: int = 0

    @classmethod
    def from_proto(cls, proto_resource: PbResource) -> "Resource":
        attributes = {}
        if proto_resource.attributes:
            attributes = unflatten_key_values(proto_resource.attributes)
        dropped_attributes_count = 0
        if proto_resource.dropped_attributes_count:
            dropped_attributes_count = proto_resource.dropped_attributes_count
        return cls(attributes, dropped_attributes_count)

    def as_dict(self) -> dict[str, Any]:
        return {
            "attributes": self.attributes,
            "dropped_attributes_count": self.dropped_attributes_count,
        }


@dataclass
class Span:
    """Represents a span in a trace."""

    resource: Optional[Resource]
    name: str
    trace_id: str
    span_id: str
    start_time_unix_nano: int
    end_time_unix_nano: int
    attributes: dict[str, Any] = field(default_factory=dict)
    kind: SpanKind = SpanKind.UNSPECIFIED
    parent_id: Optional[str] = None
    trace_state: str = ""
    flags: int = 0
    dropped_attributes_count: int = 0
    events: list[Event] = field(default_factory=list)
    dropped_events_count: int = 0
    links: list[Link] = field(default_factory=list)
    dropped_links_count: int = 0
    status: Status = field(default_factory=Status)

    @property
    def start_time(self) -> datetime.datetime:
        """Return the start time as a datetime object."""
        return datetime.datetime.fromtimestamp(
            self.start_time_unix_nano / 1_000_000_000
        )

    @property
    def end_time(self) -> datetime.datetime:
        """Return the end time as a datetime object."""
        return datetime.datetime.fromtimestamp(self.end_time_unix_nano / 1_000_000_000)

    @property
    def duration_ns(self) -> int:
        """Return the duration in nanoseconds."""
        return self.end_time_unix_nano - self.start_time_unix_nano

    @property
    def duration_ms(self) -> float:
        """Return the duration in milliseconds."""
        return self.duration_ns / 1_000_000

    @classmethod
    def from_proto(
        cls, proto_span: PbSpan, resource: Optional[Resource] = None
    ) -> "Span":
        """Create a Span from a protobuf Span."""
        parent_id = None
        if proto_span.parent_span_id:
            parent_id = hexlify(proto_span.parent_span_id).decode("ascii")

        return cls(
            name=proto_span.name,
            trace_id=hexlify(proto_span.trace_id).decode("ascii"),
            span_id=hexlify(proto_span.span_id).decode("ascii"),
            start_time_unix_nano=proto_span.start_time_unix_nano,
            end_time_unix_nano=proto_span.end_time_unix_nano,
            kind=SpanKind.from_proto(proto_span.kind),
            parent_id=parent_id,
            trace_state=proto_span.trace_state,
            flags=proto_span.flags,
            attributes=unflatten_key_values(proto_span.attributes),
            dropped_attributes_count=proto_span.dropped_attributes_count,
            events=[Event.from_proto(e) for e in proto_span.events],
            dropped_events_count=proto_span.dropped_events_count,
            links=[Link.from_proto(l) for l in proto_span.links],
            dropped_links_count=proto_span.dropped_links_count,
            status=Status.from_proto(proto_span.status),
            resource=resource,
        )

    # The full OTEL Span as it is recieved
    def as_dict(self) -> dict[str, Any]:
        return to_json_serializable(
            {
                "name": self.name,
                "context": {
                    "trace_id": self.trace_id,
                    "span_id": self.span_id,
                    "trace_state": self.trace_state,
                },
                "kind": self.kind.name,
                "parent_id": self.parent_id,
                "start_time": self.start_time,
                "end_time": self.end_time,
                "status": self.status.as_dict(),
                "attributes": self.attributes,
                "events": self.events,
                "links": self.links,
                "resource": self.resource.as_dict() if self.resource else None,
            }
        )

    def to_call(
        self, project_id: str
    ) -> tuple[tsi.StartedCallSchemaForInsert, tsi.EndedCallSchemaForInsert]:
        events = [SpanEvent(e.as_dict()) for e in self.events]
        usage = get_weave_usage(self.attributes) or {}
        inputs = get_weave_inputs(events, self.attributes) or {}
        outputs = get_weave_outputs(events, self.attributes) or {}
        attributes = get_weave_attributes(self.attributes) or {}
        llm_usage = tsi.LLMUsageSchema(
            input_tokens=usage.get("input_tokens"),
            output_tokens=usage.get("output_tokens"),
            completion_tokens=usage.get("completion_tokens"),
            prompt_tokens=usage.get("prompt_tokens"),
            total_tokens=usage.get("total_tokens"),
            requests=usage.get("requests"),
        )
<<<<<<< HEAD
        model = attributes.get("model")
        if not model:
            model_parameters = attributes.get("model_parameters")
            if model_parameters:
                model = model_parameters.get("model")
        usage_key = model or "usage"
        summary_insert_map = tsi.SummaryInsertMap(usage={usage_key: llm_usage})

        has_attributes = len(attributes) > 0
        has_inputs = len(inputs) > 0
        has_outputs = len(outputs) > 0
        has_usage = len(usage) > 0

        # We failed to load any of the Weave attributes, dump all attributes
        if not has_attributes and not has_inputs and not has_outputs and not has_usage:
            attributes = to_json_serializable(self.attributes)

        attributes["otel_span"] = self.as_dict()
=======
        op_name = self.name
        if len(op_name) >= MAX_OP_NAME_LENGTH:
            op_name = shorten_name(op_name, MAX_OP_NAME_LENGTH)
>>>>>>> 7aecd230

        start_call = tsi.StartedCallSchemaForInsert(
            project_id=project_id,
            id=self.span_id,
            op_name=self.name,
            trace_id=self.trace_id,
            parent_id=self.parent_id,
            started_at=self.start_time,
            attributes=attributes,
            inputs=inputs,
            wb_user_id=None,
            wb_run_id=None,
        )
        exception_msg = (
            self.status.message if self.status.code == StatusCode.ERROR else None
        )

        end_call = tsi.EndedCallSchemaForInsert(
            project_id=project_id,
            id=self.span_id,
            ended_at=self.end_time,
            exception=exception_msg,
            output=outputs,
            summary=summary_insert_map,
        )
        return (start_call, end_call)


@dataclass
class ScopeSpans:
    """Represents a collection of spans from a specific instrumentation scope."""

    scope: InstrumentationScope
    spans: list[Span] = field(default_factory=list)
    schema_url: str = ""

    def __iter__(self) -> Iterator[Span]:
        yield from self.spans

    @classmethod
    def from_proto(
        cls, proto_scope_spans: PbScopeSpans, resource: Optional[Resource] = None
    ) -> "ScopeSpans":
        """Create a ScopeSpans from a protobuf ScopeSpans."""
        return cls(
            scope=proto_scope_spans.scope,
            spans=[Span.from_proto(s, resource) for s in proto_scope_spans.spans],
            schema_url=proto_scope_spans.schema_url,
        )


@dataclass
class ResourceSpans:
    """Represents a collection of spans from a specific resource."""

    resource: Optional[Resource]
    scope_spans: list[ScopeSpans] = field(default_factory=list)
    schema_url: str = ""

    def __iter__(self) -> Iterator[ScopeSpans]:
        yield from self.scope_spans

    @classmethod
    def from_proto(cls, proto_resource_spans: PbResourceSpans) -> "ResourceSpans":
        """Create a ResourceSpans from a protobuf ResourceSpans."""
        resource = Resource.from_proto(proto_resource_spans.resource)
        return cls(
            resource=resource,
            scope_spans=[
                ScopeSpans.from_proto(s, resource)
                for s in proto_resource_spans.scope_spans
            ],
            schema_url=proto_resource_spans.schema_url,
        )


@dataclass
class TracesData:
    """Top-level collection of trace data."""

    resource_spans: list[ResourceSpans] = field(default_factory=list)

    def __iter__(self) -> Iterator[ResourceSpans]:
        yield from self.resource_spans

    @classmethod
    def from_proto(cls, proto_traces_data: PbTracesData) -> "TracesData":
        """Create a TracesData from a protobuf TracesData."""
        return cls(
            resource_spans=[
                ResourceSpans.from_proto(rs) for rs in proto_traces_data.resource_spans
            ]
        )<|MERGE_RESOLUTION|>--- conflicted
+++ resolved
@@ -294,14 +294,17 @@
             total_tokens=usage.get("total_tokens"),
             requests=usage.get("requests"),
         )
-<<<<<<< HEAD
+
+        # Read the model name from attributes to load cost info
         model = attributes.get("model")
         if not model:
             model_parameters = attributes.get("model_parameters")
             if model_parameters:
                 model = model_parameters.get("model")
+
         usage_key = model or "usage"
         summary_insert_map = tsi.SummaryInsertMap(usage={usage_key: llm_usage})
+
 
         has_attributes = len(attributes) > 0
         has_inputs = len(inputs) > 0
@@ -313,11 +316,9 @@
             attributes = to_json_serializable(self.attributes)
 
         attributes["otel_span"] = self.as_dict()
-=======
         op_name = self.name
         if len(op_name) >= MAX_OP_NAME_LENGTH:
             op_name = shorten_name(op_name, MAX_OP_NAME_LENGTH)
->>>>>>> 7aecd230
 
         start_call = tsi.StartedCallSchemaForInsert(
             project_id=project_id,
