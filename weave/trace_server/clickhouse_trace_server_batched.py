# Clickhouse Trace Server

from contextlib import contextmanager
import datetime
import json
import typing
import hashlib

from clickhouse_connect.driver.client import Client as CHClient
from clickhouse_connect.driver.query import QueryResult
import clickhouse_connect
from pydantic import BaseModel

from . import environment as wf_env
from . import clickhouse_trace_server_migrator as wf_migrator

from .trace_server_interface_util import (
    extract_refs_from_values,
    decode_b64_to_bytes,
    encode_bytes_as_b64,
    generate_id,
    version_hash_for_object,
    WILDCARD_ARTIFACT_VERSION_AND_PATH,
)
from . import trace_server_interface as tsi


MAX_FLUSH_COUNT = 10000
MAX_FLUSH_AGE = 15


class NotFoundError(Exception):
    pass


class CallStartCHInsertable(BaseModel):
    project_id: str
    id: str
    trace_id: str
    parent_id: typing.Optional[str] = None
    name: str
    start_datetime: datetime.datetime
    attributes_dump: str
    inputs_dump: str
    input_refs: typing.List[str]
    output_refs: typing.List[str] = []  # sadly, this is required

    wb_user_id: typing.Optional[str] = None
    wb_run_id: typing.Optional[str] = None


class CallEndCHInsertable(BaseModel):
    project_id: str
    id: str
    end_datetime: datetime.datetime
    exception: typing.Optional[str] = None
    summary_dump: str
    outputs_dump: str
    input_refs: typing.List[str] = []  # sadly, this is required
    output_refs: typing.List[str]


CallCHInsertable = typing.Union[CallStartCHInsertable, CallEndCHInsertable]


# Very critical that this matches the calls table schema! This should
# essentially be the DB version of CallSchema with the addition of the
# created_at and updated_at fields
class SelectableCHCallSchema(BaseModel):
    project_id: str
    id: str

    name: str

    trace_id: str
    parent_id: typing.Optional[str] = None

    start_datetime: datetime.datetime
    end_datetime: typing.Optional[datetime.datetime] = None
    exception: typing.Optional[str] = None

    attributes_dump: str
    inputs_dump: str
    outputs_dump: typing.Optional[str] = None
    summary_dump: typing.Optional[str] = None

    input_refs: typing.List[str]
    output_refs: typing.List[str]

    wb_user_id: typing.Optional[str] = None
    wb_run_id: typing.Optional[str] = None


all_call_insert_columns = list(
    CallStartCHInsertable.model_fields.keys() | CallEndCHInsertable.model_fields.keys()
)

all_call_select_columns = list(SelectableCHCallSchema.model_fields.keys())

# Let's just make everything required for now ... can optimize when we implement column selection
required_call_columns = list(set(all_call_select_columns) - set([]))


class ObjCHInsertable(BaseModel):
    entity: str
    project: str
    type: str
    name: str
    refs: typing.List[str]
    val: str
    digest: str


class SelectableCHObjSchema(BaseModel):
    entity: str
    project: str
    name: str
    created_at: datetime.datetime
    refs: typing.List[str]
    val: str
    type: str
    digest: str
    version_index: int
    is_latest: int


all_obj_select_columns = list(SelectableCHObjSchema.model_fields.keys())
all_obj_insert_columns = list(ObjCHInsertable.model_fields.keys())

# Let's just make everything required for now ... can optimize when we implement column selection
required_obj_select_columns = list(set(all_obj_select_columns) - set([]))


def val_digest(json_val: str):
    hasher = hashlib.sha256()
    hasher.update(json_val.encode())
    return hasher.hexdigest()


class ClickHouseTraceServer(tsi.TraceServerInterface):
    ch_client: CHClient

    def __init__(
        self,
        *,
        host: str,
        port: int = 8123,
        user: str = "default",
        password: str = "",
        database: str = "default",
        use_async_insert: bool = False,
    ):
        super().__init__()
        self._host = host
        self._port = port
        self._user = user
        self._password = password
        self._database = database
        self.ch_client = self._mint_client()
        self._flush_immediately = True
        self._call_batch: typing.List[typing.List[typing.Any]] = []
        self._use_async_insert = use_async_insert

    @classmethod
    def from_env(cls, use_async_insert: bool = False) -> "ClickHouseTraceServer":
        return cls(
            host=wf_env.wf_clickhouse_host(),
            port=wf_env.wf_clickhouse_port(),
            user=wf_env.wf_clickhouse_user(),
            password=wf_env.wf_clickhouse_pass(),
            database=wf_env.wf_clickhouse_database(),
            use_async_insert=use_async_insert,
        )

    @contextmanager
    def call_batch(self) -> typing.Iterator[None]:
        # Not thread safe - do not use across threads
        self._flush_immediately = False
        try:
            yield
            self._flush_calls()
        finally:
            self._call_batch = []
            self._flush_immediately = True

    # Creates a new call
    def call_start(self, req: tsi.CallStartReq) -> tsi.CallStartRes:
        # Converts the user-provided call details into a clickhouse schema.
        # This does validation and conversion of the input data as well
        # as enforcing business rules and defaults
        ch_call = _start_call_for_insert_to_ch_insertable_start_call(req.start)

        # Inserts the call into the clickhouse database, verifying that
        # the call does not already exist
        self._insert_call(ch_call)

        # Returns the id of the newly created call
        return tsi.CallStartRes(
            id=ch_call.id,
            trace_id=ch_call.trace_id,
        )

    def call_end(self, req: tsi.CallEndReq) -> tsi.CallEndRes:
        # Converts the user-provided call details into a clickhouse schema.
        # This does validation and conversion of the input data as well
        # as enforcing business rules and defaults
        ch_call = _end_call_for_insert_to_ch_insertable_end_call(req.end)

        # Inserts the call into the clickhouse database, verifying that
        # the call does not already exist
        self._insert_call(ch_call)

        # Returns the id of the newly created call
        return tsi.CallEndRes()

    def call_read(self, req: tsi.CallReadReq) -> tsi.CallReadRes:
        # Return the marshaled response
        return tsi.CallReadRes(call=_ch_call_to_call_schema(self._call_read(req)))

    def calls_query(self, req: tsi.CallsQueryReq) -> tsi.CallsQueryRes:
        conditions = []
        parameters: typing.Dict[str, typing.Union[typing.List[str], str]] = {}
        if req.filter:
            if req.filter.op_version_refs:
                # We will build up (0 or 1) + N conditions for the op_version_refs
                # If there are any non-wildcarded names, then we at least have an IN condition
                # If there are any wildcarded names, then we have a LIKE condition for each

                or_conditions: typing.List[str] = []

                non_wildcarded_names: typing.List[str] = []
                wildcarded_names: typing.List[str] = []
                for name in req.filter.op_version_refs:
                    if name.endswith(WILDCARD_ARTIFACT_VERSION_AND_PATH):
                        wildcarded_names.append(name)
                    else:
                        non_wildcarded_names.append(name)

                if non_wildcarded_names:
                    or_conditions.append(
                        "name IN {non_wildcarded_names: Array(String)}"
                    )
                    parameters["non_wildcarded_names"] = non_wildcarded_names

                for name_ndx, name in enumerate(wildcarded_names):
                    param_name = "wildcarded_name_" + str(name_ndx)
                    or_conditions.append("name LIKE {" + param_name + ": String}")
                    like_name = name[: -len(WILDCARD_ARTIFACT_VERSION_AND_PATH)] + "%"
                    parameters[param_name] = like_name

                if or_conditions:
                    conditions.append("(" + " OR ".join(or_conditions) + ")")

            if req.filter.input_object_version_refs:
                parameters["input_refs"] = req.filter.input_object_version_refs
                conditions.append("hasAny(input_refs, {input_refs: Array(String)})")

            if req.filter.output_object_version_refs:
                parameters["output_refs"] = req.filter.output_object_version_refs
                conditions.append("hasAny(output_refs, {output_refs: Array(String)})")

            if req.filter.parent_ids:
                conditions.append("parent_id IN {parent_ids: Array(String)}")
                parameters["parent_ids"] = req.filter.parent_ids

            if req.filter.trace_ids:
                conditions.append("trace_id IN {trace_ids: Array(String)}")
                parameters["trace_ids"] = req.filter.trace_ids

            if req.filter.call_ids:
                conditions.append("id IN {call_ids: Array(String)}")
                parameters["call_ids"] = req.filter.call_ids

            if req.filter.trace_roots_only:
                conditions.append("parent_id IS NULL")

            if req.filter.wb_user_ids:
                conditions.append("wb_user_id IN {wb_user_ids: Array(String)}")
                parameters["wb_user_ids"] = req.filter.wb_user_ids

            if req.filter.wb_run_ids:
                conditions.append("wb_run_id IN {wb_run_ids: Array(String)}")
                parameters["wb_run_ids"] = req.filter.wb_run_ids

        ch_call_dicts = self._select_calls_query_raw(
            req.project_id,
            conditions=conditions,
            parameters=parameters,
            limit=req.limit,
            offset=req.offset,
        )
        calls = [
            _ch_call_dict_to_call_schema_dict(ch_dict) for ch_dict in ch_call_dicts
        ]
        return tsi.CallsQueryRes(calls=calls)

    def op_create(self, req: tsi.OpCreateReq) -> tsi.OpCreateRes:
        ch_obj = _partial_obj_schema_to_ch_obj(req.op_obj)
        self._insert_obj(ch_obj)
        return tsi.OpCreateRes(version_hash=str(ch_obj.id))

    def op_read(self, req: tsi.OpReadReq) -> tsi.OpReadRes:
        conds = [
            f"name = '{req.name}'",
            f"digest = '{req.version_hash}'",
            "is_op = 1",
        ]
        objs = self._select_objs_query(
            req.entity,
            req.project,
            conditions=conds,
        )
        if len(objs) == 0:
            raise NotFoundError(f"Obj {req.name}:{req.version_hash} not found")

        return tsi.OpReadRes(op_obj=_ch_obj_to_obj_schema(objs[0]))

    def ops_query(self, req: tsi.OpQueryReq) -> tsi.OpQueryRes:
        conds: typing.List[str] = ["is_op = 1"]
        if req.filter:
            if req.filter.op_names:
                in_list = ", ".join([f"'{n}'" for n in req.filter.op_names])
                conds.append(f"name IN ({in_list})")
            if req.filter.latest_only:
                conds.append("is_latest = 1")

        ch_objs = self._select_objs_query(
            req.entity,
            req.project,
            conditions=conds,
        )
        objs = [_ch_obj_to_obj_schema(call) for call in ch_objs]
        return tsi.OpQueryRes(op_objs=objs)

    def obj_create(self, req: tsi.ObjCreateReq) -> tsi.ObjCreateRes:
        json_val = json.dumps(req.obj.val)
        digest = val_digest(json_val)

        req_obj = req.obj
<<<<<<< HEAD
        ch_obj = ObjCHInsertable(
            entity=req_obj.entity,
            project=req_obj.project,
=======
        entity, project = req_obj.project_id.split("/")
        ch_obj = ObjCHInsertable(
            entity=entity,
            project=project,
>>>>>>> 84ced716
            name=req_obj.name,
            type=get_type(req.obj.val),
            refs=[],
            val=json_val,
            digest=digest,
        )

        self.ch_client.insert(
            "objects",
            data=[list(ch_obj.model_dump().values())],
            column_names=list(ch_obj.model_fields.keys()),
        )
        return tsi.ObjCreateRes(version_digest=digest)

    def obj_read(self, req: tsi.ObjReadReq) -> tsi.ObjReadRes:
        conds = [
            f"name = '{req.name}'",
            f"digest = '{req.version_digest}'",
        ]
        objs = self._select_objs_query(
            req.entity,
            req.project,
            conditions=conds,
        )
        if len(objs) == 0:
            raise NotFoundError(f"Obj {req.name}:{req.version_digest} not found")

        return tsi.ObjReadRes(obj=_ch_obj_to_obj_schema(objs[0]))

    def objs_query(self, req: tsi.ObjQueryReq) -> tsi.ObjQueryRes:
        conds: list[str] = []
        if req.filter:
            if req.filter.is_op is not None:
                if req.filter.is_op:
                    conds.append(f"is_op = 1")
                else:
                    conds.append(f"is_op = 0")
            if req.filter.object_names:
                in_list = ", ".join([f"'{n}'" for n in req.filter.object_names])
                conds.append(f"name IN ({in_list})")
            if req.filter.latest_only:
                conds.append("is_latest = 1")
<<<<<<< HEAD

        objs = self._select_objs_query(
            req.entity,
            req.project,
            conditions=conds,
        )

=======
        print(req.project_id)
        entity, project = req.project_id.split("/")
        objs = self._select_objs_query(
            entity,
            project,
            conditions=conds,
        )

>>>>>>> 84ced716
        return tsi.ObjQueryRes(objs=[_ch_obj_to_obj_schema(obj) for obj in objs])

    def table_create(self, req: tsi.TableCreateReq) -> tsi.TableCreateRes:
        insert_rows = []
        for r in req.table.rows:
            if not isinstance(r, dict):
                raise ValueError("All rows must be dictionaries")
            row_json = json.dumps(r)
            row_digest = val_digest(row_json)
            insert_rows.append(
                (req.table.entity, req.table.project, row_digest, row_json)
            )

        self.ch_client.insert(
            "table_rows",
            data=insert_rows,
            column_names=["entity", "project", "digest", "val"],
        )

        row_digests = [r[2] for r in insert_rows]

        table_hasher = hashlib.sha256()
        for row_digest in row_digests:
            table_hasher.update(row_digest.encode())
        table_digest = table_hasher.hexdigest()

        self.ch_client.insert(
            "tables",
            data=[(req.table.entity, req.table.project, table_digest, row_digests)],
            column_names=["entity", "project", "digest", "row_digests"],
        )
        return tsi.TableCreateRes(digest=table_digest)

    def table_query(self, req: tsi.TableQueryReq) -> tsi.TableQueryRes:
        conds = []
        if req.filter:
            if req.filter.row_digests:
                in_list = ", ".join([f"'{rd}'" for rd in req.filter.row_digests])
                conds.append(f"tr.digest IN ({in_list})")
        else:
            conds.append("1 = 1")
        predicate = " AND ".join(conds)
        query_result = self.ch_client.query(
            f"""
                SELECT tr.digest, tr.val
                FROM (
                    SELECT entity, project, row_digest
                    FROM tables 
                    ARRAY JOIN row_digests AS row_digest
                    WHERE digest = {{table_digest:String}}
                ) AS t
                JOIN table_rows tr ON t.entity = tr.entity AND t.project = tr.project AND t.row_digest = tr.digest
                WHERE {predicate}
            """,
            parameters={"table_digest": req.table_digest},
        )
        return tsi.TableQueryRes(
            rows=[
                tsi.TableRowSchema(digest=r[0], val=json.loads(r[1]))
                for r in query_result.result_rows
            ],
        )

    # Private Methods
    def _mint_client(self) -> CHClient:
        client = clickhouse_connect.get_client(
            host=self._host,
            port=self._port,
            user=self._user,
            password=self._password,
        )
        # Safely create the database if it does not exist
        client.command(f"CREATE DATABASE IF NOT EXISTS {self._database}")
        client.database = self._database
        return client

    def __del__(self) -> None:
        self.ch_client.close()

    def _insert_call_batch(self, batch: typing.List) -> None:
        if batch:
            settings = {}
            if self._use_async_insert:
                settings["async_insert"] = 1
                settings["wait_for_async_insert"] = 0
            self.ch_client.insert(
                "calls_raw",
                data=batch,
                column_names=all_call_insert_columns,
                settings=settings,
            )

    def _insert_obj_batch(self, batch: typing.List) -> None:
        if batch:
            settings = {}
            if self._use_async_insert:
                settings["async_insert"] = 1
                settings["wait_for_async_insert"] = 0
            self.ch_client.insert(
                "objects_raw",
                data=batch,
                column_names=all_obj_insert_columns,
                settings=settings,
            )

    def _call_read(self, req: tsi.CallReadReq) -> SelectableCHCallSchema:
        # Generate and run the query to get the call from the database
        ch_calls = self._select_calls_query(
            req.project_id,
            conditions=["id = {id: String}"],
            limit=1,
            parameters={"id": req.id},
        )

        # If the call is not found, raise a NotFoundError
        if not ch_calls:
            raise NotFoundError(f"Call with id {req.id} not found")

        return ch_calls[0]

    def _select_calls_query(
        self,
        project_id: str,
        columns: typing.Optional[typing.List[str]] = None,
        conditions: typing.Optional[typing.List[str]] = None,
        order_by: typing.Optional[typing.List[typing.Tuple[str, str]]] = None,
        offset: typing.Optional[int] = None,
        limit: typing.Optional[int] = None,
        parameters: typing.Optional[typing.Dict[str, typing.Any]] = None,
    ) -> typing.List[SelectableCHCallSchema]:
        dicts = self._select_calls_query_raw(
            project_id,
            columns=columns,
            conditions=conditions,
            order_by=order_by,
            offset=offset,
            limit=limit,
            parameters=parameters,
        )
        calls = []
        for row in dicts:
            calls.append(_raw_call_dict_to_ch_call(row))
        return calls

    def _select_calls_query_raw(
        self,
        project_id: str,
        columns: typing.Optional[typing.List[str]] = None,
        conditions: typing.Optional[typing.List[str]] = None,
        order_by: typing.Optional[typing.List[typing.Tuple[str, str]]] = None,
        offset: typing.Optional[int] = None,
        limit: typing.Optional[int] = None,
        parameters: typing.Optional[typing.Dict[str, typing.Any]] = None,
    ) -> typing.List[typing.Dict]:
        if not parameters:
            parameters = {}
        parameters = typing.cast(typing.Dict[str, typing.Any], parameters)

        parameters["project_id"] = project_id
        if columns == None:
            columns = all_call_select_columns
        columns = typing.cast(typing.List[str], columns)

        remaining_columns = set(columns) - set(required_call_columns)
        columns = required_call_columns + list(remaining_columns)

        # Stop injection
        assert (
            set(columns) - set(all_call_select_columns) == set()
        ), f"Invalid columns: {columns}"
        merged_cols = []
        for col in columns:
            if col in ["project_id", "id"]:
                merged_cols.append(f"{col} AS {col}")
            elif col in ["input_refs", "output_refs"]:
                merged_cols.append(f"array_concat_agg({col}) AS {col}")
            else:
                merged_cols.append(f"any({col}) AS {col}")
        select_columns_part = ", ".join(merged_cols)

        if not conditions:
            conditions = ["1 = 1"]

        conditions_part = " AND ".join(conditions)

        order_by_part = "ORDER BY start_datetime ASC"
        # if order_by != None:
        #     order_by = typing.cast(typing.List[typing.Tuple[str, str]], order_by)
        #     for field, direction in order_by:
        #         assert (
        #             field in all_call_select_columns
        #         ), f"Invalid order_by field: {field}"
        #         assert direction in [
        #             "ASC",
        #             "DESC",
        #         ], f"Invalid order_by direction: {direction}"
        #     order_by_part = ", ".join(
        #         [f"{field} {direction}" for field, direction in order_by]
        #     )
        #     order_by_part = f"ORDER BY {order_by_part}"

        offset_part = ""
        if offset != None:
            offset_part = f"OFFSET {offset}"

        limit_part = ""
        if limit != None:
            limit_part = f"LIMIT {limit}"

        raw_res = self._query(
            f"""
            SELECT {select_columns_part}
            FROM calls_merged
            WHERE project_id = {{project_id: String}}
            GROUP BY project_id, id
            HAVING {conditions_part}
            {order_by_part}
            {limit_part}
            {offset_part}
        """,
            parameters,
        )

        dicts = []
        for row in raw_res.result_rows:
            dicts.append(dict(zip(columns, row)))
        return dicts

    def _obj_read(self, req: tsi.ObjReadReq, op_only: bool) -> SelectableCHObjSchema:
        conditions = [
            "name = {name: String}",
            "version_digest = {version_hash: String}",
        ]

        # if op_only:
        #     conditions.append("is_op == 1")
        # else:
        #     conditions.append("is_op == 0")

        ch_objs = self._select_objs_query(
            req.entity,
            req.project,
            columns=all_obj_select_columns,
            conditions=conditions,
            limit=1,
            parameters={"name": req.name, "version_digest": req.version_digest},
        )

        # If the obj is not found, raise a NotFoundError
        if not ch_objs:
            raise NotFoundError(f"Obj {req.name}:{req.version_digest} not found")

        return ch_objs[0]

    def _select_objs_query(
        self,
        entity: str,
        project: str,
        conditions: typing.Optional[typing.List[str]] = None,
        limit: typing.Optional[int] = None,
    ) -> typing.List[SelectableCHObjSchema]:
        if not conditions:
            conditions = ["1 = 1"]

        conditions_part = " AND ".join(conditions)

        limit_part = ""
        if limit != None:
            limit_part = f"LIMIT {limit}"

        query_result = self._query(
            f"""
            SELECT *
            FROM objects_deduped
            WHERE entity = {{entity: String}} AND project = {{project: String}}
            AND {conditions_part}
            {limit_part}
        """,
            {"entity": entity, "project": project},
        )
        result: typing.List[SelectableCHObjSchema] = []
        for row in query_result.result_rows:
            result.append(
                SelectableCHObjSchema.model_validate(
                    dict(zip(query_result.column_names, row))
                )
            )

        return result

    def _run_migrations(self) -> None:
        print("Running migrations")
        migrator = wf_migrator.ClickHouseTraceServerMigrator(self._mint_client())
        migrator.apply_migrations(self._database)

    def _query(
        self,
        query: str,
        parameters: typing.Dict[str, typing.Any],
        column_formats: typing.Optional[typing.Dict[str, typing.Any]] = None,
    ) -> QueryResult:
        print("Running query: " + query + " with parameters: " + str(parameters))
        parameters = _process_parameters(parameters)
        res = self.ch_client.query(
            query, parameters=parameters, column_formats=column_formats, use_none=True
        )
        print("Summary: " + json.dumps(res.summary, indent=2))
        return res

    def _insert_call(self, ch_call: CallCHInsertable) -> None:
        parameters = ch_call.model_dump()
        row = []
        for key in all_call_insert_columns:
            row.append(parameters.get(key, None))
        self._call_batch.append(row)
        if self._flush_immediately:
            self._flush_calls()

    def _flush_calls(self) -> None:
        self._insert_call_batch(self._call_batch)
        self._call_batch = []

    def _insert_obj(self, ch_obj: ObjCHInsertable) -> None:
        parameters = ch_obj.model_dump()
        row = []
        for key in all_obj_insert_columns:
            row.append(parameters.get(key, None))

        self._insert_obj_batch([row])


def _dict_value_to_dump(
    value: dict,
) -> str:
    return json.dumps(value)
    cpy = value.copy()
    if cpy:
        keys = list(cpy.keys())
        # cpy["_keys"] = keys
    return json.dumps(cpy)


def _dict_dump_to_dict(val: str) -> typing.Dict[str, typing.Any]:
    return json.loads(val)


def _ensure_datetimes_have_tz(
    dt: typing.Optional[datetime.datetime] = None,
) -> typing.Optional[datetime.datetime]:
    # https://github.com/ClickHouse/clickhouse-connect/issues/210
    # Clickhouse does not support timezone-aware datetimes. You can specify the
    # desired timezone at query time. However according to the issue above,
    # clickhouse will produce a timezone-naive datetime when the preferred
    # timezone is UTC. This is a problem because it does not match the ISO8601
    # standard as datetimes are to be interpreted locally unless specified
    # otherwise. This function ensures that the datetime has a timezone, and if
    # it does not, it adds the UTC timezone to correctly convey that the
    # datetime is in UTC for the caller.
    if dt is None:
        return None
    if dt.tzinfo is None:
        return dt.replace(tzinfo=datetime.timezone.utc)
    return dt


def _nullable_dict_dump_to_dict(
    val: typing.Optional[str],
) -> typing.Optional[typing.Dict[str, typing.Any]]:
    return _dict_dump_to_dict(val) if val else None


def _raw_call_dict_to_ch_call(
    call: typing.Dict[str, typing.Any]
) -> SelectableCHCallSchema:
    return SelectableCHCallSchema.model_validate(call)


def _raw_obj_dict_to_ch_obj(obj: typing.Dict[str, typing.Any]) -> SelectableCHObjSchema:
    if obj["bytes_file_map"]:
        obj["bytes_file_map"] = {
            k.decode("utf-8"): v for k, v in obj["bytes_file_map"].items()
        }
    return SelectableCHObjSchema.model_validate(obj)


def _ch_call_to_call_schema(ch_call: SelectableCHCallSchema) -> tsi.CallSchema:
    return tsi.CallSchema(
        project_id=ch_call.project_id,
        id=ch_call.id,
        trace_id=ch_call.trace_id,
        parent_id=ch_call.parent_id,
        name=ch_call.name,
        start_datetime=_ensure_datetimes_have_tz(ch_call.start_datetime),
        end_datetime=_ensure_datetimes_have_tz(ch_call.end_datetime),
        attributes=_dict_dump_to_dict(ch_call.attributes_dump),
        inputs=_dict_dump_to_dict(ch_call.inputs_dump),
        outputs=_nullable_dict_dump_to_dict(ch_call.outputs_dump),
        summary=_nullable_dict_dump_to_dict(ch_call.summary_dump),
        exception=ch_call.exception,
        wb_run_id=ch_call.wb_run_id,
        wb_user_id=ch_call.wb_user_id,
    )


# Keep in sync with `_ch_call_to_call_schema`. This copy is for performance
def _ch_call_dict_to_call_schema_dict(ch_call_dict: typing.Dict) -> typing.Dict:
    return dict(
        project_id=ch_call_dict.get("project_id"),
        id=ch_call_dict.get("id"),
        trace_id=ch_call_dict.get("trace_id"),
        parent_id=ch_call_dict.get("parent_id"),
        name=ch_call_dict.get("name"),
        start_datetime=_ensure_datetimes_have_tz(ch_call_dict.get("start_datetime")),
        end_datetime=_ensure_datetimes_have_tz(ch_call_dict.get("end_datetime")),
        attributes=_dict_dump_to_dict(ch_call_dict["attributes_dump"]),
        inputs=_dict_dump_to_dict(ch_call_dict["inputs_dump"]),
        outputs=_nullable_dict_dump_to_dict(ch_call_dict.get("outputs_dump")),
        summary=_nullable_dict_dump_to_dict(ch_call_dict.get("summary_dump")),
        exception=ch_call_dict.get("exception"),
        wb_run_id=ch_call_dict.get("wb_run_id"),
        wb_user_id=ch_call_dict.get("wb_user_id"),
    )


def _ch_obj_to_obj_schema(ch_obj: SelectableCHObjSchema) -> tsi.ObjSchema:
    return tsi.ObjSchema(
        # entity=ch_obj.entity,
        # project=ch_obj.project,
        project_id=f"{ch_obj.entity}/{ch_obj.project}",
        name=ch_obj.name,
        created_at=_ensure_datetimes_have_tz(ch_obj.created_at),
        version_index=ch_obj.version_index,
        is_latest=ch_obj.is_latest,
        digest=ch_obj.digest,
        type=ch_obj.type,
        val=json.loads(ch_obj.val),
    )


def _start_call_for_insert_to_ch_insertable_start_call(
    start_call: tsi.StartedCallSchemaForInsert,
) -> CallStartCHInsertable:
    # Note: it is technically possible for the user to mess up and provide the
    # wrong trace id (one that does not match the parent_id)!
    call_id = start_call.id or generate_id()
    trace_id = start_call.trace_id or generate_id()
    return CallStartCHInsertable(
        project_id=start_call.project_id,
        id=call_id,
        trace_id=trace_id,
        parent_id=start_call.parent_id,
        name=start_call.name,
        start_datetime=start_call.start_datetime,
        attributes_dump=_dict_value_to_dump(start_call.attributes),
        inputs_dump=_dict_value_to_dump(start_call.inputs),
        input_refs=extract_refs_from_values(list(start_call.inputs.values())),
        wb_run_id=start_call.wb_run_id,
        wb_user_id=start_call.wb_user_id,
    )


def _end_call_for_insert_to_ch_insertable_end_call(
    end_call: tsi.EndedCallSchemaForInsert,
) -> CallEndCHInsertable:
    # Note: it is technically possible for the user to mess up and provide the
    # wrong trace id (one that does not match the parent_id)!
    return CallEndCHInsertable(
        project_id=end_call.project_id,
        id=end_call.id,
        exception=end_call.exception,
        end_datetime=end_call.end_datetime,
        summary_dump=_dict_value_to_dump(end_call.summary),
        outputs_dump=_dict_value_to_dump(end_call.outputs),
        output_refs=extract_refs_from_values(list(end_call.outputs.values())),
    )


def _process_parameters(
    parameters: typing.Dict[str, typing.Any]
) -> typing.Dict[str, typing.Any]:
    # Special processing for datetimes! For some reason, the clickhouse connect
    # client truncates the datetime to the nearest second, so we need to convert
    # the datetime to a float which is then converted back to a datetime in the
    # clickhouse query
    parameters = parameters.copy()
    for key, value in parameters.items():
        if isinstance(value, datetime.datetime):
            parameters[key] = value.timestamp()
    return parameters


# def _partial_obj_schema_to_ch_obj(
#     partial_obj: tsi.ObjSchemaForInsert,
# ) -> ObjCHInsertable:
#     version_hash = version_hash_for_object(partial_obj)

#     return ObjCHInsertable(
#         id=uuid.uuid4(),
#         entity=partial_obj.entity,
#         project=partial_obj.project,
#         name=partial_obj.name,
#         type="unknown",
#         refs=[],
#         val=json.dumps(partial_obj.val),
#     )


def get_type(val):
    if val == None:
        return "none"
    elif isinstance(val, dict):
        if "_type" in val:
            if "weave_type" in val:
                return val["weave_type"]["type"]
            return val["_type"]
        return "dict"
    elif isinstance(val, list):
        return "list"
    return "unknown"<|MERGE_RESOLUTION|>--- conflicted
+++ resolved
@@ -337,16 +337,10 @@
         digest = val_digest(json_val)
 
         req_obj = req.obj
-<<<<<<< HEAD
-        ch_obj = ObjCHInsertable(
-            entity=req_obj.entity,
-            project=req_obj.project,
-=======
         entity, project = req_obj.project_id.split("/")
         ch_obj = ObjCHInsertable(
             entity=entity,
             project=project,
->>>>>>> 84ced716
             name=req_obj.name,
             type=get_type(req.obj.val),
             refs=[],
@@ -389,15 +383,6 @@
                 conds.append(f"name IN ({in_list})")
             if req.filter.latest_only:
                 conds.append("is_latest = 1")
-<<<<<<< HEAD
-
-        objs = self._select_objs_query(
-            req.entity,
-            req.project,
-            conditions=conds,
-        )
-
-=======
         print(req.project_id)
         entity, project = req.project_id.split("/")
         objs = self._select_objs_query(
@@ -406,7 +391,6 @@
             conditions=conds,
         )
 
->>>>>>> 84ced716
         return tsi.ObjQueryRes(objs=[_ch_obj_to_obj_schema(obj) for obj in objs])
 
     def table_create(self, req: tsi.TableCreateReq) -> tsi.TableCreateRes:
