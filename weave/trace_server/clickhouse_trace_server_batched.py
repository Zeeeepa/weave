# Clickhouse Trace Server

# A note on query structure:
# There are four major kinds of things that we query:
# - calls,
# - object_versions,
# - tables
# - files
#
# calls are identified by ID.
#
# object_versions, tables, and files are identified by digest. For these kinds of
# things, we dedupe at merge time using Clickhouse's ReplacingMergeTree, but we also
# need to dedupe at query time.
#
# Previously, we did query time deduping in *_deduped VIEWs. But it turns out
# clickhouse doesn't push down the project_id predicate into those views, so we were
# always scanning whole tables.
#
# Now, we've just written the what were views before into this file directly as
# subqueries, and put the project_id predicate in the innermost subquery, which fixes
# the problem.


import dataclasses
import datetime
import hashlib
import json
import logging
import threading
from collections import defaultdict
from collections.abc import Iterator, Sequence
from contextlib import contextmanager
from typing import Any, Optional, Union, cast
from zoneinfo import ZoneInfo

import clickhouse_connect
import emoji
from clickhouse_connect.driver.client import Client as CHClient
from clickhouse_connect.driver.query import QueryResult
from clickhouse_connect.driver.summary import QuerySummary

from weave.trace_server import clickhouse_trace_server_migrator as wf_migrator
from weave.trace_server import environment as wf_env
from weave.trace_server import refs_internal as ri
from weave.trace_server import trace_server_interface as tsi
from weave.trace_server.actions_worker.dispatcher import execute_batch
<<<<<<< HEAD
from weave.trace_server.base_object_class_util import process_incoming_object
from weave.trace_server.calls_query_builder import (CallsQuery,
                                                    HardCodedFilter,
                                                    OrderField,
                                                    QueryBuilderDynamicField,
                                                    QueryBuilderField,
                                                    combine_conditions)
from weave.trace_server.clickhouse_schema import (CallDeleteCHInsertable,
                                                  CallEndCHInsertable,
                                                  CallStartCHInsertable,
                                                  CallUpdateCHInsertable,
                                                  ObjCHInsertable,
                                                  ObjDeleteCHInsertable,
                                                  SelectableCHCallSchema,
                                                  SelectableCHObjSchema)
=======
from weave.trace_server.base_object_class_util import process_incoming_object_val
from weave.trace_server.calls_query_builder import (
    CallsQuery,
    HardCodedFilter,
    OrderField,
    QueryBuilderDynamicField,
    QueryBuilderField,
    combine_conditions,
)
from weave.trace_server.clickhouse_schema import (
    CallDeleteCHInsertable,
    CallEndCHInsertable,
    CallStartCHInsertable,
    CallUpdateCHInsertable,
    ObjCHInsertable,
    SelectableCHCallSchema,
    SelectableCHObjSchema,
)
>>>>>>> a18cf9d4
from weave.trace_server.constants import COMPLETIONS_CREATE_OP_NAME
from weave.trace_server.emoji_util import detone_emojis
from weave.trace_server.errors import (InsertTooLarge, InvalidRequest,
                                       MissingLLMApiKeyError, NotFoundError,
                                       ObjectDeletedError, RequestTooLarge)
from weave.trace_server.feedback import (TABLE_FEEDBACK,
                                         validate_feedback_create_req,
                                         validate_feedback_purge_req)
from weave.trace_server.ids import generate_id
from weave.trace_server.llm_completion import lite_llm_completion
from weave.trace_server.model_providers.model_providers import \
    read_model_to_provider_info_map
from weave.trace_server.orm import ParamBuilder, Row
from weave.trace_server.secret_fetcher_context import _secret_fetcher_context
from weave.trace_server.table_query_builder import (
    ROW_ORDER_COLUMN_NAME, TABLE_ROWS_ALIAS, VAL_DUMP_COLUMN_NAME,
    make_natural_sort_table_query, make_standard_table_query)
from weave.trace_server.token_costs import (LLM_TOKEN_PRICES_TABLE,
                                            validate_cost_purge_req)
from weave.trace_server.trace_server_common import (
    LRUCache, digest_is_version_like, empty_str_to_none, get_nested_key,
    hydrate_calls_with_feedback, make_derived_summary_fields,
    make_feedback_query_req, set_nested_key)
from weave.trace_server.trace_server_interface_util import (
    assert_non_null_wb_user_id, bytes_digest, extract_refs_from_values,
    str_digest)

logger = logging.getLogger(__name__)
logger.setLevel(logging.INFO)

MAX_FLUSH_COUNT = 10000
MAX_FLUSH_AGE = 15

FILE_CHUNK_SIZE = 100000

MAX_DELETE_CALLS_COUNT = 100
MAX_CALLS_STREAM_BATCH_SIZE = 500


CallCHInsertable = Union[
    CallStartCHInsertable,
    CallEndCHInsertable,
    CallDeleteCHInsertable,
    CallUpdateCHInsertable,
]


all_call_insert_columns = list(
    CallStartCHInsertable.model_fields.keys()
    | CallEndCHInsertable.model_fields.keys()
    | CallDeleteCHInsertable.model_fields.keys()
    | CallUpdateCHInsertable.model_fields.keys()
)

all_call_select_columns = list(SelectableCHCallSchema.model_fields.keys())
all_call_json_columns = ("inputs", "output", "attributes", "summary")
required_call_columns = ["id", "project_id", "trace_id", "op_name", "started_at"]


# Columns in the calls_merged table with special aggregation functions:
call_select_raw_columns = ["id", "project_id"]  # no aggregation
call_select_arrays_columns = ["input_refs", "output_refs"]  # array_concat_agg
call_select_argmax_columns = ["display_name"]  # argMaxMerge
# all others use `any`


all_obj_select_columns = list(SelectableCHObjSchema.model_fields.keys())
all_obj_insert_columns = list(ObjCHInsertable.model_fields.keys())

# Let's just make everything required for now ... can optimize when we implement column selection
required_obj_select_columns = list(set(all_obj_select_columns) - set())

ObjRefListType = list[ri.InternalObjectRef]


CLICKHOUSE_SINGLE_ROW_INSERT_BYTES_LIMIT = 3.5 * 1024 * 1024  # 3.5 MiB
ENTITY_TOO_LARGE_PAYLOAD = '{"_weave": {"error":"<EXCEEDS_LIMITS>"}}'

CLICKHOUSE_DEFAULT_QUERY_SETTINGS = {
    "max_memory_usage": 16 * 1024 * 1024 * 1024,  # 16 GiB
}


class ClickHouseTraceServer(tsi.TraceServerInterface):
    def __init__(
        self,
        *,
        host: str,
        port: int = 8123,
        user: str = "default",
        password: str = "",
        database: str = "default",
        use_async_insert: bool = False,
    ):
        super().__init__()
        self._thread_local = threading.local()
        self._host = host
        self._port = port
        self._user = user
        self._password = password
        self._database = database
        self._flush_immediately = True
        self._call_batch: list[list[Any]] = []
        self._use_async_insert = use_async_insert
        self._model_to_provider_info_map = read_model_to_provider_info_map()

    @classmethod
    def from_env(cls, use_async_insert: bool = False) -> "ClickHouseTraceServer":
        # Explicitly calling `RemoteHTTPTraceServer` constructor here to ensure
        # that type checking is applied to the constructor.
        return ClickHouseTraceServer(
            host=wf_env.wf_clickhouse_host(),
            port=wf_env.wf_clickhouse_port(),
            user=wf_env.wf_clickhouse_user(),
            password=wf_env.wf_clickhouse_pass(),
            database=wf_env.wf_clickhouse_database(),
            use_async_insert=use_async_insert,
        )

    @contextmanager
    def call_batch(self) -> Iterator[None]:
        # Not thread safe - do not use across threads
        self._flush_immediately = False
        try:
            yield
            self._flush_calls()
        finally:
            self._call_batch = []
            self._flush_immediately = True

    # Creates a new call
    def call_start(self, req: tsi.CallStartReq) -> tsi.CallStartRes:
        # Converts the user-provided call details into a clickhouse schema.
        # This does validation and conversion of the input data as well
        # as enforcing business rules and defaults
        ch_call = _start_call_for_insert_to_ch_insertable_start_call(req.start)

        # Inserts the call into the clickhouse database, verifying that
        # the call does not already exist
        self._insert_call(ch_call)

        # Returns the id of the newly created call
        return tsi.CallStartRes(
            id=ch_call.id,
            trace_id=ch_call.trace_id,
        )

    def call_end(self, req: tsi.CallEndReq) -> tsi.CallEndRes:
        # Converts the user-provided call details into a clickhouse schema.
        # This does validation and conversion of the input data as well
        # as enforcing business rules and defaults
        ch_call = _end_call_for_insert_to_ch_insertable_end_call(req.end)

        # Inserts the call into the clickhouse database, verifying that
        # the call does not already exist
        self._insert_call(ch_call)

        # Returns the id of the newly created call
        return tsi.CallEndRes()

    def call_read(self, req: tsi.CallReadReq) -> tsi.CallReadRes:
        res = self.calls_query_stream(
            tsi.CallsQueryReq(
                project_id=req.project_id,
                filter=tsi.CallsFilter(
                    call_ids=[req.id],
                ),
                limit=1,
                include_costs=req.include_costs,
            )
        )
        try:
            _call = next(res)
        except StopIteration:
            _call = None
        return tsi.CallReadRes(call=_call)

    def calls_query(self, req: tsi.CallsQueryReq) -> tsi.CallsQueryRes:
        stream = self.calls_query_stream(req)
        return tsi.CallsQueryRes(calls=list(stream))

    def calls_query_stats(self, req: tsi.CallsQueryStatsReq) -> tsi.CallsQueryStatsRes:
        """Returns a stats object for the given query. This is useful for counts or other
        aggregate statistics that are not directly queryable from the calls themselves.
        """
        cq = CallsQuery(project_id=req.project_id)

        cq.add_field("id")
        if req.filter is not None:
            cq.set_hardcoded_filter(HardCodedFilter(filter=req.filter))
        if req.query is not None:
            cq.add_condition(req.query.expr_)

        pb = ParamBuilder()
        inner_query = cq.as_sql(pb)
        raw_res = self._query(
            f"SELECT count() FROM ({inner_query})",
            pb.get_params(),
        )
        rows = raw_res.result_rows
        count = 0
        if rows and len(rows) == 1 and len(rows[0]) == 1:
            count = rows[0][0]
        return tsi.CallsQueryStatsRes(count=count)

    def calls_query_stream(self, req: tsi.CallsQueryReq) -> Iterator[tsi.CallSchema]:
        """Returns a stream of calls that match the given query."""
        cq = CallsQuery(
            project_id=req.project_id, include_costs=req.include_costs or False
        )
        columns = all_call_select_columns
        if req.columns:
            # Set columns to user-requested columns, w/ required columns
            # These are all formatted by the CallsQuery, which prevents injection
            # and other attack vectors.
            columns = list(set(required_call_columns + req.columns))
            # TODO: add support for json extract fields
            # Split out any nested column requests
            columns = [col.split(".")[0] for col in columns]

        # sort the columns such that similar queries are grouped together
        columns = sorted(columns)

        # We put summary_dump last so that when we compute the costs and summary its in the right place
        if req.include_costs:
            summary_columns = ["summary", "summary_dump"]
            columns = [
                *[col for col in columns if col not in summary_columns],
                "summary_dump",
            ]
        for col in columns:
            cq.add_field(col)
        if req.filter is not None:
            cq.set_hardcoded_filter(HardCodedFilter(filter=req.filter))
        if req.query is not None:
            cq.add_condition(req.query.expr_)

        # Sort with empty list results in no sorting
        if req.sort_by is not None:
            for sort_by in req.sort_by:
                cq.add_order(sort_by.field, sort_by.direction)
        else:
            cq.add_order("started_at", "asc")
        if req.limit is not None:
            cq.set_limit(req.limit)
        if req.offset is not None:
            cq.set_offset(req.offset)

        pb = ParamBuilder()
        raw_res = self._query_stream(
            cq.as_sql(pb),
            pb.get_params(),
        )

        select_columns = [c.field for c in cq.select_fields]

        if not req.expand_columns and not req.include_feedback:
            for row in raw_res:
                yield tsi.CallSchema.model_validate(
                    _ch_call_dict_to_call_schema_dict(dict(zip(select_columns, row)))
                )

        else:
            expand_columns = req.expand_columns or []
            ref_cache = LRUCache(max_size=1000)

            batch_size = 10
            batch = []
            for row in raw_res:
                call_dict = _ch_call_dict_to_call_schema_dict(
                    dict(zip(select_columns, row))
                )
                batch.append(call_dict)

                if len(batch) >= batch_size:
                    hydrated_batch = self._hydrate_calls(
                        req.project_id,
                        batch,
                        expand_columns,
                        req.include_feedback or False,
                        ref_cache,
                    )
                    for call in hydrated_batch:
                        yield tsi.CallSchema.model_validate(call)

                    # *** Dynamic increase from 10 to 500 ***
                    batch_size = min(MAX_CALLS_STREAM_BATCH_SIZE, batch_size * 10)
                    batch = []

            hydrated_batch = self._hydrate_calls(
                req.project_id,
                batch,
                expand_columns,
                req.include_feedback or False,
                ref_cache,
            )
            for call in hydrated_batch:
                yield tsi.CallSchema.model_validate(call)

    def _hydrate_calls(
        self,
        project_id: str,
        calls: list[dict[str, Any]],
        expand_columns: list[str],
        include_feedback: bool,
        ref_cache: LRUCache,
    ) -> list[dict[str, Any]]:
        if len(calls) == 0:
            return calls

        self._expand_call_refs(project_id, calls, expand_columns, ref_cache)
        if include_feedback:
            feedback_query_req = make_feedback_query_req(project_id, calls)
            feedback = self.feedback_query(feedback_query_req)
            hydrate_calls_with_feedback(calls, feedback)

        return calls

    def _get_refs_to_resolve(
        self, calls: list[dict[str, Any]], expand_columns: list[str]
    ) -> dict[tuple[int, str], ri.InternalObjectRef]:
        refs_to_resolve: dict[tuple[int, str], ri.InternalObjectRef] = {}
        for i, call in enumerate(calls):
            for col in expand_columns:
                if col in call:
                    val = call[col]
                else:
                    val = get_nested_key(call, col)
                    if not val:
                        continue

                if not ri.any_will_be_interpreted_as_ref_str(val):
                    continue

                ref = ri.parse_internal_uri(val)
                if not isinstance(ref, ri.InternalObjectRef):
                    continue

                refs_to_resolve[(i, col)] = ref
        return refs_to_resolve

    def _expand_call_refs(
        self,
        project_id: str,
        calls: list[dict[str, Any]],
        expand_columns: list[str],
        ref_cache: LRUCache,
    ) -> None:
        # format expand columns by depth, iterate through each batch in order
        expand_column_by_depth = defaultdict(list)
        for col in expand_columns:
            expand_column_by_depth[col.count(".")].append(col)

        for depth in sorted(expand_column_by_depth.keys()):
            refs_to_resolve = self._get_refs_to_resolve(
                calls, expand_column_by_depth[depth]
            )
            if not refs_to_resolve:
                continue

            vals = self._refs_read_batch_within_project(
                project_id, list(refs_to_resolve.values()), ref_cache
            )
            for ((i, col), ref), val in zip(refs_to_resolve.items(), vals):
                if isinstance(val, dict) and "_ref" not in val:
                    val["_ref"] = ref.uri()
                set_nested_key(calls[i], col, val)

    def calls_delete(self, req: tsi.CallsDeleteReq) -> tsi.CallsDeleteRes:
        assert_non_null_wb_user_id(req)
        if len(req.call_ids) > MAX_DELETE_CALLS_COUNT:
            raise RequestTooLarge(
                f"Cannot delete more than {MAX_DELETE_CALLS_COUNT} calls at once"
            )

        # get all parents
        parents = list(
            self.calls_query_stream(
                tsi.CallsQueryReq(
                    project_id=req.project_id,
                    filter=tsi.CallsFilter(
                        call_ids=req.call_ids,
                    ),
                    # request minimal columns
                    columns=["id", "parent_id"],
                )
            )
        )

        # get all calls with trace_ids matching parents
        all_calls = list(
            self.calls_query_stream(
                tsi.CallsQueryReq(
                    project_id=req.project_id,
                    filter=tsi.CallsFilter(
                        trace_ids=[p.trace_id for p in parents],
                    ),
                    # request minimal columns
                    columns=["id", "parent_id"],
                )
            )
        )

        all_descendants = find_call_descendants(
            root_ids=req.call_ids,
            all_calls=all_calls,
        )

        deleted_at = datetime.datetime.now()
        insertables = [
            CallDeleteCHInsertable(
                project_id=req.project_id,
                id=call_id,
                wb_user_id=req.wb_user_id,
                deleted_at=deleted_at,
            )
            for call_id in all_descendants
        ]

        with self.call_batch():
            for insertable in insertables:
                self._insert_call(insertable)

        return tsi.CallsDeleteRes()

    def _ensure_valid_update_field(self, req: tsi.CallUpdateReq) -> None:
        valid_update_fields = ["display_name"]
        for field in valid_update_fields:
            if getattr(req, field, None) is not None:
                return

        raise ValueError(
            f"One of [{', '.join(valid_update_fields)}] is required for call update"
        )

    def call_update(self, req: tsi.CallUpdateReq) -> tsi.CallUpdateRes:
        assert_non_null_wb_user_id(req)
        self._ensure_valid_update_field(req)
        renamed_insertable = CallUpdateCHInsertable(
            project_id=req.project_id,
            id=req.call_id,
            wb_user_id=req.wb_user_id,
            display_name=req.display_name,
        )
        self._insert_call(renamed_insertable)

        return tsi.CallUpdateRes()

    def op_create(self, req: tsi.OpCreateReq) -> tsi.OpCreateRes:
        raise NotImplementedError()

    def op_read(self, req: tsi.OpReadReq) -> tsi.OpReadRes:
        conds = [
            "is_op = 1",
            "digest = {digest: String}",
        ]
        object_id_conditions = ["object_id = {object_id: String}"]
        parameters = {"name": req.name, "digest": req.digest}
        objs = self._select_objs_query(
            req.project_id,
            conditions=conds,
            object_id_conditions=object_id_conditions,
            parameters=parameters,
        )
        if len(objs) == 0:
            raise ObjectDeletedError(f"Obj {req.name}:{req.digest} not found")

        return tsi.OpReadRes(op_obj=_ch_obj_to_obj_schema(objs[0]))

    def ops_query(self, req: tsi.OpQueryReq) -> tsi.OpQueryRes:
        parameters = {}
        conds: list[str] = ["is_op = 1"]
        object_id_conditions: list[str] = []
        if req.filter:
            if req.filter.op_names:
                object_id_conditions.append("object_id IN {op_names: Array(String)}")
                parameters["op_names"] = req.filter.op_names
            if req.filter.latest_only:
                conds.append("is_latest = 1")

        ch_objs = self._select_objs_query(
            req.project_id,
            conditions=conds,
            object_id_conditions=object_id_conditions,
            parameters=parameters,
        )
        objs = [_ch_obj_to_obj_schema(call) for call in ch_objs]
        return tsi.OpQueryRes(op_objs=objs)

    def obj_create(self, req: tsi.ObjCreateReq) -> tsi.ObjCreateRes:
        val, base_object_class = process_incoming_object_val(
            req.obj.val, req.obj.set_base_object_class
        )

        json_val = json.dumps(val)
        digest = str_digest(json_val)

        ch_obj = ObjCHInsertable(
            project_id=req.obj.project_id,
            object_id=req.obj.object_id,
            kind=get_kind(val),
            base_object_class=base_object_class,
            refs=extract_refs_from_values(val),
            val_dump=json_val,
            digest=digest,
        )

        self._insert(
            "object_versions",
            data=[list(ch_obj.model_dump().values())],
            column_names=list(ch_obj.model_fields.keys()),
        )
        return tsi.ObjCreateRes(digest=digest)

    @staticmethod
    def _make_conds_from_digest(
        digest: str,
    ) -> tuple[list[str], Dict[str, Union[str, int]]]:
        (is_version, version_index) = digest_is_version_like(digest)
        conds: list[str] = []
        parameters: Dict[str, Union[str, int]] = {}
        if digest == "latest":
            conds.append("is_latest = 1")
        else:
            (is_version, version_index) = digest_is_version_like(digest)
            if is_version:
                conds.append("version_index = {version_index: UInt64}")
                parameters["version_index"] = version_index
            else:
                conds.append("digest = {version_digest: String}")
                parameters["version_digest"] = digest
        return conds, parameters

    def _obj_read(
        self,
        project_id: str,
        object_id: str,
        digest: str,
        include_deleted: bool = False,
        metadata_only: bool = False,
    ) -> SelectableCHObjSchema:
        (is_version, version_index) = digest_is_version_like(digest)
        conds: list[str] = []
        parameters: Dict[str, Union[str, int]] = {"object_id": object_id}
        if digest == "latest":
            conds.append("is_latest = 1")
        else:
            (is_version, version_index) = digest_is_version_like(digest)
            if is_version:
                conds.append("version_index = {version_index: UInt64}")
                parameters["version_index"] = version_index
            else:
                conds.append("digest = {version_digest: String}")
                parameters["version_digest"] = digest

        object_id_conditions = ["object_id = {object_id: String}"]
        objs = self._select_objs_query(
            project_id,
            conditions=conds,
            object_id_conditions=object_id_conditions,
            parameters=parameters,
            include_deleted=include_deleted,
            metadata_only=metadata_only,
        )
        if len(objs) == 0:
            raise NotFoundError(f"Obj {object_id}:{digest} not found")

        if objs[0].deleted_at is not None:
            raise ObjectDeletedError(
                f"Obj {object_id}:v{objs[0].version_index} was deleted at {objs[0].deleted_at}"
            )

        return objs[0]

    def obj_read(self, req: tsi.ObjReadReq) -> tsi.ObjReadRes:
        ch_obj = self._obj_read(
            req.project_id,
            req.object_id,
            req.digest,
            include_deleted=True,
            metadata_only=False,
        )
        return tsi.ObjReadRes(obj=_ch_obj_to_obj_schema(ch_obj))

    def objs_query(self, req: tsi.ObjQueryReq) -> tsi.ObjQueryRes:
        conds: list[str] = []
        object_id_conditions: list[str] = []
        parameters = {}
        if req.filter:
            if req.filter.is_op is not None:
                if req.filter.is_op:
                    conds.append("is_op = 1")
                else:
                    conds.append("is_op = 0")
            if req.filter.object_ids:
                object_id_conditions.append("object_id IN {object_ids: Array(String)}")
                parameters["object_ids"] = req.filter.object_ids
            if req.filter.latest_only:
                conds.append("is_latest = 1")
            if req.filter.base_object_classes:
                conds.append(
                    "base_object_class IN {base_object_classes: Array(String)}"
                )
                parameters["base_object_classes"] = req.filter.base_object_classes

        objs = self._select_objs_query(
            req.project_id,
            conditions=conds,
            object_id_conditions=object_id_conditions,
            parameters=parameters,
            metadata_only=req.metadata_only,
            limit=req.limit,
            offset=req.offset,
            sort_by=req.sort_by,
        )

        return tsi.ObjQueryRes(objs=[_ch_obj_to_obj_schema(obj) for obj in objs])

    def obj_delete(self, req: tsi.ObjDeleteReq) -> tsi.ObjDeleteRes:
        # 1. Read the entire object from the db based on id and digest
        # 2. For all in delete list:
        #    - Set deleted_at to the current time
        #    - Insert this object into object_versions
        #      - This object should be IDENTICAL to the original, including
        #        the created_at time, this will become the only copy of the
        #        object when the db deduplicates on primary key
        db_obj = self._obj_read(
            req.project_id, req.object_id, req.digest, metadata_only=False
        )
        delete_insertables: list[ObjDeleteCHInsertable] = []

        if db_obj.refs:
            for obj_ref in db_obj.refs:
                child_obj_ref = ri.parse_internal_uri(obj_ref)
                if isinstance(child_obj_ref, ri.InternalTableRef):
                    raise TypeError(
                        "Table ref deletion not yet supported, coming soon"
                    )

        delete_insertables.append(
            ObjDeleteCHInsertable(
                project_id=req.project_id,
                object_id=req.object_id,
                digest=req.digest,
                kind=db_obj.kind,
                val_dump=db_obj.val_dump,
                refs=db_obj.refs,
                base_object_class=db_obj.base_object_class,
                deleted_at=datetime.datetime.now(datetime.timezone.utc),
                # ! Use the original created_at time !
                created_at=_ensure_datetimes_have_tz_strict(db_obj.created_at),
            )
        )
        self._insert(
            "object_versions",
            data=[list(ch_obj.model_dump().values()) for ch_obj in delete_insertables],
            column_names=list(delete_insertables[0].model_fields.keys()),
        )
        return tsi.ObjDeleteRes()

    def table_create(self, req: tsi.TableCreateReq) -> tsi.TableCreateRes:
        insert_rows = []
        for r in req.table.rows:
            if not isinstance(r, dict):
                raise TypeError(
                    f"""Validation Error: Encountered a non-dictionary row when creating a table. Please ensure that all rows are dictionaries. Violating row:\n{r}."""
                )
            row_json = json.dumps(r)
            row_digest = str_digest(row_json)
            insert_rows.append(
                (
                    req.table.project_id,
                    row_digest,
                    extract_refs_from_values(r),
                    row_json,
                )
            )

        self._insert(
            "table_rows",
            data=insert_rows,
            column_names=["project_id", "digest", "refs", "val_dump"],
        )

        row_digests = [r[1] for r in insert_rows]

        table_hasher = hashlib.sha256()
        for row_digest in row_digests:
            table_hasher.update(row_digest.encode())
        digest = table_hasher.hexdigest()

        self._insert(
            "tables",
            data=[(req.table.project_id, digest, row_digests)],
            column_names=["project_id", "digest", "row_digests"],
        )
        return tsi.TableCreateRes(digest=digest, row_digests=row_digests)

    def table_update(self, req: tsi.TableUpdateReq) -> tsi.TableUpdateRes:
        query = """
            SELECT *
            FROM (
                    SELECT *,
                        row_number() OVER (PARTITION BY project_id, digest) AS rn
                    FROM tables
                    WHERE project_id = {project_id:String} AND digest = {digest:String}
                )
            WHERE rn = 1
            ORDER BY project_id, digest
        """

        row_digest_result_query = self.ch_client.query(
            query,
            parameters={
                "project_id": req.project_id,
                "digest": req.base_digest,
            },
        )

        if len(row_digest_result_query.result_rows) == 0:
            raise NotFoundError(f"Table {req.project_id}:{req.base_digest} not found")

        final_row_digests: list[str] = row_digest_result_query.result_rows[0][2]
        new_rows_needed_to_insert = []
        known_digests = set(final_row_digests)

        def add_new_row_needed_to_insert(row_data: Any) -> str:
            if not isinstance(row_data, dict):
                raise TypeError("All rows must be dictionaries")
            row_json = json.dumps(row_data)
            row_digest = str_digest(row_json)
            if row_digest not in known_digests:
                new_rows_needed_to_insert.append(
                    (
                        req.project_id,
                        row_digest,
                        extract_refs_from_values(row_data),
                        row_json,
                    )
                )
                known_digests.add(row_digest)
            return row_digest

        updated_digests = []
        for update in req.updates:
            if isinstance(update, tsi.TableAppendSpec):
                new_digest = add_new_row_needed_to_insert(update.append.row)
                final_row_digests.append(new_digest)
                updated_digests.append(new_digest)
            elif isinstance(update, tsi.TablePopSpec):
                if update.pop.index >= len(final_row_digests) or update.pop.index < 0:
                    raise ValueError("Index out of range")
                popped_digest = final_row_digests.pop(update.pop.index)
                updated_digests.append(popped_digest)
            elif isinstance(update, tsi.TableInsertSpec):
                if (
                    update.insert.index > len(final_row_digests)
                    or update.insert.index < 0
                ):
                    raise ValueError("Index out of range")
                new_digest = add_new_row_needed_to_insert(update.insert.row)
                final_row_digests.insert(update.insert.index, new_digest)
                updated_digests.append(new_digest)
            else:
                raise TypeError("Unrecognized update", update)

        if new_rows_needed_to_insert:
            self._insert(
                "table_rows",
                data=new_rows_needed_to_insert,
                column_names=["project_id", "digest", "refs", "val_dump"],
            )

        table_hasher = hashlib.sha256()
        for row_digest in final_row_digests:
            table_hasher.update(row_digest.encode())
        digest = table_hasher.hexdigest()

        self._insert(
            "tables",
            data=[(req.project_id, digest, final_row_digests)],
            column_names=["project_id", "digest", "row_digests"],
        )
        return tsi.TableUpdateRes(digest=digest, updated_row_digests=updated_digests)

    def table_query(self, req: tsi.TableQueryReq) -> tsi.TableQueryRes:
        rows = list(self.table_query_stream(req))
        return tsi.TableQueryRes(rows=rows)

    def table_query_stream(
        self, req: tsi.TableQueryReq
    ) -> Iterator[tsi.TableRowSchema]:
        conds = []
        pb = ParamBuilder()
        if req.filter:
            if req.filter.row_digests:
                conds.append(
                    f"tr.digest IN {{{pb.add_param(req.filter.row_digests)}: Array(String)}}"
                )

        sort_fields = []
        if req.sort_by:
            for sort in req.sort_by:
                # TODO: better splitting of escaped dots (.) in field names
                extra_path = sort.field.split(".")
                field = OrderField(
                    field=QueryBuilderDynamicField(
                        field=VAL_DUMP_COLUMN_NAME, extra_path=extra_path
                    ),
                    direction="ASC" if sort.direction.lower() == "asc" else "DESC",
                )
                sort_fields.append(field)

        rows = self._table_query_stream(
            req.project_id,
            req.digest,
            pb,
            sql_safe_conditions=conds,
            sort_fields=sort_fields,
            limit=req.limit,
            offset=req.offset,
        )
        yield from rows

    def _table_query_stream(
        self,
        project_id: str,
        digest: str,
        pb: ParamBuilder,
        *,
        # using the `sql_safe_*` prefix is a way to signal to the caller
        # that these strings should have been santized by the caller.
        sql_safe_conditions: Optional[list[str]] = None,
        sort_fields: Optional[list[OrderField]] = None,
        limit: Optional[int] = None,
        offset: Optional[int] = None,
    ) -> Iterator[tsi.TableRowSchema]:
        if not sort_fields:
            sort_fields = [
                OrderField(
                    field=QueryBuilderField(field=ROW_ORDER_COLUMN_NAME),
                    direction="ASC",
                )
            ]

        if (
            len(sort_fields) == 1
            and sort_fields[0].field.field == ROW_ORDER_COLUMN_NAME
            and not sql_safe_conditions
        ):
            query = make_natural_sort_table_query(
                project_id,
                digest,
                pb,
                limit=limit,
                offset=offset,
                natural_direction=sort_fields[0].direction,
            )
        else:
            order_by_components = ", ".join(
                [sort_field.as_sql(pb, TABLE_ROWS_ALIAS) for sort_field in sort_fields]
            )
            sql_safe_sort_clause = f"ORDER BY {order_by_components}"
            query = make_standard_table_query(
                project_id,
                digest,
                pb,
                sql_safe_conditions=sql_safe_conditions,
                sql_safe_sort_clause=sql_safe_sort_clause,
                limit=limit,
                offset=offset,
            )

        res = self._query_stream(query, parameters=pb.get_params())

        for row in res:
            yield tsi.TableRowSchema(digest=row[0], val=json.loads(row[1]))

    def table_query_stats(self, req: tsi.TableQueryStatsReq) -> tsi.TableQueryStatsRes:
        parameters: dict[str, Any] = {
            "project_id": req.project_id,
            "digest": req.digest,
        }

        query = """
        SELECT length(row_digests)
        FROM tables
        WHERE project_id = {project_id:String} AND digest = {digest:String}
        """

        query_result = self.ch_client.query(query, parameters=parameters)
        count = query_result.result_rows[0][0] if query_result.result_rows else 0

        return tsi.TableQueryStatsRes(count=count)

    def refs_read_batch(self, req: tsi.RefsReadBatchReq) -> tsi.RefsReadBatchRes:
        # TODO: This reads one ref at a time, it should read them in batches
        # where it can. Like it should group by object that we need to read.
        # And it should also batch into table refs (like when we are reading a bunch
        # of rows from a single Dataset)
        if len(req.refs) > 1000:
            raise ValueError("Too many refs")

        # First, parse the refs
        parsed_raw_refs = [ri.parse_internal_uri(r) for r in req.refs]

        # Business logic to ensure that we don't have raw TableRefs (not allowed)
        if any(isinstance(r, ri.InternalTableRef) for r in parsed_raw_refs):
            raise ValueError("Table refs not supported")

        parsed_refs = cast(ObjRefListType, parsed_raw_refs)
        vals = self._parsed_refs_read_batch(parsed_refs)

        return tsi.RefsReadBatchRes(vals=vals)

    def _parsed_refs_read_batch(
        self,
        parsed_refs: ObjRefListType,
        root_val_cache: Optional[dict[str, Any]] = None,
    ) -> list[Any]:
        # Next, group the refs by project_id
        refs_by_project_id: dict[str, ObjRefListType] = defaultdict(list)
        for ref in parsed_refs:
            refs_by_project_id[ref.project_id].append(ref)

        # Lookup data for each project, scoped to each project
        final_result_cache: dict[str, Any] = {}

        def make_ref_cache_key(ref: ri.InternalObjectRef) -> str:
            return ref.uri()

        for project in refs_by_project_id:
            project_refs = refs_by_project_id[project]
            project_results = self._refs_read_batch_within_project(
                project,
                refs_by_project_id[project],
                root_val_cache,
            )
            for ref, result in zip(project_refs, project_results):
                final_result_cache[make_ref_cache_key(ref)] = result

        # Return the final data payload
        return [final_result_cache[make_ref_cache_key(ref)] for ref in parsed_refs]

    def _refs_read_batch_within_project(
        self,
        project_id_scope: str,
        parsed_refs: ObjRefListType,
        root_val_cache: Optional[dict[str, Any]],
    ) -> list[Any]:
        if root_val_cache is None:
            root_val_cache = {}

        def make_root_ref_cache_key(ref: ri.InternalObjectRef) -> str:
            return f"{ref.project_id}/{ref.name}/{ref.version}"

        def make_obj_cache_key(obj: SelectableCHObjSchema) -> str:
            return f"{obj.project_id}/{obj.object_id}/{obj.digest}"

        def get_object_refs_root_val(
            refs: list[ri.InternalObjectRef],
        ) -> Any:
            conds: list[str] = []
            object_id_conds: list[str] = []
            parameters = {}

            for ref_index, ref in enumerate(refs):
                if ref.version == "latest":
                    raise ValueError("Reading refs with `latest` is not supported")

                cache_key = make_root_ref_cache_key(ref)

                if cache_key in root_val_cache:
                    continue

                if ref.project_id != project_id_scope:
                    # At some point in the future, we may allow cross-project references.
                    # However, until then, we disallow this feature. Practically, we
                    # should never hit this code path since the `resolve_extra` function
                    # handles this check. However, out of caution, we add this check here.
                    # Hitting this would be a programming error, not a user error.
                    raise ValueError("Will not resolve cross-project refs.")

                object_id_param_key = "object_id_" + str(ref_index)
                version_param_key = "version_" + str(ref_index)
                conds.append(f"digest = {{{version_param_key}: String}}")
                object_id_conds.append(f"object_id = {{{object_id_param_key}: String}}")
                parameters[object_id_param_key] = ref.name
                parameters[version_param_key] = ref.version

            if len(conds) > 0:
                conditions = [combine_conditions(conds, "OR")]
                object_id_conditions = [combine_conditions(object_id_conds, "OR")]
                objs = self._select_objs_query(
                    project_id=project_id_scope,
                    conditions=conditions,
                    object_id_conditions=object_id_conditions,
                    parameters=parameters,
                )
                for obj in objs:
                    root_val_cache[make_obj_cache_key(obj)] = json.loads(obj.val_dump)

            return [
                root_val_cache.get(make_root_ref_cache_key(ref), None) for ref in refs
            ]

        # Represents work left to do for resolving a ref
        @dataclasses.dataclass
        class PartialRefResult:
            remaining_extra: list[str]
            # unresolved_obj_ref and unresolved_table_ref are mutually exclusive
            unresolved_obj_ref: Optional[ri.InternalObjectRef]
            unresolved_table_ref: Optional[ri.InternalTableRef]
            val: Any

        def resolve_extra(extra: list[str], val: Any) -> PartialRefResult:
            for extra_index in range(0, len(extra), 2):
                empty_result = PartialRefResult(
                    remaining_extra=[],
                    unresolved_obj_ref=None,
                    unresolved_table_ref=None,
                    val=None,
                )
                op, arg = extra[extra_index], extra[extra_index + 1]
                if isinstance(val, str) and val.startswith(
                    ri.WEAVE_INTERNAL_SCHEME + "://"
                ):
                    parsed_ref = ri.parse_internal_uri(val)

                    if parsed_ref.project_id != project_id_scope:
                        # This is the primary check to enforce that we do not
                        # traverse into a different project. It is perfectly
                        # reasonable to support this functionality in the
                        # future. At such point in time, we will want to define
                        # a "check read project" function that the client can
                        # use to validate that the project is allowed to be
                        # read. Once this is lifted, other parts of this
                        # function will need to be updated as well, as they will
                        # currently `raise ValueError("Will not resolve
                        # cross-project refs.")` under such conditions.
                        return empty_result

                    if isinstance(parsed_ref, ri.InternalObjectRef):
                        return PartialRefResult(
                            remaining_extra=extra[extra_index:],
                            unresolved_obj_ref=parsed_ref,
                            unresolved_table_ref=None,
                            val=val,
                        )
                    elif isinstance(parsed_ref, ri.InternalTableRef):
                        return PartialRefResult(
                            remaining_extra=extra[extra_index:],
                            unresolved_obj_ref=None,
                            unresolved_table_ref=parsed_ref,
                            val=val,
                        )
                if val is None:
                    return empty_result
                if op == ri.DICT_KEY_EDGE_NAME:
                    val = val.get(arg)
                elif op == ri.OBJECT_ATTR_EDGE_NAME:
                    val = val.get(arg)
                elif op == ri.LIST_INDEX_EDGE_NAME:
                    index = int(arg)
                    if index >= len(val):
                        return empty_result
                    val = val[index]
                else:
                    raise ValueError(f"Unknown ref type: {extra[extra_index]}")
            return PartialRefResult(
                remaining_extra=[],
                unresolved_obj_ref=None,
                unresolved_table_ref=None,
                val=val,
            )

        # Initialize the results with the parsed refs
        extra_results = [
            PartialRefResult(
                remaining_extra=[],
                unresolved_obj_ref=ref,
                unresolved_table_ref=None,
                val=None,
            )
            for ref in parsed_refs
        ]

        # Loop until there is nothing left to resolve
        while (
            any(r.unresolved_obj_ref is not None for r in extra_results)
            or any(r.unresolved_table_ref is not None for r in extra_results)
            or any(r.remaining_extra for r in extra_results)
        ):
            # Resolve any unresolved object refs
            needed_extra_results: list[tuple[int, PartialRefResult]] = []
            for i, extra_result in enumerate(extra_results):
                if extra_result.unresolved_obj_ref is not None:
                    needed_extra_results.append((i, extra_result))

            if len(needed_extra_results) > 0:
                refs: list[ri.InternalObjectRef] = []
                for i, extra_result in needed_extra_results:
                    if extra_result.unresolved_obj_ref is None:
                        raise ValueError("Expected unresolved obj ref")
                    refs.append(extra_result.unresolved_obj_ref)
                obj_roots = get_object_refs_root_val(refs)
                for (i, extra_result), obj_root in zip(needed_extra_results, obj_roots):
                    if extra_result.unresolved_obj_ref is None:
                        raise ValueError("Expected unresolved obj ref")
                    extra_results[i] = PartialRefResult(
                        remaining_extra=extra_result.unresolved_obj_ref.extra,
                        val=obj_root,
                        unresolved_obj_ref=None,
                        unresolved_table_ref=None,
                    )

            # Resolve any unresolved table refs
            # First batch the table queries by project_id and table digest
            table_queries: dict[tuple[str, str], list[tuple[int, str]]] = {}
            for i, extra_result in enumerate(extra_results):
                if extra_result.unresolved_table_ref is not None:
                    table_ref = extra_result.unresolved_table_ref
                    if not extra_result.remaining_extra:
                        raise ValueError("Table refs must have id extra")
                    op, row_digest = (
                        extra_result.remaining_extra[0],
                        extra_result.remaining_extra[1],
                    )
                    if op != ri.TABLE_ROW_ID_EDGE_NAME:
                        raise ValueError("Table refs must have id extra")
                    table_queries.setdefault(
                        (table_ref.project_id, table_ref.digest), []
                    ).append((i, row_digest))
            # Make the queries
            for (project_id, digest), index_digests in table_queries.items():
                row_digests = [d for i, d in index_digests]
                if project_id != project_id_scope:
                    # At some point in the future, we may allow cross-project references.
                    # However, until then, we disallow this feature. Practically, we
                    # should never hit this code path since the `resolve_extra` function
                    # handles this check. However, out of caution, we add this check here.
                    # Hitting this would be a programming error, not a user error.
                    raise ValueError("Will not resolve cross-project refs.")
                pb = ParamBuilder()
                row_digests_name = pb.add_param(row_digests)
                rows_stream = self._table_query_stream(
                    project_id=project_id_scope,
                    digest=digest,
                    pb=pb,
                    sql_safe_conditions=[
                        f"digest IN {{{row_digests_name}: Array(String)}}"
                    ],
                )
                rows = list(rows_stream)
                # Unpack the results into the target rows
                row_digest_vals = {r.digest: r.val for r in rows}
                for index, row_digest in index_digests:
                    extra_results[index] = PartialRefResult(
                        remaining_extra=extra_results[index].remaining_extra[2:],
                        val=row_digest_vals[row_digest],
                        unresolved_obj_ref=None,
                        unresolved_table_ref=None,
                    )

            # Resolve any remaining extras, possibly producing more unresolved refs
            for i, extra_result in enumerate(extra_results):
                if extra_result.remaining_extra:
                    extra_results[i] = resolve_extra(
                        extra_result.remaining_extra, extra_result.val
                    )

        return [r.val for r in extra_results]

    def file_create(self, req: tsi.FileCreateReq) -> tsi.FileCreateRes:
        digest = bytes_digest(req.content)
        chunks = [
            req.content[i : i + FILE_CHUNK_SIZE]
            for i in range(0, len(req.content), FILE_CHUNK_SIZE)
        ]
        self._insert(
            "files",
            data=[
                (
                    req.project_id,
                    digest,
                    i,
                    len(chunks),
                    req.name,
                    chunk,
                )
                for i, chunk in enumerate(chunks)
            ],
            column_names=[
                "project_id",
                "digest",
                "chunk_index",
                "n_chunks",
                "name",
                "val_bytes",
            ],
        )
        return tsi.FileCreateRes(digest=digest)

    def file_content_read(self, req: tsi.FileContentReadReq) -> tsi.FileContentReadRes:
        # The subquery is responsible for deduplication of file chunks by digest
        query_result = self.ch_client.query(
            """
            SELECT n_chunks, val_bytes
            FROM (
                SELECT *
                FROM (
                        SELECT *,
                            row_number() OVER (PARTITION BY project_id, digest, chunk_index) AS rn
                        FROM files
                        WHERE project_id = {project_id:String} AND digest = {digest:String}
                    )
                WHERE rn = 1
                ORDER BY project_id, digest, chunk_index
            )
            WHERE project_id = {project_id:String} AND digest = {digest:String}""",
            parameters={"project_id": req.project_id, "digest": req.digest},
            column_formats={"val_bytes": "bytes"},
        )
        n_chunks = query_result.result_rows[0][0]
        chunks = [r[1] for r in query_result.result_rows]
        if len(chunks) != n_chunks:
            raise ValueError("Missing chunks")
        return tsi.FileContentReadRes(content=b"".join(chunks))

    def cost_create(self, req: tsi.CostCreateReq) -> tsi.CostCreateRes:
        assert_non_null_wb_user_id(req)
        created_at = datetime.datetime.now(ZoneInfo("UTC"))

        costs = []
        for llm_id, cost in req.costs.items():
            cost_id = generate_id()

            row: Row = {
                "id": cost_id,
                "created_by": req.wb_user_id,
                "created_at": created_at,
                "pricing_level": "project",
                "pricing_level_id": req.project_id,
                "provider_id": cost.provider_id if cost.provider_id else "default",
                "llm_id": llm_id,
                "effective_date": (
                    cost.effective_date if cost.effective_date else created_at
                ),
                "prompt_token_cost": cost.prompt_token_cost,
                "completion_token_cost": cost.completion_token_cost,
                "prompt_token_cost_unit": cost.prompt_token_cost_unit,
                "completion_token_cost_unit": cost.completion_token_cost_unit,
            }

            costs.append((cost_id, llm_id))

            prepared = LLM_TOKEN_PRICES_TABLE.insert(row).prepare(
                database_type="clickhouse"
            )
            self._insert(
                LLM_TOKEN_PRICES_TABLE.name, prepared.data, prepared.column_names
            )

        return tsi.CostCreateRes(ids=costs)

    def cost_query(self, req: tsi.CostQueryReq) -> tsi.CostQueryRes:
        expr = {
            "$and": [
                (
                    req.query.expr_
                    if req.query
                    else {
                        "$eq": [
                            {"$getField": "pricing_level_id"},
                            {"$literal": req.project_id},
                        ],
                    }
                ),
                {
                    "$eq": [
                        {"$getField": "pricing_level"},
                        {"$literal": "project"},
                    ],
                },
            ]
        }
        query_with_pricing_level = tsi.Query(**{"$expr": expr})
        query = LLM_TOKEN_PRICES_TABLE.select()
        query = query.fields(req.fields)
        query = query.where(query_with_pricing_level)
        query = query.order_by(req.sort_by)
        query = query.limit(req.limit).offset(req.offset)
        prepared = query.prepare(database_type="clickhouse")
        query_result = self.ch_client.query(prepared.sql, prepared.parameters)
        results = LLM_TOKEN_PRICES_TABLE.tuples_to_rows(
            query_result.result_rows, prepared.fields
        )
        return tsi.CostQueryRes(results=results)

    def cost_purge(self, req: tsi.CostPurgeReq) -> tsi.CostPurgeRes:
        validate_cost_purge_req(req)

        expr = {
            "$and": [
                req.query.expr_,
                {
                    "$eq": [
                        {"$getField": "pricing_level_id"},
                        {"$literal": req.project_id},
                    ],
                },
                {
                    "$eq": [
                        {"$getField": "pricing_level"},
                        {"$literal": "project"},
                    ],
                },
            ]
        }
        query_with_pricing_level = tsi.Query(**{"$expr": expr})

        query = LLM_TOKEN_PRICES_TABLE.purge()
        query = query.where(query_with_pricing_level)
        prepared = query.prepare(database_type="clickhouse")
        self.ch_client.query(prepared.sql, prepared.parameters)
        return tsi.CostPurgeRes()

    def feedback_create(self, req: tsi.FeedbackCreateReq) -> tsi.FeedbackCreateRes:
        assert_non_null_wb_user_id(req)
        validate_feedback_create_req(req, self)

        # Augment emoji with alias.
        res_payload = {}
        if req.feedback_type == "wandb.reaction.1":
            em = req.payload["emoji"]
            if emoji.emoji_count(em) != 1:
                raise InvalidRequest(
                    "Value of emoji key in payload must be exactly one emoji"
                )
            req.payload["alias"] = emoji.demojize(em)
            detoned = detone_emojis(em)
            req.payload["detoned"] = detoned
            req.payload["detoned_alias"] = emoji.demojize(detoned)
            res_payload = req.payload

        feedback_id = generate_id()
        created_at = datetime.datetime.now(ZoneInfo("UTC"))
        # TODO: Any validation on weave_ref?
        payload = _dict_value_to_dump(req.payload)
        MAX_PAYLOAD = 1024
        if len(payload) > MAX_PAYLOAD:
            raise InvalidRequest("Feedback payload too large")
        row: Row = {
            "id": feedback_id,
            "project_id": req.project_id,
            "weave_ref": req.weave_ref,
            "wb_user_id": req.wb_user_id,
            "creator": req.creator,
            "feedback_type": req.feedback_type,
            "payload": req.payload,
            "created_at": created_at,
            "annotation_ref": req.annotation_ref,
            "runnable_ref": req.runnable_ref,
            "call_ref": req.call_ref,
            "trigger_ref": req.trigger_ref,
        }
        prepared = TABLE_FEEDBACK.insert(row).prepare(database_type="clickhouse")
        self._insert(TABLE_FEEDBACK.name, prepared.data, prepared.column_names)
        return tsi.FeedbackCreateRes(
            id=feedback_id,
            created_at=created_at,
            wb_user_id=req.wb_user_id,
            payload=res_payload,
        )

    def feedback_query(self, req: tsi.FeedbackQueryReq) -> tsi.FeedbackQueryRes:
        query = TABLE_FEEDBACK.select()
        query = query.project_id(req.project_id)
        query = query.fields(req.fields)
        query = query.where(req.query)
        query = query.order_by(req.sort_by)
        query = query.limit(req.limit).offset(req.offset)
        prepared = query.prepare(database_type="clickhouse")
        query_result = self.ch_client.query(prepared.sql, prepared.parameters)
        result = TABLE_FEEDBACK.tuples_to_rows(
            query_result.result_rows, prepared.fields
        )
        return tsi.FeedbackQueryRes(result=result)

    def feedback_purge(self, req: tsi.FeedbackPurgeReq) -> tsi.FeedbackPurgeRes:
        # TODO: Instead of passing conditions to DELETE FROM,
        #       should we select matching ids, and then DELETE FROM WHERE id IN (...)?
        #       This would allow us to return the number of rows deleted, and complain
        #       if too many things would be deleted.
        validate_feedback_purge_req(req)
        query = TABLE_FEEDBACK.purge()
        query = query.project_id(req.project_id)
        query = query.where(req.query)
        prepared = query.prepare(database_type="clickhouse")
        self.ch_client.query(prepared.sql, prepared.parameters)
        return tsi.FeedbackPurgeRes()

    def feedback_replace(self, req: tsi.FeedbackReplaceReq) -> tsi.FeedbackReplaceRes:
        # To replace, first purge, then if successful, create.
        query = tsi.Query(
            **{
                "$expr": {
                    "$eq": [
                        {"$getField": "id"},
                        {"$literal": req.feedback_id},
                    ],
                }
            }
        )
        purge_request = tsi.FeedbackPurgeReq(
            project_id=req.project_id,
            query=query,
        )
        self.feedback_purge(purge_request)
        create_req = tsi.FeedbackCreateReq(**req.model_dump(exclude={"feedback_id"}))
        create_result = self.feedback_create(create_req)
        return tsi.FeedbackReplaceRes(
            id=create_result.id,
            created_at=create_result.created_at,
            wb_user_id=create_result.wb_user_id,
            payload=create_result.payload,
        )

    def actions_execute_batch(
        self, req: tsi.ActionsExecuteBatchReq
    ) -> tsi.ActionsExecuteBatchRes:
        if len(req.call_ids) == 0:
            return tsi.ActionsExecuteBatchRes()
        if len(req.call_ids) > 1:
            # This is temporary until we setup our batching infrastructure
            raise NotImplementedError("Batching actions is not yet supported")

        # For now, we just execute in-process if it is a single action
        execute_batch(
            batch_req=req,
            trace_server=self,
        )

        return tsi.ActionsExecuteBatchRes()

    def completions_create(
        self, req: tsi.CompletionsCreateReq
    ) -> tsi.CompletionsCreateRes:
        model_name = req.inputs.model
        model_info = self._model_to_provider_info_map.get(model_name)
        if not model_info:
            raise InvalidRequest(f"No model info found for model {model_name}")
        secret_fetcher = _secret_fetcher_context.get()
        if not secret_fetcher:
            raise InvalidRequest(
                f"No secret fetcher found, cannot fetch API key for model {model_name}"
            )
        secret_name = model_info.get("api_key_name")
        if not secret_name:
            raise InvalidRequest(f"No secret name found for model {model_name}")
        api_key = secret_fetcher.fetch(secret_name).get("secrets", {}).get(secret_name)
        if not api_key:
            raise MissingLLMApiKeyError(
                f"No API key {secret_name} found for model {model_name}",
                api_key_name=secret_name,
            )

        start_time = datetime.datetime.now()
        res = lite_llm_completion(api_key, req.inputs)
        end_time = datetime.datetime.now()

        if not req.track_llm_call:
            return tsi.CompletionsCreateRes(response=res.response)

        start = tsi.StartedCallSchemaForInsert(
            project_id=req.project_id,
            wb_user_id=req.wb_user_id,
            op_name=COMPLETIONS_CREATE_OP_NAME,
            started_at=start_time,
            inputs={**req.inputs.model_dump(exclude_none=True)},
            attributes={},
        )
        start_call = _start_call_for_insert_to_ch_insertable_start_call(start)
        end = tsi.EndedCallSchemaForInsert(
            project_id=req.project_id,
            id=start_call.id,
            ended_at=end_time,
            output=res.response,
            summary={},
        )
        if "usage" in res.response:
            end.summary["usage"] = {req.inputs.model: res.response["usage"]}

        if "error" in res.response:
            end.exception = res.response["error"]
        end_call = _end_call_for_insert_to_ch_insertable_end_call(end)
        calls: list[Union[CallStartCHInsertable, CallEndCHInsertable]] = [
            start_call,
            end_call,
        ]
        batch_data = []
        for call in calls:
            call_dict = call.model_dump()
            values = [call_dict.get(col) for col in all_call_insert_columns]
            batch_data.append(values)

        self._insert_call_batch(batch_data)

        return tsi.CompletionsCreateRes(
            response=res.response, weave_call_id=start_call.id
        )

    # Private Methods
    @property
    def ch_client(self) -> CHClient:
        if not hasattr(self._thread_local, "ch_client"):
            self._thread_local.ch_client = self._mint_client()
        return self._thread_local.ch_client

    def _mint_client(self) -> CHClient:
        client = clickhouse_connect.get_client(
            host=self._host,
            port=self._port,
            user=self._user,
            password=self._password,
            secure=self._port == 8443,
        )
        # Safely create the database if it does not exist
        client.command(f"CREATE DATABASE IF NOT EXISTS {self._database}")
        client.database = self._database
        return client

    # def __del__(self) -> None:
    #     self.ch_client.close()

    def _insert_call_batch(self, batch: list) -> None:
        if batch:
            settings = {}
            if self._use_async_insert:
                settings["async_insert"] = 1
                settings["wait_for_async_insert"] = 0
            self._insert(
                "call_parts",
                data=batch,
                column_names=all_call_insert_columns,
                settings=settings,
            )

    def _select_objs_query(
        self,
        project_id: str,
        conditions: Optional[list[str]] = None,
        object_id_conditions: Optional[list[str]] = None,
        parameters: Optional[dict[str, Any]] = None,
        metadata_only: Optional[bool] = False,
        limit: Optional[int] = None,
        offset: Optional[int] = None,
        sort_by: Optional[list[tsi.SortBy]] = None,
        include_deleted: bool = False,
    ) -> list[SelectableCHObjSchema]:
        """
        Main query for fetching objects.

        conditions:
            conditions should include operations on version_index, digest, kind (is_op)
            ALL conditions are AND'ed together.
        object_id_conditions:
            conditions should include operations on ONLY object_id
            ALL conditions are AND'ed together.
        parameters:
            parameters to be passed to the query. Must include all parameters for both
            conditions and object_id_conditions.
        metadata_only:
            if metadata_only is True, then we return early and dont grab the value.
            Otherwise, make a second query to grab the val_dump from the db
        include_deleted:
            if include_deleted is True, then we include deleted objects in the results
            with the expectation that the caller will filter out deleted objects
        """
        if not conditions:
            conditions = ["1 = 1"]
        if not object_id_conditions:
            object_id_conditions = ["1 = 1"]

        conditions_part = combine_conditions(conditions, "AND")
        object_id_conditions_part = combine_conditions(object_id_conditions, "AND")
        deleted_at_condition_part = (
            "deleted_at IS NULL" if not include_deleted else "1 = 1"
        )

        limit_part = ""
        offset_part = ""
        if limit is not None:
            limit_part = f"LIMIT {int(limit)}"
        if offset is not None:
            offset_part = f" OFFSET {int(offset)}"

        sort_part = ""
        if sort_by:
            valid_sort_fields = {"object_id", "created_at"}
            sort_clauses = []
            for sort in sort_by:
                if sort.field in valid_sort_fields and sort.direction in {
                    "asc",
                    "desc",
                }:
                    sort_clauses.append(f"{sort.field} {sort.direction.upper()}")
            if sort_clauses:
                sort_part = f"ORDER BY {', '.join(sort_clauses)}"
        else:
            sort_part = "ORDER BY created_at ASC"

        if parameters is None:
            parameters = {}

        select_without_val_dump_query = f"""
            SELECT
                project_id,
                object_id,
                created_at,
                deleted_at,
                kind,
                base_object_class,
                refs,
                digest,
                is_op,
                version_index,
                version_count,
                is_latest,
                deleted_at
            FROM (
                SELECT project_id,
                    object_id,
                    created_at,
                    deleted_at,
                    kind,
                    base_object_class,
                    refs,
                    digest,
                    is_op,
                    deleted_at,
                    row_number() OVER (
                        PARTITION BY project_id,
                        kind,
                        object_id
                        ORDER BY created_at ASC
                    ) - 1 AS version_index,
                    count(*) OVER (PARTITION BY project_id, kind, object_id) as version_count,
                    row_number() OVER (
                        PARTITION BY project_id, kind, object_id
                        ORDER BY (deleted_at IS NULL) DESC, created_at DESC
                    ) AS row_num,
                    if (row_num = 1, 1, 0) AS is_latest
                FROM (
                    SELECT project_id,
                        object_id,
                        MIN(created_at) AS created_at,
                        MIN(deleted_at) AS deleted_at,
                        kind,
                        MIN(base_object_class) AS base_object_class,
                        MIN(refs) AS refs,
                        digest,
                        IF(kind = 'op', 1, 0) AS is_op
                    FROM object_versions
                    WHERE project_id = {{project_id: String}} AND
                        {object_id_conditions_part}
                    GROUP BY project_id, kind, object_id, digest
                )
            )
            WHERE {conditions_part} AND
            {deleted_at_condition_part}
            {sort_part}
            {limit_part}
            {offset_part}
        """
        query_result = self._query_stream(
            select_without_val_dump_query,
            {"project_id": project_id, **parameters},
        )
        result: list[SelectableCHObjSchema] = []
        for row in query_result:
            result.append(
                SelectableCHObjSchema.model_validate(
                    dict(
                        zip(
                            [
                                "project_id",
                                "object_id",
                                "created_at",
                                "deleted_at",
                                "kind",
                                "base_object_class",
                                "refs",
                                "digest",
                                "is_op",
                                "version_index",
                                "version_count",
                                "is_latest",
                                "deleted_at",
                                "val_dump",
                            ],
                            # Add an empty val_dump to the end of the row
                            list(row) + ["{}"],
                        )
                    )
                )
            )

        # -- skip query for object values if metadata_only or empty result --
        if metadata_only or len(result) == 0:
            return result

        # now get the val_dump for each object
        object_ids = list({row.object_id for row in result})
        digests = list({row.digest for row in result})
        query = """
            SELECT object_id, digest, any(val_dump)
            FROM object_versions
            WHERE project_id = {project_id: String} AND
                object_id IN {object_ids: Array(String)} AND
                digest IN {digests: Array(String)}
            GROUP BY object_id, digest
        """
        parameters = {
            "project_id": project_id,
            "object_ids": object_ids,
            "digests": digests,
        }
        query_result = self._query_stream(query, parameters)
        # Map (object_id, digest) to val_dump
        object_values: dict[tuple[str, str], Any] = {}
        for row in query_result:
            (object_id, digest, val_dump) = row
            object_values[(object_id, digest)] = val_dump

        # update the val_dump for each object
        for obj in result:
            obj.val_dump = object_values.get((obj.object_id, obj.digest), "{}")
        return result

    def _run_migrations(self) -> None:
        logger.info("Running migrations")
        migrator = wf_migrator.ClickHouseTraceServerMigrator(self._mint_client())
        migrator.apply_migrations(self._database)

    def _query_stream(
        self,
        query: str,
        parameters: dict[str, Any],
        column_formats: Optional[dict[str, Any]] = None,
        settings: Optional[dict[str, Any]] = None,
    ) -> Iterator[tuple]:
        """Streams the results of a query from the database."""
        if not settings:
            settings = {}
        settings.update(CLICKHOUSE_DEFAULT_QUERY_SETTINGS)

        summary = None
        parameters = _process_parameters(parameters)
        with self.ch_client.query_rows_stream(
            query,
            parameters=parameters,
            column_formats=column_formats,
            use_none=True,
            settings=settings,
        ) as stream:
            if isinstance(stream.source, QueryResult):
                summary = stream.source.summary
            logger.info(
                "clickhouse_stream_query",
                extra={
                    "query": query,
                    "parameters": parameters,
                    "summary": summary,
                },
            )
            yield from stream

    def _query(
        self,
        query: str,
        parameters: dict[str, Any],
        column_formats: Optional[dict[str, Any]] = None,
    ) -> QueryResult:
        """Directly queries the database and returns the result."""
        parameters = _process_parameters(parameters)
        res = self.ch_client.query(
            query, parameters=parameters, column_formats=column_formats, use_none=True
        )
        logger.info(
            "clickhouse_query",
            extra={
                "query": query,
                "parameters": parameters,
                "summary": res.summary,
            },
        )
        return res

    def _insert(
        self,
        table: str,
        data: Sequence[Sequence[Any]],
        column_names: list[str],
        settings: Optional[dict[str, Any]] = None,
    ) -> QuerySummary:
        try:
            return self.ch_client.insert(
                table, data=data, column_names=column_names, settings=settings
            )
        except ValueError as e:
            if "negative shift count" in str(e):
                # clickhouse_connect raises a weird error message like
                # File "/Users/shawn/.pyenv/versions/3.10.13/envs/weave-public-editable/lib/python3.10/site-packages/clickhouse_connect/driver/
                # │insert.py", line 120, in _calc_block_size
                # │    return 1 << (21 - int(log(row_size, 2)))
                # │ValueError: negative shift count
                # when we try to insert something that's too large.
                raise InsertTooLarge(
                    "Database insertion failed. Record too large. "
                    "A likely cause is that a single row or cell exceeded "
                    "the limit. If logging images, save them as `Image.PIL`."
                )
            raise

    def _insert_call(self, ch_call: CallCHInsertable) -> None:
        parameters = ch_call.model_dump()
        row = []
        for key in all_call_insert_columns:
            row.append(parameters.get(key, None))
        self._call_batch.append(row)
        if self._flush_immediately:
            self._flush_calls()

    def _flush_calls(self) -> None:
        try:
            self._insert_call_batch(self._call_batch)
        except InsertTooLarge:
            logger.info("Retrying with large objects stripped.")
            batch = self._strip_large_values(self._call_batch)
            self._insert_call_batch(batch)

        self._call_batch = []

    def _strip_large_values(self, batch: list[list[Any]]) -> list[list[Any]]:
        """
        Iterate through the batch and replace large values with placeholders.

        If values are larger than 1MiB replace them with placeholder values.
        """
        final_batch = []
        # Set the value byte limit to be anything over 1MiB to catch
        # payloads with multiple large values that are still under the
        # single row insert limit.
        val_byte_limit = 1 * 1024 * 1024
        for item in batch:
            bytes_size = _num_bytes(str(item))
            # If bytes_size > the limit, this item is too large,
            # iterate through the json-dumped item values to find and
            # replace the large values with a placeholder.
            if bytes_size > CLICKHOUSE_SINGLE_ROW_INSERT_BYTES_LIMIT:
                stripped_item = []
                for value in item:
                    # all the values should be json dumps, there are no
                    # non json fields controlled by the user that can
                    # be large enough to strip... (?)
                    if _num_bytes(value) > val_byte_limit:
                        stripped_item += [ENTITY_TOO_LARGE_PAYLOAD]
                    else:
                        stripped_item += [value]
                final_batch.append(stripped_item)
            else:
                final_batch.append(item)
        return final_batch


def _num_bytes(data: Any) -> int:
    """
    Calculate the number of bytes in a string.

    This can be computationally expensive, only call when necessary.
    Never raise on a failed str cast, just return 0.
    """
    try:
        return len(str(data).encode("utf-8"))
    except Exception:
        return 0


def _dict_value_to_dump(
    value: dict,
) -> str:
    if not isinstance(value, dict):
        raise TypeError(f"Value is not a dict: {value}")
    return json.dumps(value)


def _any_value_to_dump(
    value: Any,
) -> str:
    return json.dumps(value)


def _dict_dump_to_dict(val: str) -> dict[str, Any]:
    res = json.loads(val)
    if not isinstance(res, dict):
        raise TypeError(f"Value is not a dict: {val}")
    return res


def _any_dump_to_any(val: str) -> Any:
    return json.loads(val)


def _ensure_datetimes_have_tz(
    dt: Optional[datetime.datetime] = None,
) -> Optional[datetime.datetime]:
    # https://github.com/ClickHouse/clickhouse-connect/issues/210
    # Clickhouse does not support timezone-aware datetimes. You can specify the
    # desired timezone at query time. However according to the issue above,
    # clickhouse will produce a timezone-naive datetime when the preferred
    # timezone is UTC. This is a problem because it does not match the ISO8601
    # standard as datetimes are to be interpreted locally unless specified
    # otherwise. This function ensures that the datetime has a timezone, and if
    # it does not, it adds the UTC timezone to correctly convey that the
    # datetime is in UTC for the caller.
    if dt is None:
        return None
    if dt.tzinfo is None:
        return dt.replace(tzinfo=datetime.timezone.utc)
    return dt


def _ensure_datetimes_have_tz_strict(
    dt: datetime.datetime,
) -> datetime.datetime:
    res = _ensure_datetimes_have_tz(dt)
    if res is None:
        raise ValueError(f"Datetime is None: {dt}")
    return res


def _nullable_dict_dump_to_dict(
    val: Optional[str],
) -> Optional[dict[str, Any]]:
    return _dict_dump_to_dict(val) if val else None


def _nullable_any_dump_to_any(
    val: Optional[str],
) -> Optional[Any]:
    return _any_dump_to_any(val) if val else None


def _raw_call_dict_to_ch_call(
    call: dict[str, Any],
) -> SelectableCHCallSchema:
    return SelectableCHCallSchema.model_validate(call)


def _ch_call_to_call_schema(ch_call: SelectableCHCallSchema) -> tsi.CallSchema:
    started_at = _ensure_datetimes_have_tz(ch_call.started_at)
    ended_at = _ensure_datetimes_have_tz(ch_call.ended_at)
    summary = _nullable_any_dump_to_any(ch_call.summary_dump)
    display_name = empty_str_to_none(ch_call.display_name)
    return tsi.CallSchema(
        project_id=ch_call.project_id,
        id=ch_call.id,
        trace_id=ch_call.trace_id,
        parent_id=ch_call.parent_id,
        op_name=ch_call.op_name,
        started_at=started_at,
        ended_at=ended_at,
        attributes=_dict_dump_to_dict(ch_call.attributes_dump or "{}"),
        inputs=_dict_dump_to_dict(ch_call.inputs_dump or "{}"),
        output=_nullable_any_dump_to_any(ch_call.output_dump),
        summary=make_derived_summary_fields(
            summary=summary or {},
            op_name=ch_call.op_name,
            started_at=started_at,
            ended_at=ended_at,
            exception=ch_call.exception,
            display_name=display_name,
        ),
        exception=ch_call.exception,
        wb_run_id=ch_call.wb_run_id,
        wb_user_id=ch_call.wb_user_id,
        display_name=display_name,
    )


# Keep in sync with `_ch_call_to_call_schema`. This copy is for performance
def _ch_call_dict_to_call_schema_dict(ch_call_dict: dict) -> dict:
    summary = _nullable_any_dump_to_any(ch_call_dict.get("summary_dump"))
    started_at = _ensure_datetimes_have_tz(ch_call_dict.get("started_at"))
    ended_at = _ensure_datetimes_have_tz(ch_call_dict.get("ended_at"))
    display_name = empty_str_to_none(ch_call_dict.get("display_name"))
    return {
        "project_id": ch_call_dict.get("project_id"),
        "id": ch_call_dict.get("id"),
        "trace_id": ch_call_dict.get("trace_id"),
        "parent_id": ch_call_dict.get("parent_id"),
        "op_name": ch_call_dict.get("op_name"),
        "started_at": started_at,
        "ended_at": ended_at,
        "attributes": _dict_dump_to_dict(ch_call_dict.get("attributes_dump", "{}")),
        "inputs": _dict_dump_to_dict(ch_call_dict.get("inputs_dump", "{}")),
        "output": _nullable_any_dump_to_any(ch_call_dict.get("output_dump")),
        "summary": make_derived_summary_fields(
            summary=summary or {},
            op_name=ch_call_dict.get("op_name", ""),
            started_at=started_at,
            ended_at=ended_at,
            exception=ch_call_dict.get("exception"),
            display_name=display_name,
        ),
        "exception": ch_call_dict.get("exception"),
        "wb_run_id": ch_call_dict.get("wb_run_id"),
        "wb_user_id": ch_call_dict.get("wb_user_id"),
        "display_name": display_name,
    }


def _ch_obj_to_obj_schema(ch_obj: SelectableCHObjSchema) -> tsi.ObjSchema:
    return tsi.ObjSchema(
        project_id=ch_obj.project_id,
        object_id=ch_obj.object_id,
        created_at=_ensure_datetimes_have_tz(ch_obj.created_at),
        version_index=ch_obj.version_index,
        is_latest=ch_obj.is_latest,
        digest=ch_obj.digest,
        kind=ch_obj.kind,
        base_object_class=ch_obj.base_object_class,
        val=json.loads(ch_obj.val_dump),
    )


def _start_call_for_insert_to_ch_insertable_start_call(
    start_call: tsi.StartedCallSchemaForInsert,
) -> CallStartCHInsertable:
    # Note: it is technically possible for the user to mess up and provide the
    # wrong trace id (one that does not match the parent_id)!
    call_id = start_call.id or generate_id()
    trace_id = start_call.trace_id or generate_id()
    return CallStartCHInsertable(
        project_id=start_call.project_id,
        id=call_id,
        trace_id=trace_id,
        parent_id=start_call.parent_id,
        op_name=start_call.op_name,
        started_at=start_call.started_at,
        attributes_dump=_dict_value_to_dump(start_call.attributes),
        inputs_dump=_dict_value_to_dump(start_call.inputs),
        input_refs=extract_refs_from_values(start_call.inputs),
        wb_run_id=start_call.wb_run_id,
        wb_user_id=start_call.wb_user_id,
        display_name=start_call.display_name,
    )


def _end_call_for_insert_to_ch_insertable_end_call(
    end_call: tsi.EndedCallSchemaForInsert,
) -> CallEndCHInsertable:
    # Note: it is technically possible for the user to mess up and provide the
    # wrong trace id (one that does not match the parent_id)!
    return CallEndCHInsertable(
        project_id=end_call.project_id,
        id=end_call.id,
        exception=end_call.exception,
        ended_at=end_call.ended_at,
        summary_dump=_dict_value_to_dump(dict(end_call.summary)),
        output_dump=_any_value_to_dump(end_call.output),
        output_refs=extract_refs_from_values(end_call.output),
    )


def _process_parameters(
    parameters: dict[str, Any],
) -> dict[str, Any]:
    # Special processing for datetimes! For some reason, the clickhouse connect
    # client truncates the datetime to the nearest second, so we need to convert
    # the datetime to a float which is then converted back to a datetime in the
    # clickhouse query
    parameters = parameters.copy()
    for key, value in parameters.items():
        if isinstance(value, datetime.datetime):
            parameters[key] = value.timestamp()
    return parameters


# def _partial_obj_schema_to_ch_obj(
#     partial_obj: tsi.ObjSchemaForInsert,
# ) -> ObjCHInsertable:
#     version_hash = version_hash_for_object(partial_obj)

#     return ObjCHInsertable(
#         id=uuid.uuid4(),
#         project_id=partial_obj.project_id,
#         name=partial_obj.name,
#         type="unknown",
#         refs=[],
#         val=json.dumps(partial_obj.val),
#     )


def get_type(val: Any) -> str:
    if val == None:
        return "none"
    elif isinstance(val, dict):
        if "_type" in val:
            if "weave_type" in val:
                return val["weave_type"]["type"]
            return val["_type"]
        return "dict"
    elif isinstance(val, list):
        return "list"
    return "unknown"


def get_kind(val: Any) -> str:
    val_type = get_type(val)
    if val_type == "Op":
        return "op"
    return "object"


def find_call_descendants(
    root_ids: list[str],
    all_calls: list[tsi.CallSchema],
) -> list[str]:
    # make a map of call_id to children list
    children_map = defaultdict(list)
    for call in all_calls:
        if call.parent_id is not None:
            children_map[call.parent_id].append(call.id)

    # do DFS to get all descendants
    def find_all_descendants(root_ids: list[str]) -> set[str]:
        descendants = set()
        stack = root_ids

        while stack:
            current_id = stack.pop()
            if current_id not in descendants:
                descendants.add(current_id)
                stack += children_map.get(current_id, [])

        return descendants

    # Find descendants for each initial id
    descendants = find_all_descendants(root_ids)

    return list(descendants)<|MERGE_RESOLUTION|>--- conflicted
+++ resolved
@@ -45,23 +45,6 @@
 from weave.trace_server import refs_internal as ri
 from weave.trace_server import trace_server_interface as tsi
 from weave.trace_server.actions_worker.dispatcher import execute_batch
-<<<<<<< HEAD
-from weave.trace_server.base_object_class_util import process_incoming_object
-from weave.trace_server.calls_query_builder import (CallsQuery,
-                                                    HardCodedFilter,
-                                                    OrderField,
-                                                    QueryBuilderDynamicField,
-                                                    QueryBuilderField,
-                                                    combine_conditions)
-from weave.trace_server.clickhouse_schema import (CallDeleteCHInsertable,
-                                                  CallEndCHInsertable,
-                                                  CallStartCHInsertable,
-                                                  CallUpdateCHInsertable,
-                                                  ObjCHInsertable,
-                                                  ObjDeleteCHInsertable,
-                                                  SelectableCHCallSchema,
-                                                  SelectableCHObjSchema)
-=======
 from weave.trace_server.base_object_class_util import process_incoming_object_val
 from weave.trace_server.calls_query_builder import (
     CallsQuery,
@@ -77,36 +60,59 @@
     CallStartCHInsertable,
     CallUpdateCHInsertable,
     ObjCHInsertable,
+    ObjDeleteCHInsertable,
     SelectableCHCallSchema,
     SelectableCHObjSchema,
 )
->>>>>>> a18cf9d4
 from weave.trace_server.constants import COMPLETIONS_CREATE_OP_NAME
 from weave.trace_server.emoji_util import detone_emojis
-from weave.trace_server.errors import (InsertTooLarge, InvalidRequest,
-                                       MissingLLMApiKeyError, NotFoundError,
-                                       ObjectDeletedError, RequestTooLarge)
-from weave.trace_server.feedback import (TABLE_FEEDBACK,
-                                         validate_feedback_create_req,
-                                         validate_feedback_purge_req)
+from weave.trace_server.errors import (
+    InsertTooLarge,
+    InvalidRequest,
+    MissingLLMApiKeyError,
+    NotFoundError,
+    ObjectDeletedError,
+    RequestTooLarge,
+)
+from weave.trace_server.feedback import (
+    TABLE_FEEDBACK,
+    validate_feedback_create_req,
+    validate_feedback_purge_req,
+)
 from weave.trace_server.ids import generate_id
 from weave.trace_server.llm_completion import lite_llm_completion
-from weave.trace_server.model_providers.model_providers import \
-    read_model_to_provider_info_map
+from weave.trace_server.model_providers.model_providers import (
+    read_model_to_provider_info_map,
+)
 from weave.trace_server.orm import ParamBuilder, Row
 from weave.trace_server.secret_fetcher_context import _secret_fetcher_context
 from weave.trace_server.table_query_builder import (
-    ROW_ORDER_COLUMN_NAME, TABLE_ROWS_ALIAS, VAL_DUMP_COLUMN_NAME,
-    make_natural_sort_table_query, make_standard_table_query)
-from weave.trace_server.token_costs import (LLM_TOKEN_PRICES_TABLE,
-                                            validate_cost_purge_req)
+    ROW_ORDER_COLUMN_NAME,
+    TABLE_ROWS_ALIAS,
+    VAL_DUMP_COLUMN_NAME,
+    make_natural_sort_table_query,
+    make_standard_table_query,
+)
+from weave.trace_server.token_costs import (
+    LLM_TOKEN_PRICES_TABLE,
+    validate_cost_purge_req,
+)
 from weave.trace_server.trace_server_common import (
-    LRUCache, digest_is_version_like, empty_str_to_none, get_nested_key,
-    hydrate_calls_with_feedback, make_derived_summary_fields,
-    make_feedback_query_req, set_nested_key)
+    LRUCache,
+    digest_is_version_like,
+    empty_str_to_none,
+    get_nested_key,
+    hydrate_calls_with_feedback,
+    make_derived_summary_fields,
+    make_feedback_query_req,
+    set_nested_key,
+)
 from weave.trace_server.trace_server_interface_util import (
-    assert_non_null_wb_user_id, bytes_digest, extract_refs_from_values,
-    str_digest)
+    assert_non_null_wb_user_id,
+    bytes_digest,
+    extract_refs_from_values,
+    str_digest,
+)
 
 logger = logging.getLogger(__name__)
 logger.setLevel(logging.INFO)
@@ -716,9 +722,7 @@
             for obj_ref in db_obj.refs:
                 child_obj_ref = ri.parse_internal_uri(obj_ref)
                 if isinstance(child_obj_ref, ri.InternalTableRef):
-                    raise TypeError(
-                        "Table ref deletion not yet supported, coming soon"
-                    )
+                    raise TypeError("Table ref deletion not yet supported, coming soon")
 
         delete_insertables.append(
             ObjDeleteCHInsertable(
