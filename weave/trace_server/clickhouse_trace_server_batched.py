--- conflicted
+++ resolved
@@ -1430,7 +1430,97 @@
         self.ch_client.query(prepared.sql, prepared.parameters)
         return tsi.FeedbackPurgeRes()
 
-<<<<<<< HEAD
+    def execute_batch_action(
+        self, req: tsi.ExecuteBatchActionReq
+    ) -> tsi.ExecuteBatchActionRes:
+        # WARNING: THIS IS NOT GOING TO WORK IN PRODUCTION
+        # UNTIL WE HAVE THE API KEY PIECE IN PLACE
+        configured_action_ref = req.configured_action_ref
+
+        action_dict_res = self.refs_read_batch(
+            tsi.RefsReadBatchReq(refs=[configured_action_ref])
+        )
+
+        action_dict = action_dict_res.vals[0]
+        action = ConfiguredAction.model_validate(action_dict)
+
+        if action.action.action_type != "builtin":
+            raise InvalidRequest(
+                "Only builtin actions are supported for batch execution"
+            )
+
+        if action.action.name != LLM_JUDGE_ACTION_NAME:
+            raise InvalidRequest("Only llm_judge is supported for batch execution")
+
+        # Step 1: Get all the calls in the batch
+        calls = self.calls_query_stream(
+            tsi.CallsQueryReq(
+                project_id=req.project_id,
+                filter=tsi.CallsFilter(
+                    call_ids=req.call_ids,
+                ),
+            )
+        )
+
+        # Normally we would dispatch here, but just hard coding for now
+        # We should do some validation here
+        config = action.config
+        model = config["model"]
+
+        if model not in ["gpt-4o-mini", "gpt-4o"]:
+            raise InvalidRequest("Only gpt-4o-mini and gpt-4o are supported")
+
+        system_prompt = config["system_prompt"]
+        response_format_schema = config["response_format_schema"]
+        response_format = {
+            "type": "json_schema",
+            "json_schema": {
+                "name": "response_format",
+                "schema": response_format_schema,
+            },
+        }
+
+        # mapping = mapping.input_mapping
+
+        # Step 2: For Each call, execute the action: (this needs a lot of safety checks)
+        for call in calls:
+            args = {
+                "inputs": call.inputs,
+                "output": call.output,
+            }
+            from openai import OpenAI
+
+            client = OpenAI()
+            # Silly hack to get around issue in tests:
+            create = client.chat.completions.create
+            if hasattr(create, "resolve_fn"):
+                create = partial(create.resolve_fn, self=client.chat.completions)
+            completion = create(
+                model=model,
+                messages=[
+                    {"role": "system", "content": system_prompt},
+                    {"role": "user", "content": json.dumps(args)},
+                ],
+                response_format=response_format,
+            )
+            self.feedback_create(
+                tsi.FeedbackCreateReq(
+                    project_id=req.project_id,
+                    weave_ref=ri.InternalCallRef(
+                        project_id=req.project_id,
+                        id=call.id,
+                    ).uri(),
+                    feedback_type=base_model_name(ActionScore),
+                    wb_user_id=WEAVE_ACTION_EXECUTOR_PACEHOLDER_ID,  # - THIS IS NOT GOOD!
+                    payload=ActionScore(
+                        configured_action_ref=configured_action_ref,
+                        output=json.loads(completion.choices[0].message.content),
+                    ).model_dump(),
+                )
+            )
+
+        return tsi.ExecuteBatchActionRes()
+
     def actions_execute_batch(
         self, req: tsi.ActionsExecuteBatchReq
     ) -> tsi.ActionsExecuteBatchRes:
@@ -1513,98 +1603,6 @@
         except Exception as e:
             logger.error(f"Error in _actions_requeue_stale: {str(e)}")
             raise
-=======
-    def execute_batch_action(
-        self, req: tsi.ExecuteBatchActionReq
-    ) -> tsi.ExecuteBatchActionRes:
-        # WARNING: THIS IS NOT GOING TO WORK IN PRODUCTION
-        # UNTIL WE HAVE THE API KEY PIECE IN PLACE
-        configured_action_ref = req.configured_action_ref
-
-        action_dict_res = self.refs_read_batch(
-            tsi.RefsReadBatchReq(refs=[configured_action_ref])
-        )
-
-        action_dict = action_dict_res.vals[0]
-        action = ConfiguredAction.model_validate(action_dict)
-
-        if action.action.action_type != "builtin":
-            raise InvalidRequest(
-                "Only builtin actions are supported for batch execution"
-            )
-
-        if action.action.name != LLM_JUDGE_ACTION_NAME:
-            raise InvalidRequest("Only llm_judge is supported for batch execution")
-
-        # Step 1: Get all the calls in the batch
-        calls = self.calls_query_stream(
-            tsi.CallsQueryReq(
-                project_id=req.project_id,
-                filter=tsi.CallsFilter(
-                    call_ids=req.call_ids,
-                ),
-            )
-        )
-
-        # Normally we would dispatch here, but just hard coding for now
-        # We should do some validation here
-        config = action.config
-        model = config["model"]
-
-        if model not in ["gpt-4o-mini", "gpt-4o"]:
-            raise InvalidRequest("Only gpt-4o-mini and gpt-4o are supported")
-
-        system_prompt = config["system_prompt"]
-        response_format_schema = config["response_format_schema"]
-        response_format = {
-            "type": "json_schema",
-            "json_schema": {
-                "name": "response_format",
-                "schema": response_format_schema,
-            },
-        }
-
-        # mapping = mapping.input_mapping
-
-        # Step 2: For Each call, execute the action: (this needs a lot of safety checks)
-        for call in calls:
-            args = {
-                "inputs": call.inputs,
-                "output": call.output,
-            }
-            from openai import OpenAI
-
-            client = OpenAI()
-            # Silly hack to get around issue in tests:
-            create = client.chat.completions.create
-            if hasattr(create, "resolve_fn"):
-                create = partial(create.resolve_fn, self=client.chat.completions)
-            completion = create(
-                model=model,
-                messages=[
-                    {"role": "system", "content": system_prompt},
-                    {"role": "user", "content": json.dumps(args)},
-                ],
-                response_format=response_format,
-            )
-            self.feedback_create(
-                tsi.FeedbackCreateReq(
-                    project_id=req.project_id,
-                    weave_ref=ri.InternalCallRef(
-                        project_id=req.project_id,
-                        id=call.id,
-                    ).uri(),
-                    feedback_type=base_model_name(ActionScore),
-                    wb_user_id=WEAVE_ACTION_EXECUTOR_PACEHOLDER_ID,  # - THIS IS NOT GOOD!
-                    payload=ActionScore(
-                        configured_action_ref=configured_action_ref,
-                        output=json.loads(completion.choices[0].message.content),
-                    ).model_dump(),
-                )
-            )
-
-        return tsi.ExecuteBatchActionRes()
->>>>>>> 6f3094f5
 
     # Private Methods
     @property
