# Clickhouse Trace Server

# A note on query structure:
# There are four major kinds of things that we query:
# - calls,
# - object_versions,
# - tables
# - files
#
# calls are identified by ID.
#
# object_versions, tables, and files are identified by digest. For these kinds of
# things, we dedupe at merge time using Clickhouse's ReplacingMergeTree, but we also
# need to dedupe at query time.
#
# Previously, we did query time deduping in *_deduped VIEWs. But it turns out
# clickhouse doesn't push down the project_id predicate into those views, so we were
# always scanning whole tables.
#
# Now, we've just written the what were views before into this file directly as
# subqueries, and put the project_id predicate in the innermost subquery, which fixes
# the problem.


import dataclasses
import datetime
import hashlib
import json
import logging
import threading
from collections import defaultdict
from contextlib import contextmanager
from typing import (
    Any,
    Dict,
    Iterator,
    Optional,
    Sequence,
    Set,
    Tuple,
    Union,
    cast,
)
from zoneinfo import ZoneInfo

import clickhouse_connect
import emoji
import xxhash
from clickhouse_connect.driver.client import Client as CHClient
from clickhouse_connect.driver.query import QueryResult
from clickhouse_connect.driver.summary import QuerySummary

from weave.trace_server import clickhouse_trace_server_migrator as wf_migrator
from weave.trace_server import environment as wf_env
from weave.trace_server import refs_internal as ri
from weave.trace_server import trace_server_interface as tsi
from weave.trace_server.action_executor import (
    ActionExecutor,
    TaskCtx,
    queue_from_addr,
)
from weave.trace_server.actions import TABLE_ACTIONS, get_stale_actions
from weave.trace_server.calls_query_builder import (
    CallsQuery,
    HardCodedFilter,
    OrderField,
    QueryBuilderDynamicField,
    QueryBuilderField,
    combine_conditions,
)
from weave.trace_server.clickhouse_schema import (
    CallDeleteCHInsertable,
    CallEndCHInsertable,
    CallStartCHInsertable,
    CallUpdateCHInsertable,
    ObjCHInsertable,
    SelectableCHCallSchema,
    SelectableCHObjSchema,
)
from weave.trace_server.emoji_util import detone_emojis
from weave.trace_server.errors import InsertTooLarge, InvalidRequest, RequestTooLarge
from weave.trace_server.feedback import (
    TABLE_FEEDBACK,
    validate_feedback_create_req,
    validate_feedback_purge_req,
)
from weave.trace_server.ids import generate_id
from weave.trace_server.interface.base_models.action_base_models import (
    ActionDispatchFilter,
)
from weave.trace_server.interface.base_models.base_model_registry import (
    base_model_dump,
    base_model_name,
    base_models,
)
from weave.trace_server.interface.base_models.feedback_base_model_registry import (
    feedback_base_models,
)
from weave.trace_server.orm import ParamBuilder, Row
from weave.trace_server.table_query_builder import (
    ROW_ORDER_COLUMN_NAME,
    TABLE_ROWS_ALIAS,
    VAL_DUMP_COLUMN_NAME,
    make_natural_sort_table_query,
    make_standard_table_query,
)
from weave.trace_server.token_costs import (
    LLM_TOKEN_PRICES_TABLE,
    validate_cost_purge_req,
)
from weave.trace_server.trace_server_common import (
    LRUCache,
    digest_is_version_like,
    empty_str_to_none,
    get_nested_key,
    hydrate_calls_with_feedback,
    make_derived_summary_fields,
    make_feedback_query_req,
    set_nested_key,
)
from weave.trace_server.trace_server_interface_util import (
    assert_non_null_wb_user_id,
    bytes_digest,
    extract_refs_from_values,
    str_digest,
)

logger = logging.getLogger(__name__)
logger.setLevel(logging.INFO)

MAX_FLUSH_COUNT = 10000
MAX_FLUSH_AGE = 15

FILE_CHUNK_SIZE = 100000

MAX_DELETE_CALLS_COUNT = 100
MAX_CALLS_STREAM_BATCH_SIZE = 500

WEAVE_ACTION_EXECUTOR_PACEHOLDER_ID = "WEAVE_ACTION_EXECUTOR"


class NotFoundError(Exception):
    pass


CallCHInsertable = Union[
    CallStartCHInsertable,
    CallEndCHInsertable,
    CallDeleteCHInsertable,
    CallUpdateCHInsertable,
]


all_call_insert_columns = list(
    CallStartCHInsertable.model_fields.keys()
    | CallEndCHInsertable.model_fields.keys()
    | CallDeleteCHInsertable.model_fields.keys()
    | CallUpdateCHInsertable.model_fields.keys()
)

all_call_select_columns = list(SelectableCHCallSchema.model_fields.keys())
all_call_json_columns = ("inputs", "output", "attributes", "summary")
required_call_columns = ["id", "project_id", "trace_id", "op_name", "started_at"]


# Columns in the calls_merged table with special aggregation functions:
call_select_raw_columns = ["id", "project_id"]  # no aggregation
call_select_arrays_columns = ["input_refs", "output_refs"]  # array_concat_agg
call_select_argmax_columns = ["display_name"]  # argMaxMerge
# all others use `any`


all_obj_select_columns = list(SelectableCHObjSchema.model_fields.keys())
all_obj_insert_columns = list(ObjCHInsertable.model_fields.keys())

# Let's just make everything required for now ... can optimize when we implement column selection
required_obj_select_columns = list(set(all_obj_select_columns) - set([]))

ObjRefListType = list[ri.InternalObjectRef]


CLICKHOUSE_SINGLE_ROW_INSERT_BYTES_LIMIT = 3.5 * 1024 * 1024  # 3.5 MiB
ENTITY_TOO_LARGE_PAYLOAD = '{"_weave": {"error":"<EXCEEDS_LIMITS>"}}'


@dataclasses.dataclass
class CallBatch:
    """Represents a batch of calls to be inserted into Clickhouse."""

    calls: list[list[Any]]
    project_id: Optional[str]
    call_ids: list[str]  # Track IDs of calls in the batch

    def __init__(self) -> None:
        self.calls = []
        self.project_id = None
        self.call_ids = []

    def add_call(self, ch_call: CallCHInsertable) -> None:
        """Add a call to the batch, ensuring project_id consistency."""
        if self.project_id is None:
            self.project_id = ch_call.project_id
        elif self.project_id != ch_call.project_id:
            raise ValueError("All calls in a batch must have the same project_id")

        parameters = ch_call.model_dump()
        row = []
        for key in all_call_insert_columns:
            row.append(parameters.get(key, None))
        self.calls.append(row)
        self.call_ids.append(ch_call.id)

    def clear(self) -> None:
        """Reset the batch to empty state."""
        self.calls = []
        self.project_id = None
        self.call_ids = []

    def __bool__(self) -> bool:
        """Return True if the batch has any calls."""
        return bool(self.calls)


class ClickHouseTraceServer(tsi.TraceServerInterface):
    def __init__(
        self,
        *,
        host: str,
        port: int = 8123,
        user: str = "default",
        password: str = "",
        database: str = "default",
        action_executor_addr: str,
        use_async_insert: bool = False,
    ):
        super().__init__()
        self._thread_local = threading.local()
        self._host = host
        self._port = port
        self._user = user
        self._password = password
        self._database = database
        self._flush_immediately = True
        self._call_batch = CallBatch()
        self._use_async_insert = use_async_insert
        self._action_executor_addr = action_executor_addr

    @classmethod
    def from_env(cls, use_async_insert: bool = False) -> "ClickHouseTraceServer":
        # Explicitly calling `RemoteHTTPTraceServer` constructor here to ensure
        # that type checking is applied to the constructor.
        return ClickHouseTraceServer(
            host=wf_env.wf_clickhouse_host(),
            port=wf_env.wf_clickhouse_port(),
            user=wf_env.wf_clickhouse_user(),
            password=wf_env.wf_clickhouse_pass(),
            database=wf_env.wf_clickhouse_database(),
            action_executor_addr=wf_env.wf_action_executor(),
            use_async_insert=use_async_insert,
        )

    @contextmanager
    def call_batch(self) -> Iterator[None]:
        # Not thread safe - do not use across threads
        self._flush_immediately = False
        try:
            yield
            self._flush_calls()
        finally:
            self._call_batch.clear()
            self._flush_immediately = True

    # Creates a new call
    def call_start(self, req: tsi.CallStartReq) -> tsi.CallStartRes:
        # Converts the user-provided call details into a clickhouse schema.
        # This does validation and conversion of the input data as well
        # as enforcing business rules and defaults
        ch_call = _start_call_for_insert_to_ch_insertable_start_call(req.start)

        # Inserts the call into the clickhouse database, verifying that
        # the call does not already exist
        self._insert_call(ch_call)

        # Returns the id of the newly created call
        return tsi.CallStartRes(
            id=ch_call.id,
            trace_id=ch_call.trace_id,
        )

    def call_end(self, req: tsi.CallEndReq) -> tsi.CallEndRes:
        # Converts the user-provided call details into a clickhouse schema.
        # This does validation and conversion of the input data as well
        # as enforcing business rules and defaults
        ch_call = _end_call_for_insert_to_ch_insertable_end_call(req.end)

        # Inserts the call into the clickhouse database, verifying that
        # the call does not already exist
        self._insert_call(ch_call)

        # Returns the id of the newly created call
        return tsi.CallEndRes()

    def call_read(self, req: tsi.CallReadReq) -> tsi.CallReadRes:
        res = self.calls_query_stream(
            tsi.CallsQueryReq(
                project_id=req.project_id,
                filter=tsi.CallsFilter(
                    call_ids=[req.id],
                ),
                limit=1,
                include_costs=req.include_costs,
            )
        )
        try:
            _call = next(res)
        except StopIteration:
            _call = None
        return tsi.CallReadRes(call=_call)

    def calls_query(self, req: tsi.CallsQueryReq) -> tsi.CallsQueryRes:
        stream = self.calls_query_stream(req)
        return tsi.CallsQueryRes(calls=list(stream))

    def calls_query_stats(self, req: tsi.CallsQueryStatsReq) -> tsi.CallsQueryStatsRes:
        """Returns a stats object for the given query. This is useful for counts or other
        aggregate statistics that are not directly queryable from the calls themselves.
        """
        cq = CallsQuery(project_id=req.project_id)

        cq.add_field("id")
        if req.filter is not None:
            cq.set_hardcoded_filter(HardCodedFilter(filter=req.filter))
        if req.query is not None:
            cq.add_condition(req.query.expr_)

        pb = ParamBuilder()
        inner_query = cq.as_sql(pb)
        raw_res = self._query(
            f"SELECT count() FROM ({inner_query})",
            pb.get_params(),
        )
        rows = raw_res.result_rows
        count = 0
        if rows and len(rows) == 1 and len(rows[0]) == 1:
            count = rows[0][0]
        return tsi.CallsQueryStatsRes(count=count)

    def calls_query_stream(self, req: tsi.CallsQueryReq) -> Iterator[tsi.CallSchema]:
        """Returns a stream of calls that match the given query."""
        cq = CallsQuery(
            project_id=req.project_id, include_costs=req.include_costs or False
        )
        columns = all_call_select_columns
        if req.columns:
            # Set columns to user-requested columns, w/ required columns
            # These are all formatted by the CallsQuery, which prevents injection
            # and other attack vectors.
            columns = list(set(required_call_columns + req.columns))
            # TODO: add support for json extract fields
            # Split out any nested column requests
            columns = [col.split(".")[0] for col in columns]

        # We put summary_dump last so that when we compute the costs and summary its in the right place
        if req.include_costs:
            summary_columns = ["summary", "summary_dump"]
            columns = [
                *[col for col in columns if col not in summary_columns],
                "summary_dump",
            ]
        for col in columns:
            cq.add_field(col)
        if req.filter is not None:
            cq.set_hardcoded_filter(HardCodedFilter(filter=req.filter))
        if req.query is not None:
            cq.add_condition(req.query.expr_)

        # Sort with empty list results in no sorting
        if req.sort_by is not None:
            for sort_by in req.sort_by:
                cq.add_order(sort_by.field, sort_by.direction)
        else:
            cq.add_order("started_at", "asc")
        if req.limit is not None:
            cq.set_limit(req.limit)
        if req.offset is not None:
            cq.set_offset(req.offset)

        pb = ParamBuilder()
        raw_res = self._query_stream(
            cq.as_sql(pb),
            pb.get_params(),
        )

        select_columns = [c.field for c in cq.select_fields]

        if not req.expand_columns and not req.include_feedback:
            for row in raw_res:
                yield tsi.CallSchema.model_validate(
                    _ch_call_dict_to_call_schema_dict(dict(zip(select_columns, row)))
                )

        else:
            expand_columns = req.expand_columns or []
            ref_cache = LRUCache(max_size=1000)

            batch_size = 10
            batch = []
            for row in raw_res:
                call_dict = _ch_call_dict_to_call_schema_dict(
                    dict(zip(select_columns, row))
                )
                batch.append(call_dict)

                if len(batch) >= batch_size:
                    hydrated_batch = self._hydrate_calls(
                        req.project_id,
                        batch,
                        expand_columns,
                        req.include_feedback or False,
                        ref_cache,
                    )
                    for call in hydrated_batch:
                        yield tsi.CallSchema.model_validate(call)

                    # *** Dynamic increase from 10 to 500 ***
                    batch_size = min(MAX_CALLS_STREAM_BATCH_SIZE, batch_size * 10)
                    batch = []

            hydrated_batch = self._hydrate_calls(
                req.project_id,
                batch,
                expand_columns,
                req.include_feedback or False,
                ref_cache,
            )
            for call in hydrated_batch:
                yield tsi.CallSchema.model_validate(call)

    def _hydrate_calls(
        self,
        project_id: str,
        calls: list[dict[str, Any]],
        expand_columns: list[str],
        include_feedback: bool,
        ref_cache: LRUCache,
    ) -> list[dict[str, Any]]:
        if len(calls) == 0:
            return calls

        self._expand_call_refs(project_id, calls, expand_columns, ref_cache)
        if include_feedback:
            feedback_query_req = make_feedback_query_req(project_id, calls)
            feedback = self.feedback_query(feedback_query_req)
            hydrate_calls_with_feedback(calls, feedback)

        return calls

    def _get_refs_to_resolve(
        self, calls: list[dict[str, Any]], expand_columns: list[str]
    ) -> Dict[tuple[int, str], ri.InternalObjectRef]:
        refs_to_resolve: Dict[tuple[int, str], ri.InternalObjectRef] = {}
        for i, call in enumerate(calls):
            for col in expand_columns:
                if col in call:
                    val = call[col]
                else:
                    val = get_nested_key(call, col)
                    if not val:
                        continue

                if not ri.any_will_be_interpreted_as_ref_str(val):
                    continue

                ref = ri.parse_internal_uri(val)
                if not isinstance(ref, ri.InternalObjectRef):
                    continue

                refs_to_resolve[(i, col)] = ref
        return refs_to_resolve

    def _expand_call_refs(
        self,
        project_id: str,
        calls: list[dict[str, Any]],
        expand_columns: list[str],
        ref_cache: LRUCache,
    ) -> None:
        # format expand columns by depth, iterate through each batch in order
        expand_column_by_depth = defaultdict(list)
        for col in expand_columns:
            expand_column_by_depth[col.count(".")].append(col)

        for depth in sorted(expand_column_by_depth.keys()):
            refs_to_resolve = self._get_refs_to_resolve(
                calls, expand_column_by_depth[depth]
            )
            if not refs_to_resolve:
                continue

            vals = self._refs_read_batch_within_project(
                project_id, list(refs_to_resolve.values()), ref_cache
            )
            for ((i, col), ref), val in zip(refs_to_resolve.items(), vals):
                if isinstance(val, dict) and "_ref" not in val:
                    val["_ref"] = ref.uri()
                set_nested_key(calls[i], col, val)

    def calls_delete(self, req: tsi.CallsDeleteReq) -> tsi.CallsDeleteRes:
        assert_non_null_wb_user_id(req)
        if len(req.call_ids) > MAX_DELETE_CALLS_COUNT:
            raise RequestTooLarge(
                f"Cannot delete more than {MAX_DELETE_CALLS_COUNT} calls at once"
            )

        # get all parents
        parents = list(
            self.calls_query_stream(
                tsi.CallsQueryReq(
                    project_id=req.project_id,
                    filter=tsi.CallsFilter(
                        call_ids=req.call_ids,
                    ),
                    # request minimal columns
                    columns=["id", "parent_id"],
                )
            )
        )

        # get all calls with trace_ids matching parents
        all_calls = list(
            self.calls_query_stream(
                tsi.CallsQueryReq(
                    project_id=req.project_id,
                    filter=tsi.CallsFilter(
                        trace_ids=[p.trace_id for p in parents],
                    ),
                    # request minimal columns
                    columns=["id", "parent_id"],
                )
            )
        )

        all_descendants = find_call_descendants(
            root_ids=req.call_ids,
            all_calls=all_calls,
        )

        deleted_at = datetime.datetime.now()
        insertables = [
            CallDeleteCHInsertable(
                project_id=req.project_id,
                id=call_id,
                wb_user_id=req.wb_user_id,
                deleted_at=deleted_at,
            )
            for call_id in all_descendants
        ]

        with self.call_batch():
            for insertable in insertables:
                self._insert_call(insertable)

        return tsi.CallsDeleteRes()

    def _ensure_valid_update_field(self, req: tsi.CallUpdateReq) -> None:
        valid_update_fields = ["display_name"]
        for field in valid_update_fields:
            if getattr(req, field, None) is not None:
                return

        raise ValueError(
            f"One of [{', '.join(valid_update_fields)}] is required for call update"
        )

    def call_update(self, req: tsi.CallUpdateReq) -> tsi.CallUpdateRes:
        assert_non_null_wb_user_id(req)
        self._ensure_valid_update_field(req)
        renamed_insertable = CallUpdateCHInsertable(
            project_id=req.project_id,
            id=req.call_id,
            wb_user_id=req.wb_user_id,
            display_name=req.display_name,
        )
        self._insert_call(renamed_insertable)

        return tsi.CallUpdateRes()

    def op_create(self, req: tsi.OpCreateReq) -> tsi.OpCreateRes:
        raise NotImplementedError()

    def op_read(self, req: tsi.OpReadReq) -> tsi.OpReadRes:
        conds = [
            "is_op = 1",
            "digest = {digest: String}",
        ]
        object_id_conditions = ["object_id = {object_id: String}"]
        parameters = {"name": req.name, "digest": req.digest}
        objs = self._select_objs_query(
            req.project_id,
            conditions=conds,
            object_id_conditions=object_id_conditions,
            parameters=parameters,
        )
        if len(objs) == 0:
            raise NotFoundError(f"Obj {req.name}:{req.digest} not found")

        return tsi.OpReadRes(op_obj=_ch_obj_to_obj_schema(objs[0]))

    def ops_query(self, req: tsi.OpQueryReq) -> tsi.OpQueryRes:
        parameters = {}
        conds: list[str] = ["is_op = 1"]
        object_id_conditions: list[str] = []
        if req.filter:
            if req.filter.op_names:
                object_id_conditions.append("object_id IN {op_names: Array(String)}")
                parameters["op_names"] = req.filter.op_names
            if req.filter.latest_only:
                conds.append("is_latest = 1")

        ch_objs = self._select_objs_query(
            req.project_id,
            conditions=conds,
            object_id_conditions=object_id_conditions,
            parameters=parameters,
        )
        objs = [_ch_obj_to_obj_schema(call) for call in ch_objs]
        return tsi.OpQueryRes(op_objs=objs)

    def obj_create(self, req: tsi.ObjCreateReq) -> tsi.ObjCreateRes:
        req_obj = req.obj
        dict_val = req_obj.val

        if req.obj.base_object_class:
            for base_model in base_models:
                if base_model_name(base_model) == req.obj.base_object_class:
                    # 1. Validate the object against the base model & re-dump to a dict
                    dict_val = base_model_dump(base_model.model_validate(dict_val))
                    break
            else:
                raise ValueError(
                    f"Unknown base object class: {req.obj.base_object_class}"
                )

        json_val = json.dumps(dict_val)
        digest = str_digest(json_val)
        ch_obj = ObjCHInsertable(
            project_id=req_obj.project_id,
            object_id=req_obj.object_id,
            kind=get_kind(dict_val),
            base_object_class=get_base_object_class(dict_val),
            refs=extract_refs_from_values(dict_val),
            val_dump=json_val,
            digest=digest,
        )

        self._insert(
            "object_versions",
            data=[list(ch_obj.model_dump().values())],
            column_names=list(ch_obj.model_fields.keys()),
        )
        return tsi.ObjCreateRes(digest=digest)

    def obj_read(self, req: tsi.ObjReadReq) -> tsi.ObjReadRes:
        conds: list[str] = []
        object_id_conditions = ["object_id = {object_id: String}"]
        parameters: Dict[str, Union[str, int]] = {"object_id": req.object_id}
        if req.digest == "latest":
            conds.append("is_latest = 1")
        else:
            (is_version, version_index) = digest_is_version_like(req.digest)
            if is_version:
                conds.append("version_index = {version_index: UInt64}")
                parameters["version_index"] = version_index
            else:
                conds.append("digest = {version_digest: String}")
                parameters["version_digest"] = req.digest
        objs = self._select_objs_query(
            req.project_id,
            conditions=conds,
            object_id_conditions=object_id_conditions,
            parameters=parameters,
        )
        if len(objs) == 0:
            raise NotFoundError(f"Obj {req.object_id}:{req.digest} not found")

        return tsi.ObjReadRes(obj=_ch_obj_to_obj_schema(objs[0]))

    def objs_query(self, req: tsi.ObjQueryReq) -> tsi.ObjQueryRes:
        conds: list[str] = []
        object_id_conditions: list[str] = []
        parameters = {}
        if req.filter:
            if req.filter.is_op is not None:
                if req.filter.is_op:
                    conds.append("is_op = 1")
                else:
                    conds.append("is_op = 0")
            if req.filter.object_ids:
                object_id_conditions.append("object_id IN {object_ids: Array(String)}")
                parameters["object_ids"] = req.filter.object_ids
            if req.filter.latest_only:
                conds.append("is_latest = 1")
            if req.filter.base_object_classes:
                conds.append(
                    "base_object_class IN {base_object_classes: Array(String)}"
                )
                parameters["base_object_classes"] = req.filter.base_object_classes

        objs = self._select_objs_query(
            req.project_id,
            conditions=conds,
            object_id_conditions=object_id_conditions,
            parameters=parameters,
            metadata_only=req.metadata_only,
            limit=req.limit,
            offset=req.offset,
            sort_by=req.sort_by,
        )

        return tsi.ObjQueryRes(objs=[_ch_obj_to_obj_schema(obj) for obj in objs])

    def table_create(self, req: tsi.TableCreateReq) -> tsi.TableCreateRes:
        insert_rows = []
        for r in req.table.rows:
            if not isinstance(r, dict):
                raise ValueError(
                    f"""Validation Error: Encountered a non-dictionary row when creating a table. Please ensure that all rows are dictionaries. Violating row:\n{r}."""
                )
            row_json = json.dumps(r)
            row_digest = str_digest(row_json)
            insert_rows.append(
                (
                    req.table.project_id,
                    row_digest,
                    extract_refs_from_values(r),
                    row_json,
                )
            )

        self._insert(
            "table_rows",
            data=insert_rows,
            column_names=["project_id", "digest", "refs", "val_dump"],
        )

        row_digests = [r[1] for r in insert_rows]

        table_hasher = hashlib.sha256()
        for row_digest in row_digests:
            table_hasher.update(row_digest.encode())
        digest = table_hasher.hexdigest()

        self._insert(
            "tables",
            data=[(req.table.project_id, digest, row_digests)],
            column_names=["project_id", "digest", "row_digests"],
        )
        return tsi.TableCreateRes(digest=digest, row_digests=row_digests)

    def table_update(self, req: tsi.TableUpdateReq) -> tsi.TableUpdateRes:
        query = """
            SELECT *
            FROM (
                    SELECT *,
                        row_number() OVER (PARTITION BY project_id, digest) AS rn
                    FROM tables
                    WHERE project_id = {project_id:String} AND digest = {digest:String}
                )
            WHERE rn = 1
            ORDER BY project_id, digest
        """

        row_digest_result_query = self.ch_client.query(
            query,
            parameters={
                "project_id": req.project_id,
                "digest": req.base_digest,
            },
        )

        if len(row_digest_result_query.result_rows) == 0:
            raise NotFoundError(f"Table {req.project_id}:{req.base_digest} not found")

        final_row_digests: list[str] = row_digest_result_query.result_rows[0][2]
        new_rows_needed_to_insert = []
        known_digests = set(final_row_digests)

        def add_new_row_needed_to_insert(row_data: Any) -> str:
            if not isinstance(row_data, dict):
                raise ValueError("All rows must be dictionaries")
            row_json = json.dumps(row_data)
            row_digest = str_digest(row_json)
            if row_digest not in known_digests:
                new_rows_needed_to_insert.append(
                    (
                        req.project_id,
                        row_digest,
                        extract_refs_from_values(row_data),
                        row_json,
                    )
                )
                known_digests.add(row_digest)
            return row_digest

        updated_digests = []
        for update in req.updates:
            if isinstance(update, tsi.TableAppendSpec):
                new_digest = add_new_row_needed_to_insert(update.append.row)
                final_row_digests.append(new_digest)
                updated_digests.append(new_digest)
            elif isinstance(update, tsi.TablePopSpec):
                if update.pop.index >= len(final_row_digests) or update.pop.index < 0:
                    raise ValueError("Index out of range")
                popped_digest = final_row_digests.pop(update.pop.index)
                updated_digests.append(popped_digest)
            elif isinstance(update, tsi.TableInsertSpec):
                if (
                    update.insert.index > len(final_row_digests)
                    or update.insert.index < 0
                ):
                    raise ValueError("Index out of range")
                new_digest = add_new_row_needed_to_insert(update.insert.row)
                final_row_digests.insert(update.insert.index, new_digest)
                updated_digests.append(new_digest)
            else:
                raise ValueError("Unrecognized update", update)

        if new_rows_needed_to_insert:
            self._insert(
                "table_rows",
                data=new_rows_needed_to_insert,
                column_names=["project_id", "digest", "refs", "val_dump"],
            )

        table_hasher = hashlib.sha256()
        for row_digest in final_row_digests:
            table_hasher.update(row_digest.encode())
        digest = table_hasher.hexdigest()

        self._insert(
            "tables",
            data=[(req.project_id, digest, final_row_digests)],
            column_names=["project_id", "digest", "row_digests"],
        )
        return tsi.TableUpdateRes(digest=digest, updated_row_digests=updated_digests)

    def table_query(self, req: tsi.TableQueryReq) -> tsi.TableQueryRes:
        rows = list(self.table_query_stream(req))
        return tsi.TableQueryRes(rows=rows)

    def table_query_stream(
        self, req: tsi.TableQueryReq
    ) -> Iterator[tsi.TableRowSchema]:
        conds = []
        pb = ParamBuilder()
        if req.filter:
            if req.filter.row_digests:
                conds.append(
                    f"tr.digest IN {{{pb.add_param(req.filter.row_digests)}: Array(String)}}"
                )

        sort_fields = []
        if req.sort_by:
            for sort in req.sort_by:
                # TODO: better splitting of escaped dots (.) in field names
                extra_path = sort.field.split(".")
                field = OrderField(
                    field=QueryBuilderDynamicField(
                        field=VAL_DUMP_COLUMN_NAME, extra_path=extra_path
                    ),
                    direction="ASC" if sort.direction.lower() == "asc" else "DESC",
                )
                sort_fields.append(field)

        rows = self._table_query_stream(
            req.project_id,
            req.digest,
            pb,
            sql_safe_conditions=conds,
            sort_fields=sort_fields,
            limit=req.limit,
            offset=req.offset,
        )
        for row in rows:
            yield row

    def _table_query_stream(
        self,
        project_id: str,
        digest: str,
        pb: ParamBuilder,
        *,
        # using the `sql_safe_*` prefix is a way to signal to the caller
        # that these strings should have been santized by the caller.
        sql_safe_conditions: Optional[list[str]] = None,
        sort_fields: Optional[list[OrderField]] = None,
        limit: Optional[int] = None,
        offset: Optional[int] = None,
    ) -> Iterator[tsi.TableRowSchema]:
        if not sort_fields:
            sort_fields = [
                OrderField(
                    field=QueryBuilderField(field=ROW_ORDER_COLUMN_NAME),
                    direction="ASC",
                )
            ]

        if (
            len(sort_fields) == 1
            and sort_fields[0].field.field == ROW_ORDER_COLUMN_NAME
            and not sql_safe_conditions
        ):
            query = make_natural_sort_table_query(
                project_id,
                digest,
                pb,
                limit=limit,
                offset=offset,
                natural_direction=sort_fields[0].direction,
            )
        else:
            order_by_components = ", ".join(
                [sort_field.as_sql(pb, TABLE_ROWS_ALIAS) for sort_field in sort_fields]
            )
            sql_safe_sort_clause = f"ORDER BY {order_by_components}"
            query = make_standard_table_query(
                project_id,
                digest,
                pb,
                sql_safe_conditions=sql_safe_conditions,
                sql_safe_sort_clause=sql_safe_sort_clause,
                limit=limit,
                offset=offset,
            )

        res = self._query_stream(query, parameters=pb.get_params())

        for row in res:
            yield tsi.TableRowSchema(digest=row[0], val=json.loads(row[1]))

    def table_query_stats(self, req: tsi.TableQueryStatsReq) -> tsi.TableQueryStatsRes:
        parameters: Dict[str, Any] = {
            "project_id": req.project_id,
            "digest": req.digest,
        }

        query = """
        SELECT length(row_digests)
        FROM tables
        WHERE project_id = {project_id:String} AND digest = {digest:String}
        """

        query_result = self.ch_client.query(query, parameters=parameters)
        count = query_result.result_rows[0][0] if query_result.result_rows else 0

        return tsi.TableQueryStatsRes(count=count)

    def refs_read_batch(self, req: tsi.RefsReadBatchReq) -> tsi.RefsReadBatchRes:
        # TODO: This reads one ref at a time, it should read them in batches
        # where it can. Like it should group by object that we need to read.
        # And it should also batch into table refs (like when we are reading a bunch
        # of rows from a single Dataset)
        if len(req.refs) > 1000:
            raise ValueError("Too many refs")

        # First, parse the refs
        parsed_raw_refs = [ri.parse_internal_uri(r) for r in req.refs]

        # Business logic to ensure that we don't have raw TableRefs (not allowed)
        if any(isinstance(r, ri.InternalTableRef) for r in parsed_raw_refs):
            raise ValueError("Table refs not supported")

        parsed_refs = cast(ObjRefListType, parsed_raw_refs)
        vals = self._parsed_refs_read_batch(parsed_refs)

        return tsi.RefsReadBatchRes(vals=vals)

    def _parsed_refs_read_batch(
        self,
        parsed_refs: ObjRefListType,
        root_val_cache: Optional[Dict[str, Any]] = None,
    ) -> list[Any]:
        # Next, group the refs by project_id
        refs_by_project_id: dict[str, ObjRefListType] = defaultdict(list)
        for ref in parsed_refs:
            refs_by_project_id[ref.project_id].append(ref)

        # Lookup data for each project, scoped to each project
        final_result_cache: Dict[str, Any] = {}

        def make_ref_cache_key(ref: ri.InternalObjectRef) -> str:
            return ref.uri()

        for project in refs_by_project_id:
            project_refs = refs_by_project_id[project]
            project_results = self._refs_read_batch_within_project(
                project,
                refs_by_project_id[project],
                root_val_cache,
            )
            for ref, result in zip(project_refs, project_results):
                final_result_cache[make_ref_cache_key(ref)] = result

        # Return the final data payload
        return [final_result_cache[make_ref_cache_key(ref)] for ref in parsed_refs]

    def _refs_read_batch_within_project(
        self,
        project_id_scope: str,
        parsed_refs: ObjRefListType,
        root_val_cache: Optional[Dict[str, Any]],
    ) -> list[Any]:
        if root_val_cache is None:
            root_val_cache = {}

        def make_root_ref_cache_key(ref: ri.InternalObjectRef) -> str:
            return f"{ref.project_id}/{ref.name}/{ref.version}"

        def make_obj_cache_key(obj: SelectableCHObjSchema) -> str:
            return f"{obj.project_id}/{obj.object_id}/{obj.digest}"

        def get_object_refs_root_val(
            refs: list[ri.InternalObjectRef],
        ) -> Any:
            conds: list[str] = []
            object_id_conds: list[str] = []
            parameters = {}

            for ref_index, ref in enumerate(refs):
                if ref.version == "latest":
                    raise ValueError("Reading refs with `latest` is not supported")

                cache_key = make_root_ref_cache_key(ref)

                if cache_key in root_val_cache:
                    continue

                if ref.project_id != project_id_scope:
                    # At some point in the future, we may allow cross-project references.
                    # However, until then, we disallow this feature. Practically, we
                    # should never hit this code path since the `resolve_extra` function
                    # handles this check. However, out of caution, we add this check here.
                    # Hitting this would be a programming error, not a user error.
                    raise ValueError("Will not resolve cross-project refs.")

                object_id_param_key = "object_id_" + str(ref_index)
                version_param_key = "version_" + str(ref_index)
                conds.append(f"digest = {{{version_param_key}: String}}")
                object_id_conds.append(f"object_id = {{{object_id_param_key}: String}}")
                parameters[object_id_param_key] = ref.name
                parameters[version_param_key] = ref.version

            if len(conds) > 0:
                conditions = [combine_conditions(conds, "OR")]
                object_id_conditions = [combine_conditions(object_id_conds, "OR")]
                objs = self._select_objs_query(
                    project_id=project_id_scope,
                    conditions=conditions,
                    object_id_conditions=object_id_conds,
                    parameters=parameters,
                )
                for obj in objs:
                    root_val_cache[make_obj_cache_key(obj)] = json.loads(obj.val_dump)

            return [
                root_val_cache.get(make_root_ref_cache_key(ref), None) for ref in refs
            ]

        # Represents work left to do for resolving a ref
        @dataclasses.dataclass
        class PartialRefResult:
            remaining_extra: list[str]
            # unresolved_obj_ref and unresolved_table_ref are mutually exclusive
            unresolved_obj_ref: Optional[ri.InternalObjectRef]
            unresolved_table_ref: Optional[ri.InternalTableRef]
            val: Any

        def resolve_extra(extra: list[str], val: Any) -> PartialRefResult:
            for extra_index in range(0, len(extra), 2):
                empty_result = PartialRefResult(
                    remaining_extra=[],
                    unresolved_obj_ref=None,
                    unresolved_table_ref=None,
                    val=None,
                )
                op, arg = extra[extra_index], extra[extra_index + 1]
                if isinstance(val, str) and val.startswith(
                    ri.WEAVE_INTERNAL_SCHEME + "://"
                ):
                    parsed_ref = ri.parse_internal_uri(val)

                    if parsed_ref.project_id != project_id_scope:
                        # This is the primary check to enforce that we do not
                        # traverse into a different project. It is perfectly
                        # reasonable to support this functionality in the
                        # future. At such point in time, we will want to define
                        # a "check read project" function that the client can
                        # use to validate that the project is allowed to be
                        # read. Once this is lifted, other parts of this
                        # function will need to be updated as well, as they will
                        # currently `raise ValueError("Will not resolve
                        # cross-project refs.")` under such conditions.
                        return empty_result

                    if isinstance(parsed_ref, ri.InternalObjectRef):
                        return PartialRefResult(
                            remaining_extra=extra[extra_index:],
                            unresolved_obj_ref=parsed_ref,
                            unresolved_table_ref=None,
                            val=val,
                        )
                    elif isinstance(parsed_ref, ri.InternalTableRef):
                        return PartialRefResult(
                            remaining_extra=extra[extra_index:],
                            unresolved_obj_ref=None,
                            unresolved_table_ref=parsed_ref,
                            val=val,
                        )
                if val is None:
                    return empty_result
                if op == ri.DICT_KEY_EDGE_NAME:
                    val = val.get(arg)
                elif op == ri.OBJECT_ATTR_EDGE_NAME:
                    val = val.get(arg)
                elif op == ri.LIST_INDEX_EDGE_NAME:
                    index = int(arg)
                    if index >= len(val):
                        return empty_result
                    val = val[index]
                else:
                    raise ValueError(f"Unknown ref type: {extra[extra_index]}")
            return PartialRefResult(
                remaining_extra=[],
                unresolved_obj_ref=None,
                unresolved_table_ref=None,
                val=val,
            )

        # Initialize the results with the parsed refs
        extra_results = [
            PartialRefResult(
                remaining_extra=[],
                unresolved_obj_ref=ref,
                unresolved_table_ref=None,
                val=None,
            )
            for ref in parsed_refs
        ]

        # Loop until there is nothing left to resolve
        while (
            any(r.unresolved_obj_ref is not None for r in extra_results)
            or any(r.unresolved_table_ref is not None for r in extra_results)
            or any(r.remaining_extra for r in extra_results)
        ):
            # Resolve any unresolved object refs
            needed_extra_results: list[Tuple[int, PartialRefResult]] = []
            for i, extra_result in enumerate(extra_results):
                if extra_result.unresolved_obj_ref is not None:
                    needed_extra_results.append((i, extra_result))

            if len(needed_extra_results) > 0:
                refs: list[ri.InternalObjectRef] = []
                for i, extra_result in needed_extra_results:
                    if extra_result.unresolved_obj_ref is None:
                        raise ValueError("Expected unresolved obj ref")
                    refs.append(extra_result.unresolved_obj_ref)
                obj_roots = get_object_refs_root_val(refs)
                for (i, extra_result), obj_root in zip(needed_extra_results, obj_roots):
                    if extra_result.unresolved_obj_ref is None:
                        raise ValueError("Expected unresolved obj ref")
                    extra_results[i] = PartialRefResult(
                        remaining_extra=extra_result.unresolved_obj_ref.extra,
                        val=obj_root,
                        unresolved_obj_ref=None,
                        unresolved_table_ref=None,
                    )

            # Resolve any unresolved table refs
            # First batch the table queries by project_id and table digest
            table_queries: dict[Tuple[str, str], list[Tuple[int, str]]] = {}
            for i, extra_result in enumerate(extra_results):
                if extra_result.unresolved_table_ref is not None:
                    table_ref = extra_result.unresolved_table_ref
                    if not extra_result.remaining_extra:
                        raise ValueError("Table refs must have id extra")
                    op, row_digest = (
                        extra_result.remaining_extra[0],
                        extra_result.remaining_extra[1],
                    )
                    if op != ri.TABLE_ROW_ID_EDGE_NAME:
                        raise ValueError("Table refs must have id extra")
                    table_queries.setdefault(
                        (table_ref.project_id, table_ref.digest), []
                    ).append((i, row_digest))
            # Make the queries
            for (project_id, digest), index_digests in table_queries.items():
                row_digests = [d for i, d in index_digests]
                if project_id != project_id_scope:
                    # At some point in the future, we may allow cross-project references.
                    # However, until then, we disallow this feature. Practically, we
                    # should never hit this code path since the `resolve_extra` function
                    # handles this check. However, out of caution, we add this check here.
                    # Hitting this would be a programming error, not a user error.
                    raise ValueError("Will not resolve cross-project refs.")
                pb = ParamBuilder()
                row_digests_name = pb.add_param(row_digests)
                rows_stream = self._table_query_stream(
                    project_id=project_id_scope,
                    digest=digest,
                    pb=pb,
                    sql_safe_conditions=[
                        f"digest IN {{{row_digests_name}: Array(String)}}"
                    ],
                )
                rows = list(rows_stream)
                # Unpack the results into the target rows
                row_digest_vals = {r.digest: r.val for r in rows}
                for index, row_digest in index_digests:
                    extra_results[index] = PartialRefResult(
                        remaining_extra=extra_results[index].remaining_extra[2:],
                        val=row_digest_vals[row_digest],
                        unresolved_obj_ref=None,
                        unresolved_table_ref=None,
                    )

            # Resolve any remaining extras, possibly producing more unresolved refs
            for i, extra_result in enumerate(extra_results):
                if extra_result.remaining_extra:
                    extra_results[i] = resolve_extra(
                        extra_result.remaining_extra, extra_result.val
                    )

        return [r.val for r in extra_results]

    def file_create(self, req: tsi.FileCreateReq) -> tsi.FileCreateRes:
        digest = bytes_digest(req.content)
        chunks = [
            req.content[i : i + FILE_CHUNK_SIZE]
            for i in range(0, len(req.content), FILE_CHUNK_SIZE)
        ]
        self._insert(
            "files",
            data=[
                (
                    req.project_id,
                    digest,
                    i,
                    len(chunks),
                    req.name,
                    chunk,
                )
                for i, chunk in enumerate(chunks)
            ],
            column_names=[
                "project_id",
                "digest",
                "chunk_index",
                "n_chunks",
                "name",
                "val_bytes",
            ],
        )
        return tsi.FileCreateRes(digest=digest)

    def file_content_read(self, req: tsi.FileContentReadReq) -> tsi.FileContentReadRes:
        # The subquery is responsible for deduplication of file chunks by digest
        query_result = self.ch_client.query(
            """
            SELECT n_chunks, val_bytes
            FROM (
                SELECT *
                FROM (
                        SELECT *,
                            row_number() OVER (PARTITION BY project_id, digest, chunk_index) AS rn
                        FROM files
                        WHERE project_id = {project_id:String} AND digest = {digest:String}
                    )
                WHERE rn = 1
                ORDER BY project_id, digest, chunk_index
            )
            WHERE project_id = {project_id:String} AND digest = {digest:String}""",
            parameters={"project_id": req.project_id, "digest": req.digest},
            column_formats={"val_bytes": "bytes"},
        )
        n_chunks = query_result.result_rows[0][0]
        chunks = [r[1] for r in query_result.result_rows]
        if len(chunks) != n_chunks:
            raise ValueError("Missing chunks")
        return tsi.FileContentReadRes(content=b"".join(chunks))

    def cost_create(self, req: tsi.CostCreateReq) -> tsi.CostCreateRes:
        assert_non_null_wb_user_id(req)
        created_at = datetime.datetime.now(ZoneInfo("UTC"))

        costs = []
        for llm_id, cost in req.costs.items():
            cost_id = generate_id()

            row: Row = {
                "id": cost_id,
                "created_by": req.wb_user_id,
                "created_at": created_at,
                "pricing_level": "project",
                "pricing_level_id": req.project_id,
                "provider_id": cost.provider_id if cost.provider_id else "default",
                "llm_id": llm_id,
                "effective_date": (
                    cost.effective_date if cost.effective_date else created_at
                ),
                "prompt_token_cost": cost.prompt_token_cost,
                "completion_token_cost": cost.completion_token_cost,
                "prompt_token_cost_unit": cost.prompt_token_cost_unit,
                "completion_token_cost_unit": cost.completion_token_cost_unit,
            }

            costs.append((cost_id, llm_id))

            prepared = LLM_TOKEN_PRICES_TABLE.insert(row).prepare(
                database_type="clickhouse"
            )
            self._insert(
                LLM_TOKEN_PRICES_TABLE.name, prepared.data, prepared.column_names
            )

        return tsi.CostCreateRes(ids=costs)

    def cost_query(self, req: tsi.CostQueryReq) -> tsi.CostQueryRes:
        expr = {
            "$and": [
                (
                    req.query.expr_
                    if req.query
                    else {
                        "$eq": [
                            {"$getField": "pricing_level_id"},
                            {"$literal": req.project_id},
                        ],
                    }
                ),
                {
                    "$eq": [
                        {"$getField": "pricing_level"},
                        {"$literal": "project"},
                    ],
                },
            ]
        }
        query_with_pricing_level = tsi.Query(**{"$expr": expr})
        query = LLM_TOKEN_PRICES_TABLE.select()
        query = query.fields(req.fields)
        query = query.where(query_with_pricing_level)
        query = query.order_by(req.sort_by)
        query = query.limit(req.limit).offset(req.offset)
        prepared = query.prepare(database_type="clickhouse")
        query_result = self.ch_client.query(prepared.sql, prepared.parameters)
        results = LLM_TOKEN_PRICES_TABLE.tuples_to_rows(
            query_result.result_rows, prepared.fields
        )
        return tsi.CostQueryRes(results=results)

    def cost_purge(self, req: tsi.CostPurgeReq) -> tsi.CostPurgeRes:
        validate_cost_purge_req(req)

        expr = {
            "$and": [
                req.query.expr_,
                {
                    "$eq": [
                        {"$getField": "pricing_level_id"},
                        {"$literal": req.project_id},
                    ],
                },
                {
                    "$eq": [
                        {"$getField": "pricing_level"},
                        {"$literal": "project"},
                    ],
                },
            ]
        }
        query_with_pricing_level = tsi.Query(**{"$expr": expr})

        query = LLM_TOKEN_PRICES_TABLE.purge()
        query = query.where(query_with_pricing_level)
        prepared = query.prepare(database_type="clickhouse")
        self.ch_client.query(prepared.sql, prepared.parameters)
        return tsi.CostPurgeRes()

    def feedback_create(self, req: tsi.FeedbackCreateReq) -> tsi.FeedbackCreateRes:
        assert_non_null_wb_user_id(req)
        validate_feedback_create_req(req)

        feedback_type = req.feedback_type
        res_payload = req.payload

        for feedback_base_model in feedback_base_models:
            if base_model_name(feedback_base_model) == feedback_type:
                res_payload = base_model_dump(
                    feedback_base_model.model_validate(res_payload)
                )
                break

        # Augment emoji with alias.
        if req.feedback_type == "wandb.reaction.1":
            em = req.payload["emoji"]
            if emoji.emoji_count(em) != 1:
                raise InvalidRequest(
                    "Value of emoji key in payload must be exactly one emoji"
                )
            req.payload["alias"] = emoji.demojize(em)
            detoned = detone_emojis(em)
            req.payload["detoned"] = detoned
            req.payload["detoned_alias"] = emoji.demojize(detoned)
            res_payload = req.payload

        feedback_id = generate_id()
        created_at = datetime.datetime.now(ZoneInfo("UTC"))
        # TODO: Any validation on weave_ref?
        payload = _dict_value_to_dump(req.payload)
        MAX_PAYLOAD = 1024
        if len(payload) > MAX_PAYLOAD:
            raise InvalidRequest("Feedback payload too large")
        row: Row = {
            "id": feedback_id,
            "project_id": req.project_id,
            "weave_ref": req.weave_ref,
            "wb_user_id": req.wb_user_id,
            "creator": req.creator,
            "feedback_type": req.feedback_type,
            "payload": req.payload,
            "created_at": created_at,
        }
        prepared = TABLE_FEEDBACK.insert(row).prepare(database_type="clickhouse")
        self._insert(TABLE_FEEDBACK.name, prepared.data, prepared.column_names)
        return tsi.FeedbackCreateRes(
            id=feedback_id,
            created_at=created_at,
            wb_user_id=req.wb_user_id,
            payload=res_payload,
        )

    def feedback_query(self, req: tsi.FeedbackQueryReq) -> tsi.FeedbackQueryRes:
        query = TABLE_FEEDBACK.select()
        query = query.project_id(req.project_id)
        query = query.fields(req.fields)
        query = query.where(req.query)
        query = query.order_by(req.sort_by)
        query = query.limit(req.limit).offset(req.offset)
        prepared = query.prepare(database_type="clickhouse")
        query_result = self.ch_client.query(prepared.sql, prepared.parameters)
        result = TABLE_FEEDBACK.tuples_to_rows(
            query_result.result_rows, prepared.fields
        )
        return tsi.FeedbackQueryRes(result=result)

    def feedback_purge(self, req: tsi.FeedbackPurgeReq) -> tsi.FeedbackPurgeRes:
        # TODO: Instead of passing conditions to DELETE FROM,
        #       should we select matching ids, and then DELETE FROM WHERE id IN (...)?
        #       This would allow us to return the number of rows deleted, and complain
        #       if too many things would be deleted.
        validate_feedback_purge_req(req)
        query = TABLE_FEEDBACK.purge()
        query = query.project_id(req.project_id)
        query = query.where(req.query)
        prepared = query.prepare(database_type="clickhouse")
        self.ch_client.query(prepared.sql, prepared.parameters)
        return tsi.FeedbackPurgeRes()


    def actions_execute_batch(
        self, req: tsi.ActionsExecuteBatchReq
    ) -> tsi.ActionsExecuteBatchRes:
        # NOTE: Clients should try to generate their own ids, and retry using the same IDs in case of failures.
        # That way we can avoid unnecessary duplicates if the server fails after inserting the batch into CH
        # but before inserting into the action queue.

        # Step 1: Prepare data to insert into CH actions table and queue.
        id = req.id or generate_id()
        created_at = datetime.datetime.now(ZoneInfo("UTC"))
        rows: list[Row] = [
            {
                "project_id": req.project_id,
                "call_id": call_id,
                "id": id,
                "configured_action": req.configured_action_ref,
                "created_at": created_at,
            }
            for call_id in req.call_ids
        ]
        task_ctxs: list[TaskCtx] = [
            {"project_id": req.project_id, "call_id": call_id, "id": id}
            for call_id in req.call_ids
        ]
        # Step 2: Potential shortcut: if there is only one call, we can do the action right away.
        if len(req.call_ids) == 1:
            self.action_executor.do_now(task_ctxs[0], req.configured_action_ref)
            return tsi.ActionsExecuteBatchRes(id=id)

        # Step 3: Normal case: enqueue the actions in CH and the worker queue.
        prepared = TABLE_ACTIONS.insert_many(rows).prepare(database_type="clickhouse")
        self._insert(TABLE_ACTIONS.name, prepared.data, prepared.column_names)

        for task_ctx in task_ctxs:
            self.action_executor.enqueue(task_ctx, req.configured_action_ref)
        return tsi.ActionsExecuteBatchRes(id=id)

    def actions_ack_batch(self, req: tsi.ActionsAckBatchReq) -> tsi.ActionsAckBatchRes:
        received_at = datetime.datetime.now(ZoneInfo("UTC"))
        rows: list[Row] = [
            {
                "project_id": req.project_id,
                "call_id": call_id,
                "id": req.id,
                "finished_at": received_at if req.succeeded else None,
                "failed_at": received_at if not req.succeeded else None,
            }
            for call_id in req.call_ids
        ]
        prepared = TABLE_ACTIONS.insert_many(rows).prepare(database_type="clickhouse")
        self._insert(TABLE_ACTIONS.name, prepared.data, prepared.column_names)

        return tsi.ActionsAckBatchRes(
            project_id=req.project_id, call_ids=req.call_ids, id=req.id
        )

    # NOTE: This is a private admin function, meant to be invoked by an action cleaner.
    # The action cleaner's job is to find actions that have been in the action queue for too long, and requeue them.
    def _actions_requeue_stale(self) -> None:
        try:
            prepared_select = get_stale_actions(
                older_than=datetime.datetime.now(ZoneInfo("UTC"))
                - datetime.timedelta(hours=1)
            )
            query_result = self._query(prepared_select.sql, prepared_select.parameters)
            rows = TABLE_ACTIONS.tuples_to_rows(
                query_result.result_rows, prepared_select.fields
            )
            for row in rows:
                try:
                    self.action_executor.enqueue(
                        {
                            "project_id": row["project_id"],  # type: ignore
                            "call_id": row["call_id"],  # type: ignore
                            "id": row["id"],  # type: ignore
                        },
                        row["configured_action"],  # type: ignore
                    )
                except Exception as e:
                    logger.error(f"Failed to requeue action: {row}. Error: {str(e)}")
        except Exception as e:
            logger.error(f"Error in _actions_requeue_stale: {str(e)}")
            raise

    # Private Methods
    @property
    def ch_client(self) -> CHClient:
        if not hasattr(self._thread_local, "ch_client"):
            self._thread_local.ch_client = self._mint_client()
        return self._thread_local.ch_client

    @property
    def action_executor(self) -> ActionExecutor:
        if not hasattr(self._thread_local, "action_executor"):
            self._thread_local.action_executor = queue_from_addr(
                self._action_executor_addr
            )
        return self._thread_local.action_executor

    def _mint_client(self) -> CHClient:
        client = clickhouse_connect.get_client(
            host=self._host,
            port=self._port,
            user=self._user,
            password=self._password,
            secure=self._port == 8443,
        )
        # Safely create the database if it does not exist
        client.command(f"CREATE DATABASE IF NOT EXISTS {self._database}")
        client.database = self._database
        return client

    def _insert_call_batch(self, batch: list) -> None:
        if batch:
            settings = {}
            if self._use_async_insert:
                settings["async_insert"] = 1
                settings["wait_for_async_insert"] = 0
            self._insert(
                "call_parts",
                data=batch,
                column_names=all_call_insert_columns,
                settings=settings,
            )

    def _select_objs_query(
        self,
        project_id: str,
        conditions: Optional[list[str]] = None,
        object_id_conditions: Optional[list[str]] = None,
        parameters: Optional[Dict[str, Any]] = None,
        metadata_only: Optional[bool] = False,
        limit: Optional[int] = None,
        offset: Optional[int] = None,
        sort_by: Optional[list[tsi.SortBy]] = None,
    ) -> list[SelectableCHObjSchema]:
        """
        Main query for fetching objects.

        conditions:
            conditions should include operations on version_index, digest, kind (is_op)
            ALL conditions are AND'ed together.
        object_id_conditions:
            conditions should include operations on ONLY object_id
            ALL conditions are AND'ed together.
        parameters:
            parameters to be passed to the query. Must include all parameters for both
            conditions and object_id_conditions.
        metadata_only:
            if metadata_only is True, then we return early and dont grab the value.
            Otherwise, make a second query to grab the val_dump from the db
        """
        if not conditions:
            conditions = ["1 = 1"]
        if not object_id_conditions:
            object_id_conditions = ["1 = 1"]

        conditions_part = combine_conditions(conditions, "AND")
        object_id_conditions_part = combine_conditions(object_id_conditions, "AND")

        limit_part = ""
        offset_part = ""
        if limit is not None:
            limit_part = f"LIMIT {int(limit)}"
        if offset is not None:
            offset_part = f" OFFSET {int(offset)}"

        sort_part = ""
        if sort_by:
            valid_sort_fields = {"object_id", "created_at"}
            sort_clauses = []
            for sort in sort_by:
                if sort.field in valid_sort_fields and sort.direction in {
                    "asc",
                    "desc",
                }:
                    sort_clauses.append(f"{sort.field} {sort.direction.upper()}")
            if sort_clauses:
                sort_part = f"ORDER BY {', '.join(sort_clauses)}"

        if parameters is None:
            parameters = {}

        select_without_val_dump_query = f"""
            SELECT
                project_id,
                object_id,
                created_at,
                kind,
                base_object_class,
                refs,
                digest,
                is_op,
                version_index,
                version_count,
                is_latest
            FROM (
                SELECT project_id,
                    object_id,
                    created_at,
                    kind,
                    base_object_class,
                    refs,
                    digest,
                    is_op,
                    row_number() OVER (
                        PARTITION BY project_id,
                        kind,
                        object_id
                        ORDER BY created_at ASC
                    ) - 1 AS version_index,
                    count(*) OVER (PARTITION BY project_id, kind, object_id) as version_count,
                    if(version_index + 1 = version_count, 1, 0) AS is_latest
                FROM (
                    SELECT project_id,
                        object_id,
                        created_at,
                        kind,
                        base_object_class,
                        refs,
                        digest,
                        if (kind = 'op', 1, 0) AS is_op,
                        row_number() OVER (
                            PARTITION BY project_id,
                            kind,
                            object_id,
                            digest
                            ORDER BY created_at ASC
                        ) AS rn
                    FROM object_versions
                    WHERE project_id = {{project_id: String}} AND
                        {object_id_conditions_part}
                )
                WHERE rn = 1
            )
            WHERE {conditions_part}
            {sort_part}
            {limit_part}
            {offset_part}
        """
        query_result = self._query_stream(
            select_without_val_dump_query,
            {"project_id": project_id, **parameters},
        )
        result: list[SelectableCHObjSchema] = []
        for row in query_result:
            result.append(
                SelectableCHObjSchema.model_validate(
                    dict(
                        zip(
                            [
                                "project_id",
                                "object_id",
                                "created_at",
                                "kind",
                                "base_object_class",
                                "refs",
                                "digest",
                                "is_op",
                                "version_index",
                                "version_count",
                                "is_latest",
                                "val_dump",
                            ],
                            # Add an empty val_dump to the end of the row
                            list(row) + ["{}"],
                        )
                    )
                )
            )

        # -- Don't make second query for object values if metadata_only --
        if metadata_only:
            return result

        # now get the val_dump for each object
        object_ids = list(set([row.object_id for row in result]))
        digests = list(set([row.digest for row in result]))
        query = """
            SELECT object_id, digest, any(val_dump)
            FROM object_versions
            WHERE project_id = {project_id: String} AND
                object_id IN {object_ids: Array(String)} AND
                digest IN {digests: Array(String)}
            GROUP BY object_id, digest
        """
        parameters = {
            "project_id": project_id,
            "object_ids": object_ids,
            "digests": digests,
        }
        query_result = self._query_stream(query, parameters)
        # Map (object_id, digest) to val_dump
        object_values: Dict[tuple[str, str], Any] = {}
        for row in query_result:
            (object_id, digest, val_dump) = row
            object_values[(object_id, digest)] = val_dump

        # update the val_dump for each object
        for obj in result:
            obj.val_dump = object_values.get((obj.object_id, obj.digest), "{}")
        return result

    def _run_migrations(self) -> None:
        logger.info("Running migrations")
        migrator = wf_migrator.ClickHouseTraceServerMigrator(self._mint_client())
        migrator.apply_migrations(self._database)

    def _query_stream(
        self,
        query: str,
        parameters: Dict[str, Any],
        column_formats: Optional[Dict[str, Any]] = None,
    ) -> Iterator[tuple]:
        """Streams the results of a query from the database."""
        summary = None
        parameters = _process_parameters(parameters)
        with self.ch_client.query_rows_stream(
            query, parameters=parameters, column_formats=column_formats, use_none=True
        ) as stream:
            if isinstance(stream.source, QueryResult):
                summary = stream.source.summary
            logger.info(
                "clickhouse_stream_query",
                extra={
                    "query": query,
                    "parameters": parameters,
                    "summary": summary,
                },
            )
            for row in stream:
                yield row

    def _query(
        self,
        query: str,
        parameters: Dict[str, Any],
        column_formats: Optional[Dict[str, Any]] = None,
    ) -> QueryResult:
        """Directly queries the database and returns the result."""
        parameters = _process_parameters(parameters)
        res = self.ch_client.query(
            query, parameters=parameters, column_formats=column_formats, use_none=True
        )
        logger.info(
            "clickhouse_query",
            extra={
                "query": query,
                "parameters": parameters,
                "summary": res.summary,
            },
        )
        return res

    def _insert(
        self,
        table: str,
        data: Sequence[Sequence[Any]],
        column_names: list[str],
        settings: Optional[Dict[str, Any]] = None,
    ) -> QuerySummary:
        try:
            return self.ch_client.insert(
                table, data=data, column_names=column_names, settings=settings
            )
        except ValueError as e:
            if "negative shift count" in str(e):
                # clickhouse_connect raises a weird error message like
                # File "/Users/shawn/.pyenv/versions/3.10.13/envs/weave-public-editable/lib/python3.10/site-packages/clickhouse_connect/driver/
                # │insert.py", line 120, in _calc_block_size
                # │    return 1 << (21 - int(log(row_size, 2)))
                # │ValueError: negative shift count
                # when we try to insert something that's too large.
                raise InsertTooLarge(
                    "Database insertion failed. Record too large. "
                    "A likely cause is that a single row or cell exceeded "
                    "the limit. If logging images, save them as `Image.PIL`."
                )
            raise

    def _insert_call(self, ch_call: CallCHInsertable) -> None:
        self._call_batch.add_call(ch_call)
        if self._flush_immediately:
            self._flush_calls()

    def _get_matched_calls_for_filters(
        self, project_id: str, call_ids: list[str]
    ) -> list[tuple[ActionDispatchFilter, list[tsi.CallSchema]]]:
        """Helper function to get calls that match action filters.

        Returns a list of tuples containing (filter, matched_calls) pairs.
        """
        # Get all action filters for the project
        filter_req = tsi.ObjQueryReq(
            project_id=project_id,
            filter=tsi.ObjectVersionFilter(
                base_object_classes=[base_model_name(ActionDispatchFilter)],
                is_op=False,
                latest_only=True,  # IMPORTANT: Always keep this.
            ),
        )
        filter_res = self.objs_query(filter_req)
        filters: list[ActionDispatchFilter] = [
            ActionDispatchFilter.model_validate(obj.val) for obj in filter_res.objs
        ]

        if not filters:
            return []

        # Get all finished calls from the batch
        calls_query_filter = tsi.Query.model_validate(
            {
                "$expr": {
                    "$and": [
                        {
                            "$in": [
                                {"$getField": "id"},
                                [{"$literal": id} for id in call_ids],
                            ]
                        },
                        {
                            "$not": (
                                {
                                    "$eq": [
                                        {"$getField": "started_at"},
                                        {"$literal": None},
                                    ]
                                },
                            )
                        },
                        {
                            "$not": (
                                {
                                    "$eq": [
                                        {"$getField": "ended_at"},
                                        {"$literal": None},
                                    ]
                                },
                            )
                        },
                    ]
                }
            }
        )
        calls_query_req = tsi.CallsQueryReq(
            project_id=project_id,
            query=calls_query_filter,
        )
        calls_res = self.calls_query(calls_query_req)

        # Match calls to filters
        matched_filters_and_calls = []
        for filter in filters:
            if filter.disabled:
                continue
            calls_with_refs = [
                (call, ri.parse_internal_uri(call.op_name)) for call in calls_res.calls
            ]
            matched_calls = [
                c[0]
                for c in calls_with_refs
                if isinstance(c[1], ri.InternalObjectRef)
                and c[1].name == filter.op_name
            ]
<<<<<<< HEAD

=======
            if filter.sample_rate < 1.0:
                matched_calls = [
                    call
                    for call in matched_calls
                    if abs(xxhash.xxh32(call.id).intdigest()) % 10000
                    < filter.sample_rate * 10000
                ]
>>>>>>> 731e3f48
            if matched_calls:
                matched_filters_and_calls.append((filter, matched_calls))

        return matched_filters_and_calls

    def _flush_calls(self) -> None:
        if not self._call_batch:
            return
        assert self._call_batch.project_id is not None

        try:
            self._insert_call_batch(self._call_batch.calls)
        except InsertTooLarge:
            logger.info("Retrying with large objects stripped.")
            batch = self._strip_large_values(self._call_batch.calls)
            self._insert_call_batch(batch)

        # Find and process matched calls for each filter
        matched_filters_and_calls = self._get_matched_calls_for_filters(
            self._call_batch.project_id, self._call_batch.call_ids
        )

        for filter, matched_calls in matched_filters_and_calls:
            self.actions_execute_batch(
                tsi.ActionsExecuteBatchReq(
                    project_id=self._call_batch.project_id,
                    call_ids=[call.id for call in matched_calls],
                    configured_action_ref=filter.configured_action_ref,
                )
            )

        self._call_batch.clear()

    def _strip_large_values(self, batch: list[list[Any]]) -> list[list[Any]]:
        """
        Iterate through the batch and replace large values with placeholders.

        If values are larger than 1MiB replace them with placeholder values.
        """
        final_batch = []
        # Set the value byte limit to be anything over 1MiB to catch
        # payloads with multiple large values that are still under the
        # single row insert limit.
        val_byte_limit = 1 * 1024 * 1024
        for item in batch:
            bytes_size = _num_bytes(str(item))
            # If bytes_size > the limit, this item is too large,
            # iterate through the json-dumped item values to find and
            # replace the large values with a placeholder.
            if bytes_size > CLICKHOUSE_SINGLE_ROW_INSERT_BYTES_LIMIT:
                stripped_item = []
                for value in item:
                    # all the values should be json dumps, there are no
                    # non json fields controlled by the user that can
                    # be large enough to strip... (?)
                    if _num_bytes(value) > val_byte_limit:
                        stripped_item += [ENTITY_TOO_LARGE_PAYLOAD]
                    else:
                        stripped_item += [value]
                final_batch.append(stripped_item)
            else:
                final_batch.append(item)
        return final_batch


def _num_bytes(data: Any) -> int:
    """
    Calculate the number of bytes in a string.

    This can be computationally expensive, only call when necessary.
    Never raise on a failed str cast, just return 0.
    """
    try:
        return len(str(data).encode("utf-8"))
    except Exception:
        return 0


def _dict_value_to_dump(
    value: dict,
) -> str:
    if not isinstance(value, dict):
        raise ValueError(f"Value is not a dict: {value}")
    return json.dumps(value)


def _any_value_to_dump(
    value: Any,
) -> str:
    return json.dumps(value)


def _dict_dump_to_dict(val: str) -> Dict[str, Any]:
    res = json.loads(val)
    if not isinstance(res, dict):
        raise ValueError(f"Value is not a dict: {val}")
    return res


def _any_dump_to_any(val: str) -> Any:
    return json.loads(val)


def _ensure_datetimes_have_tz(
    dt: Optional[datetime.datetime] = None,
) -> Optional[datetime.datetime]:
    # https://github.com/ClickHouse/clickhouse-connect/issues/210
    # Clickhouse does not support timezone-aware datetimes. You can specify the
    # desired timezone at query time. However according to the issue above,
    # clickhouse will produce a timezone-naive datetime when the preferred
    # timezone is UTC. This is a problem because it does not match the ISO8601
    # standard as datetimes are to be interpreted locally unless specified
    # otherwise. This function ensures that the datetime has a timezone, and if
    # it does not, it adds the UTC timezone to correctly convey that the
    # datetime is in UTC for the caller.
    if dt is None:
        return None
    if dt.tzinfo is None:
        return dt.replace(tzinfo=datetime.timezone.utc)
    return dt


def _nullable_dict_dump_to_dict(
    val: Optional[str],
) -> Optional[Dict[str, Any]]:
    return _dict_dump_to_dict(val) if val else None


def _nullable_any_dump_to_any(
    val: Optional[str],
) -> Optional[Any]:
    return _any_dump_to_any(val) if val else None


def _raw_call_dict_to_ch_call(
    call: Dict[str, Any],
) -> SelectableCHCallSchema:
    return SelectableCHCallSchema.model_validate(call)


def _ch_call_to_call_schema(ch_call: SelectableCHCallSchema) -> tsi.CallSchema:
    started_at = _ensure_datetimes_have_tz(ch_call.started_at)
    ended_at = _ensure_datetimes_have_tz(ch_call.ended_at)
    summary = _nullable_any_dump_to_any(ch_call.summary_dump)
    display_name = empty_str_to_none(ch_call.display_name)
    return tsi.CallSchema(
        project_id=ch_call.project_id,
        id=ch_call.id,
        trace_id=ch_call.trace_id,
        parent_id=ch_call.parent_id,
        op_name=ch_call.op_name,
        started_at=started_at,
        ended_at=ended_at,
        attributes=_dict_dump_to_dict(ch_call.attributes_dump or "{}"),
        inputs=_dict_dump_to_dict(ch_call.inputs_dump or "{}"),
        output=_nullable_any_dump_to_any(ch_call.output_dump),
        summary=make_derived_summary_fields(
            summary=summary or {},
            op_name=ch_call.op_name,
            started_at=started_at,
            ended_at=ended_at,
            exception=ch_call.exception,
            display_name=display_name,
        ),
        exception=ch_call.exception,
        wb_run_id=ch_call.wb_run_id,
        wb_user_id=ch_call.wb_user_id,
        display_name=display_name,
    )


# Keep in sync with `_ch_call_to_call_schema`. This copy is for performance
def _ch_call_dict_to_call_schema_dict(ch_call_dict: Dict) -> Dict:
    summary = _nullable_any_dump_to_any(ch_call_dict.get("summary_dump"))
    started_at = _ensure_datetimes_have_tz(ch_call_dict.get("started_at"))
    ended_at = _ensure_datetimes_have_tz(ch_call_dict.get("ended_at"))
    display_name = empty_str_to_none(ch_call_dict.get("display_name"))
    return dict(
        project_id=ch_call_dict.get("project_id"),
        id=ch_call_dict.get("id"),
        trace_id=ch_call_dict.get("trace_id"),
        parent_id=ch_call_dict.get("parent_id"),
        op_name=ch_call_dict.get("op_name"),
        started_at=started_at,
        ended_at=ended_at,
        attributes=_dict_dump_to_dict(ch_call_dict.get("attributes_dump", "{}")),
        inputs=_dict_dump_to_dict(ch_call_dict.get("inputs_dump", "{}")),
        output=_nullable_any_dump_to_any(ch_call_dict.get("output_dump")),
        summary=make_derived_summary_fields(
            summary=summary or {},
            op_name=ch_call_dict.get("op_name", ""),
            started_at=started_at,
            ended_at=ended_at,
            exception=ch_call_dict.get("exception"),
            display_name=display_name,
        ),
        exception=ch_call_dict.get("exception"),
        wb_run_id=ch_call_dict.get("wb_run_id"),
        wb_user_id=ch_call_dict.get("wb_user_id"),
        display_name=display_name,
    )


def _ch_obj_to_obj_schema(ch_obj: SelectableCHObjSchema) -> tsi.ObjSchema:
    return tsi.ObjSchema(
        project_id=ch_obj.project_id,
        object_id=ch_obj.object_id,
        created_at=_ensure_datetimes_have_tz(ch_obj.created_at),
        version_index=ch_obj.version_index,
        is_latest=ch_obj.is_latest,
        digest=ch_obj.digest,
        kind=ch_obj.kind,
        base_object_class=ch_obj.base_object_class,
        val=json.loads(ch_obj.val_dump),
    )


def _start_call_for_insert_to_ch_insertable_start_call(
    start_call: tsi.StartedCallSchemaForInsert,
) -> CallStartCHInsertable:
    # Note: it is technically possible for the user to mess up and provide the
    # wrong trace id (one that does not match the parent_id)!
    call_id = start_call.id or generate_id()
    trace_id = start_call.trace_id or generate_id()
    return CallStartCHInsertable(
        project_id=start_call.project_id,
        id=call_id,
        trace_id=trace_id,
        parent_id=start_call.parent_id,
        op_name=start_call.op_name,
        started_at=start_call.started_at,
        attributes_dump=_dict_value_to_dump(start_call.attributes),
        inputs_dump=_dict_value_to_dump(start_call.inputs),
        input_refs=extract_refs_from_values(start_call.inputs),
        wb_run_id=start_call.wb_run_id,
        wb_user_id=start_call.wb_user_id,
        display_name=start_call.display_name,
    )


def _end_call_for_insert_to_ch_insertable_end_call(
    end_call: tsi.EndedCallSchemaForInsert,
) -> CallEndCHInsertable:
    # Note: it is technically possible for the user to mess up and provide the
    # wrong trace id (one that does not match the parent_id)!
    return CallEndCHInsertable(
        project_id=end_call.project_id,
        id=end_call.id,
        exception=end_call.exception,
        ended_at=end_call.ended_at,
        summary_dump=_dict_value_to_dump(dict(end_call.summary)),
        output_dump=_any_value_to_dump(end_call.output),
        output_refs=extract_refs_from_values(end_call.output),
    )


def _process_parameters(
    parameters: Dict[str, Any],
) -> Dict[str, Any]:
    # Special processing for datetimes! For some reason, the clickhouse connect
    # client truncates the datetime to the nearest second, so we need to convert
    # the datetime to a float which is then converted back to a datetime in the
    # clickhouse query
    parameters = parameters.copy()
    for key, value in parameters.items():
        if isinstance(value, datetime.datetime):
            parameters[key] = value.timestamp()
    return parameters


def get_type(val: Any) -> str:
    if val is None:
        return "none"
    elif isinstance(val, dict):
        if "_type" in val:
            if "weave_type" in val:
                return val["weave_type"]["type"]
            return val["_type"]
        return "dict"
    elif isinstance(val, list):
        return "list"
    return "unknown"


def get_kind(val: Any) -> str:
    val_type = get_type(val)
    if val_type == "Op":
        return "op"
    return "object"


def get_base_object_class(val: Any) -> Optional[str]:
    """
    Get the base object class of a value using:
    1. The last base class that is a subclass of BaseModel and not Object
    2. The _class_name attribute if it exists
    3. None if no base class is found
    """
    if isinstance(val, dict):
        if "_bases" in val:
            if isinstance(val["_bases"], list):
                bases = val["_bases"]
                if len(bases) > 0 and bases[-1] == "BaseModel":
                    bases = bases[:-1]
                    if len(bases) > 0 and bases[-1] == "Object":
                        bases = bases[:-1]
                    if len(bases) > 0:
                        return bases[-1]
                    elif "_class_name" in val:
                        return val["_class_name"]
    return None


def find_call_descendants(
    root_ids: list[str],
    all_calls: list[tsi.CallSchema],
) -> list[str]:
    # make a map of call_id to children list
    children_map = defaultdict(list)
    for call in all_calls:
        if call.parent_id is not None:
            children_map[call.parent_id].append(call.id)

    # do DFS to get all descendants
    def find_all_descendants(root_ids: list[str]) -> Set[str]:
        descendants = set()
        stack = root_ids

        while stack:
            current_id = stack.pop()
            if current_id not in descendants:
                descendants.add(current_id)
                stack += children_map.get(current_id, [])

        return descendants

    # Find descendants for each initial id
    descendants = find_all_descendants(root_ids)

    return list(descendants)<|MERGE_RESOLUTION|>--- conflicted
+++ resolved
@@ -1932,9 +1932,7 @@
                 if isinstance(c[1], ri.InternalObjectRef)
                 and c[1].name == filter.op_name
             ]
-<<<<<<< HEAD
-
-=======
+
             if filter.sample_rate < 1.0:
                 matched_calls = [
                     call
@@ -1942,7 +1940,7 @@
                     if abs(xxhash.xxh32(call.id).intdigest()) % 10000
                     < filter.sample_rate * 10000
                 ]
->>>>>>> 731e3f48
+
             if matched_calls:
                 matched_filters_and_calls.append((filter, matched_calls))
 
