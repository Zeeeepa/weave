--- conflicted
+++ resolved
@@ -1413,7 +1413,36 @@
     return f"({combined})"
 
 
-<<<<<<< HEAD
+
+def find_call_descendants(
+    root_ids: typing.List[str],
+    all_calls: typing.List[SelectableCHCallSchema],
+) -> typing.List[str]:
+    # make a map of call_id to children list
+    children_map = defaultdict(list)
+    for call in all_calls:
+        if call.parent_id is not None:
+            children_map[call.parent_id].append(call.id)
+
+    # do DFS to get all descendants
+    def find_all_descendants(root_ids: typing.List[str]) -> typing.Set[str]:
+        descendants = set()
+        stack = root_ids
+
+        while stack:
+            current_id = stack.pop()
+            if current_id not in descendants:
+                descendants.add(current_id)
+                stack += children_map.get(current_id, [])
+
+        return descendants
+
+    # Find descendants for each initial id
+    descendants = find_all_descendants(root_ids)
+
+    return list(descendants)
+
+
 param_builder_count = 0
 
 
@@ -1713,33 +1742,4 @@
 
     conditions.append(filter_cond)
 
-    return conditions, param_builder, raw_fields_used
-=======
-def find_call_descendants(
-    root_ids: typing.List[str],
-    all_calls: typing.List[SelectableCHCallSchema],
-) -> typing.List[str]:
-    # make a map of call_id to children list
-    children_map = defaultdict(list)
-    for call in all_calls:
-        if call.parent_id is not None:
-            children_map[call.parent_id].append(call.id)
-
-    # do DFS to get all descendants
-    def find_all_descendants(root_ids: typing.List[str]) -> typing.Set[str]:
-        descendants = set()
-        stack = root_ids
-
-        while stack:
-            current_id = stack.pop()
-            if current_id not in descendants:
-                descendants.add(current_id)
-                stack += children_map.get(current_id, [])
-
-        return descendants
-
-    # Find descendants for each initial id
-    descendants = find_all_descendants(root_ids)
-
-    return list(descendants)
->>>>>>> 71bf9bbf
+    return conditions, param_builder, raw_fields_used