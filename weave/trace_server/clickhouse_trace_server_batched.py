--- conflicted
+++ resolved
@@ -1605,11 +1605,8 @@
                                 "version_index",
                                 "version_count",
                                 "is_latest",
-<<<<<<< HEAD
                                 "deleted_at",
-=======
                                 "val_dump",
->>>>>>> 5be76638
                             ],
                             # Add an empty val_dump to the end of the row
                             list(row) + ["{}"],
@@ -1618,8 +1615,8 @@
                 )
             )
 
-        # -- Don't make second query for object values if metadata_only --
-        if metadata_only:
+        # -- skip query for object values if metadata_only or empty result --
+        if metadata_only or len(result) == 0:
             return result
 
         # now get the val_dump for each object
