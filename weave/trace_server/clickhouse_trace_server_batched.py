# Clickhouse Trace Server

# A note on query structure:
# There are four major kinds of things that we query:
# - calls,
# - object_versions,
# - tables
# - files
#
# calls are identified by ID.
#
# object_versions, tables, and files are identified by digest. For these kinds of
# things, we dedupe at merge time using Clickhouse's ReplacingMergeTree, but we also
# need to dedupe at query time.
#
# Previously, we did query time deduping in *_deduped VIEWs. But it turns out
# clickhouse doesn't push down the project_id predicate into those views, so we were
# always scanning whole tables.
#
# Now, we've just written the what were views before into this file directly as
# subqueries, and put the project_id predicate in the innermost subquery, which fixes
# the problem.


import dataclasses
import datetime
import hashlib
import json
import logging
import threading
import typing
from collections import defaultdict
from contextlib import contextmanager
from zoneinfo import ZoneInfo

import clickhouse_connect
import emoji
from clickhouse_connect.driver.client import Client as CHClient
from clickhouse_connect.driver.query import QueryResult
from clickhouse_connect.driver.summary import QuerySummary
from pydantic.utils import deep_update

from weave.trace_server.calls_query_builder import (
    CallsQuery,
    HardCodedFilter,
    combine_conditions,
)
from weave.trace_server.ids import generate_id
from weave.trace_server.trace_server_common import make_nested_dict

from . import clickhouse_trace_server_migrator as wf_migrator
from . import environment as wf_env
from . import refs_internal
from . import trace_server_interface as tsi
from .clickhouse_schema import (
    CallDeleteCHInsertable,
    CallEndCHInsertable,
    CallStartCHInsertable,
    CallUpdateCHInsertable,
    ObjCHInsertable,
    SelectableCHCallSchema,
    SelectableCHObjSchema,
)
from .emoji_util import detone_emojis
from .errors import InvalidRequest, RequestTooLarge
from .feedback import (
    TABLE_FEEDBACK,
    validate_feedback_create_req,
    validate_feedback_purge_req,
)
from .orm import ParamBuilder, Row
from .trace_server_interface_util import (
    assert_non_null_wb_user_id,
    bytes_digest,
    extract_refs_from_values,
    str_digest,
)

logger = logging.getLogger(__name__)
logger.setLevel(logging.INFO)

MAX_FLUSH_COUNT = 10000
MAX_FLUSH_AGE = 15

FILE_CHUNK_SIZE = 100000

MAX_DELETE_CALLS_COUNT = 100


class NotFoundError(Exception):
    pass


CallCHInsertable = typing.Union[
    CallStartCHInsertable,
    CallEndCHInsertable,
    CallDeleteCHInsertable,
    CallUpdateCHInsertable,
]


all_call_insert_columns = list(
    CallStartCHInsertable.model_fields.keys()
    | CallEndCHInsertable.model_fields.keys()
    | CallDeleteCHInsertable.model_fields.keys()
    | CallUpdateCHInsertable.model_fields.keys()
)

all_call_select_columns = list(SelectableCHCallSchema.model_fields.keys())
all_call_json_columns = ("inputs", "output", "attributes", "summary")
required_call_columns = ["id", "project_id", "trace_id", "op_name", "started_at"]


# Columns in the calls_merged table with special aggregation functions:
call_select_raw_columns = ["id", "project_id"]  # no aggregation
call_select_arrays_columns = ["input_refs", "output_refs"]  # array_concat_agg
call_select_argmax_columns = ["display_name"]  # argMaxMerge
# all others use `any`


all_obj_select_columns = list(SelectableCHObjSchema.model_fields.keys())
all_obj_insert_columns = list(ObjCHInsertable.model_fields.keys())

# Let's just make everything required for now ... can optimize when we implement column selection
required_obj_select_columns = list(set(all_obj_select_columns) - set([]))

ObjRefListType = list[refs_internal.InternalObjectRef]


class ClickHouseTraceServer(tsi.TraceServerInterface):
    def __init__(
        self,
        *,
        host: str,
        port: int = 8123,
        user: str = "default",
        password: str = "",
        database: str = "default",
        use_async_insert: bool = False,
    ):
        super().__init__()
        self._thread_local = threading.local()
        self._host = host
        self._port = port
        self._user = user
        self._password = password
        self._database = database
        self._flush_immediately = True
        self._call_batch: typing.List[typing.List[typing.Any]] = []
        self._use_async_insert = use_async_insert

    @classmethod
    def from_env(cls, use_async_insert: bool = False) -> "ClickHouseTraceServer":
        return cls(
            host=wf_env.wf_clickhouse_host(),
            port=wf_env.wf_clickhouse_port(),
            user=wf_env.wf_clickhouse_user(),
            password=wf_env.wf_clickhouse_pass(),
            database=wf_env.wf_clickhouse_database(),
            use_async_insert=use_async_insert,
        )

    @contextmanager
    def call_batch(self) -> typing.Iterator[None]:
        # Not thread safe - do not use across threads
        self._flush_immediately = False
        try:
            yield
            self._flush_calls()
        finally:
            self._call_batch = []
            self._flush_immediately = True

    # Creates a new call
    def call_start(self, req: tsi.CallStartReq) -> tsi.CallStartRes:
        # Converts the user-provided call details into a clickhouse schema.
        # This does validation and conversion of the input data as well
        # as enforcing business rules and defaults
        ch_call = _start_call_for_insert_to_ch_insertable_start_call(req.start)

        # Inserts the call into the clickhouse database, verifying that
        # the call does not already exist
        self._insert_call(ch_call)

        # Returns the id of the newly created call
        return tsi.CallStartRes(
            id=ch_call.id,
            trace_id=ch_call.trace_id,
        )

    def call_end(self, req: tsi.CallEndReq) -> tsi.CallEndRes:
        # Converts the user-provided call details into a clickhouse schema.
        # This does validation and conversion of the input data as well
        # as enforcing business rules and defaults
        ch_call = _end_call_for_insert_to_ch_insertable_end_call(req.end)

        # Inserts the call into the clickhouse database, verifying that
        # the call does not already exist
        self._insert_call(ch_call)

        # Returns the id of the newly created call
        return tsi.CallEndRes()

    def call_read(self, req: tsi.CallReadReq) -> tsi.CallReadRes:
        res = self.calls_query_stream(
            tsi.CallsQueryReq(
                project_id=req.project_id,
                filter=tsi.CallsFilter(
                    call_ids=[req.id],
                ),
                limit=1,
                include_costs=req.include_costs,
            )
        )
        try:
            _call = next(res)
        except StopIteration:
            _call = None
        return tsi.CallReadRes(call=_call)

    def calls_query(self, req: tsi.CallsQueryReq) -> tsi.CallsQueryRes:
        stream = self.calls_query_stream(req)
        return tsi.CallsQueryRes(calls=list(stream))

    def calls_query_stats(self, req: tsi.CallsQueryStatsReq) -> tsi.CallsQueryStatsRes:
        """Returns a stats object for the given query. This is useful for counts or other
        aggregate statistics that are not directly queryable from the calls themselves.
        """
        cq = CallsQuery(project_id=req.project_id)

        cq.add_field("id")
        if req.filter is not None:
            cq.set_hardcoded_filter(HardCodedFilter(filter=req.filter))
        if req.query is not None:
            cq.add_condition(req.query.expr_)

        pb = ParamBuilder()
        inner_query = cq.as_sql(pb)
        raw_res = self._query(
            f"SELECT count() FROM ({inner_query})",
            pb.get_params(),
        )
        rows = raw_res.result_rows
        count = 0
        if rows and len(rows) == 1 and len(rows[0]) == 1:
            count = rows[0][0]
        return tsi.CallsQueryStatsRes(count=count)

    def calls_query_stream(
        self, req: tsi.CallsQueryReq
    ) -> typing.Iterator[tsi.CallSchema]:
        """Returns a stream of calls that match the given query."""
        cq = CallsQuery(
            project_id=req.project_id, include_costs=req.include_costs or False
        )
        columns = all_call_select_columns
        if req.columns:
            # Set columns to user-requested columns, w/ required columns
            # These are all formatted by the CallsQuery, which prevents injection
            # and other attack vectors.
            columns = list(set(required_call_columns + req.columns))
            # TODO: add support for json extract fields
            # Split out any nested column requests
            columns = [col.split(".")[0] for col in columns]

        # We put summary_dump last so that when we compute the costs and summary its in the right place
        if req.include_costs:
            columns = [
                *[col for col in columns if col != "summary_dump"],
                "summary_dump",
            ]
        for col in columns:
            cq.add_field(col)
        if req.filter is not None:
            cq.set_hardcoded_filter(HardCodedFilter(filter=req.filter))
        if req.query is not None:
            cq.add_condition(req.query.expr_)

        # Sort with empty list results in no sorting
        if req.sort_by is not None:
            for sort_by in req.sort_by:
                cq.add_order(sort_by.field, sort_by.direction)
        else:
            cq.add_order("started_at", "asc")
        if req.limit is not None:
            cq.set_limit(req.limit)
        if req.offset is not None:
            cq.set_offset(req.offset)

        pb = ParamBuilder()
        raw_res = self._query_stream(
            cq.as_sql(pb),
            pb.get_params(),
        )

<<<<<<< HEAD
        if not req.expand_columns:
            for row in raw_res:
                yield tsi.CallSchema.model_validate(
                    _ch_call_dict_to_call_schema_dict(dict(zip(columns, row)))
                )

        else:
            batch_size = 10
            batch = []
            ref_cache: typing.Dict[str, typing.Any] = {}
            for row in raw_res:
                call_dict = _ch_call_dict_to_call_schema_dict(dict(zip(columns, row)))
                batch.append(call_dict)

                if len(batch) >= batch_size:
                    hydrated_batch = self._hydrate_calls(
                        batch, req.expand_columns, ref_cache
                    )
                    for call in hydrated_batch:
                        yield tsi.CallSchema.model_validate(call)

                    batch = []
                    # dynamically increase the batch size
                    batch_size = min(1000, batch_size * 2)

            hydrated_batch = self._hydrate_calls(batch, req.expand_columns, ref_cache)
            for call in hydrated_batch:
                yield tsi.CallSchema.model_validate(call)

    def _hydrate_calls(
        self,
        calls: list[dict[str, typing.Any]],
        expand_columns: typing.List[str],
        ref_cache: typing.Dict[str, typing.Any],
    ) -> list[dict[str, typing.Any]]:
        # TODO: Implement feedback hydration
        # if "feedback" in expand_columns:
        #     feedback = self._hydrate_calls_feedback(calls)

        calls = self._expand_call_refs(calls, expand_columns, ref_cache)

        return calls

    @staticmethod
    def _get_nested_ref_column_part(
        column: str, call: dict[str, typing.Any]
    ) -> typing.Tuple[typing.Optional[str], typing.Any]:
        """
        Given a column that is a nested ref, find the most nested column in the call that
        matches the requested expanded column, and then return the column prefix and
        nested column suffix parts as a list.
        Example:
            call = {"a": {"b": "weave:///..."}}
            column = "a.b.c.d"
            -> "a.b", "weave:///..."
        """
        cur = call
        parts = []
        for part in column.split("."):
            if isinstance(cur, dict) and part in cur:
                cur = cur[part]
                parts.append(part)
            else:
                break

        return ".".join(parts) or None, cur

    def _expand_call_refs(
        self,
        calls: list[dict[str, typing.Any]],
        expand_columns: typing.List[str],
        ref_cache: typing.Dict[str, typing.Any],
    ) -> list[dict[str, typing.Any]]:
        # First get refs from call batch, store them where we can lookup them later
        # format: (call_index, column_name, optional column_prefix) -> ref
        refs_to_resolve: typing.Dict[tuple[int, str, typing.Optional[str]], str] = {}
        for i, call in enumerate(calls):
            for col in expand_columns:
                val = call.get(col)
                if val is None:
                    col_prefix, val = self._get_nested_ref_column_part(col, call)
                    if not col_prefix:
                        continue
                    if col_prefix == col:
                        col_prefix = None

                if isinstance(val, str) and val.startswith("weave://"):
                    refs_to_resolve[(i, col, col_prefix)] = val

        # parse the refs
        refs = refs_to_resolve.values()
        parsed_raw_refs = [refs_internal.parse_internal_uri(r) for r in refs]
        vals = self._refs_read_batch(parsed_raw_refs, ref_cache)

        # TODO: when is this not true?
        assert len(vals) == len(refs_to_resolve)

        for (i, col, col_prefix), val in zip(refs_to_resolve, vals):
            if col_prefix is not None:
                # nested ref case, ex:
                # col: "a.b.c.d"
                # call: {"a.b": "weave://..."}
                # val: {"a.b": {"c": {"d": 1}}}
                # result: {"a.b.c.d": 1}
                next_part = col.replace(col_prefix, "")
                if next_part.startswith("."):
                    next_part = next_part[1:]
                # next_part: "c.d"
                for part in next_part.split("."):  # c, d
                    if part not in val:
                        raise ValueError(
                            f"Missing part {part} in val {val} from column {col}"
                        )
                    val = val[part]

            # make a nested dict from the column list, with val as the last element
            payload = make_nested_dict(col.split("."), val)
            calls[i] = deep_update(calls[i], payload)

        return calls
=======
        select_columns = [c.field for c in cq.select_fields]
        for row in raw_res:
            yield tsi.CallSchema.model_validate(
                _ch_call_dict_to_call_schema_dict(dict(zip(select_columns, row)))
            )
>>>>>>> 2b686ad1

    def calls_delete(self, req: tsi.CallsDeleteReq) -> tsi.CallsDeleteRes:
        assert_non_null_wb_user_id(req)
        if len(req.call_ids) > MAX_DELETE_CALLS_COUNT:
            raise RequestTooLarge(
                f"Cannot delete more than {MAX_DELETE_CALLS_COUNT} calls at once"
            )

        # Note: i think this project condition is redundant
        proj_cond = "calls_merged.project_id = {project_id: String}"
        proj_params = {"project_id": req.project_id}

        # get all parents
        parents = list(
            self.calls_query_stream(
                tsi.CallsQueryReq(
                    project_id=req.project_id,
                    filter=tsi.CallsFilter(
                        call_ids=req.call_ids,
                    ),
                )
            )
        )

        # get all calls with trace_ids matching parents
        all_calls = list(
            self.calls_query_stream(
                tsi.CallsQueryReq(
                    project_id=req.project_id,
                    filter=tsi.CallsFilter(
                        trace_ids=[p.trace_id for p in parents],
                    ),
                )
            )
        )

        all_descendants = find_call_descendants(
            root_ids=req.call_ids,
            all_calls=all_calls,
        )

        deleted_at = datetime.datetime.now()
        insertables = [
            CallDeleteCHInsertable(
                project_id=req.project_id,
                id=call_id,
                wb_user_id=req.wb_user_id,
                deleted_at=deleted_at,
            )
            for call_id in all_descendants
        ]

        with self.call_batch():
            for insertable in insertables:
                self._insert_call(insertable)

        return tsi.CallsDeleteRes()

    def _ensure_valid_update_field(self, req: tsi.CallUpdateReq) -> None:
        valid_update_fields = ["display_name"]
        for field in valid_update_fields:
            if getattr(req, field, None) is not None:
                return

        raise ValueError(
            f"One of [{', '.join(valid_update_fields)}] is required for call update"
        )

    def call_update(self, req: tsi.CallUpdateReq) -> tsi.CallUpdateRes:
        assert_non_null_wb_user_id(req)
        self._ensure_valid_update_field(req)
        renamed_insertable = CallUpdateCHInsertable(
            project_id=req.project_id,
            id=req.call_id,
            wb_user_id=req.wb_user_id,
            display_name=req.display_name,
        )
        self._insert_call(renamed_insertable)

        return tsi.CallUpdateRes()

    def op_create(self, req: tsi.OpCreateReq) -> tsi.OpCreateRes:
        raise NotImplementedError()

    def op_read(self, req: tsi.OpReadReq) -> tsi.OpReadRes:
        conds = [
            "object_id = {name: String}",
            "digest = {version_hash: String}",
            "is_op = 1",
        ]
        parameters = {"name": req.name, "digest": req.digest}
        objs = self._select_objs_query(
            req.project_id, conditions=conds, parameters=parameters
        )
        if len(objs) == 0:
            raise NotFoundError(f"Obj {req.name}:{req.digest} not found")

        return tsi.OpReadRes(op_obj=_ch_obj_to_obj_schema(objs[0]))

    def ops_query(self, req: tsi.OpQueryReq) -> tsi.OpQueryRes:
        parameters = {}
        conds: typing.List[str] = ["is_op = 1"]
        if req.filter:
            if req.filter.op_names:
                conds.append("object_id IN {op_names: Array(String)}")
                parameters["op_names"] = req.filter.op_names

            if req.filter.latest_only:
                conds.append("is_latest = 1")

        ch_objs = self._select_objs_query(
            req.project_id,
            conditions=conds,
        )
        objs = [_ch_obj_to_obj_schema(call) for call in ch_objs]
        return tsi.OpQueryRes(op_objs=objs)

    def obj_create(self, req: tsi.ObjCreateReq) -> tsi.ObjCreateRes:
        json_val = json.dumps(req.obj.val)
        digest = str_digest(json_val)

        req_obj = req.obj
        ch_obj = ObjCHInsertable(
            project_id=req_obj.project_id,
            object_id=req_obj.object_id,
            kind=get_kind(req.obj.val),
            base_object_class=get_base_object_class(req.obj.val),
            refs=extract_refs_from_values(req.obj.val),
            val_dump=json_val,
            digest=digest,
        )

        self._insert(
            "object_versions",
            data=[list(ch_obj.model_dump().values())],
            column_names=list(ch_obj.model_fields.keys()),
        )
        return tsi.ObjCreateRes(digest=digest)

    def obj_read(self, req: tsi.ObjReadReq) -> tsi.ObjReadRes:
        conds = ["object_id = {object_id: String}"]
        parameters: typing.Dict[str, typing.Union[str, int]] = {
            "object_id": req.object_id
        }
        if req.digest == "latest":
            conds.append("is_latest = 1")
        else:
            (is_version, version_index) = _digest_is_version_like(req.digest)
            if is_version:
                conds.append("version_index = {version_index: UInt64}")
                parameters["version_index"] = version_index
            else:
                conds.append("digest = {version_digest: String}")
                parameters["version_digest"] = req.digest
        objs = self._select_objs_query(
            req.project_id, conditions=conds, parameters=parameters
        )
        if len(objs) == 0:
            raise NotFoundError(f"Obj {req.object_id}:{req.digest} not found")

        return tsi.ObjReadRes(obj=_ch_obj_to_obj_schema(objs[0]))

    def objs_query(self, req: tsi.ObjQueryReq) -> tsi.ObjQueryRes:
        conds: list[str] = []
        parameters = {}
        if req.filter:
            if req.filter.is_op is not None:
                if req.filter.is_op:
                    conds.append("is_op = 1")
                else:
                    conds.append("is_op = 0")
            if req.filter.object_ids:
                conds.append("object_id IN {object_ids: Array(String)}")
                parameters["object_ids"] = req.filter.object_ids
            if req.filter.latest_only:
                conds.append("is_latest = 1")
            if req.filter.base_object_classes:
                conds.append(
                    "base_object_class IN {base_object_classes: Array(String)}"
                )
                parameters["base_object_classes"] = req.filter.base_object_classes

        objs = self._select_objs_query(
            req.project_id,
            conditions=conds,
            parameters=parameters,
        )

        return tsi.ObjQueryRes(objs=[_ch_obj_to_obj_schema(obj) for obj in objs])

    def table_create(self, req: tsi.TableCreateReq) -> tsi.TableCreateRes:
        insert_rows = []
        for r in req.table.rows:
            if not isinstance(r, dict):
                raise ValueError(
                    f"""Validation Error: Encountered a non-dictionary row when creating a table. Please ensure that all rows are dictionaries. Violating row:\n{r}."""
                )
            row_json = json.dumps(r)
            row_digest = str_digest(row_json)
            insert_rows.append(
                (
                    req.table.project_id,
                    row_digest,
                    extract_refs_from_values(r),
                    row_json,
                )
            )

        self._insert(
            "table_rows",
            data=insert_rows,
            column_names=["project_id", "digest", "refs", "val_dump"],
        )

        row_digests = [r[1] for r in insert_rows]

        table_hasher = hashlib.sha256()
        for row_digest in row_digests:
            table_hasher.update(row_digest.encode())
        digest = table_hasher.hexdigest()

        self._insert(
            "tables",
            data=[(req.table.project_id, digest, row_digests)],
            column_names=["project_id", "digest", "row_digests"],
        )
        return tsi.TableCreateRes(digest=digest)

    def table_update(self, req: tsi.TableUpdateReq) -> tsi.TableUpdateRes:
        query = """
            SELECT *
            FROM (
                    SELECT *,
                        row_number() OVER (PARTITION BY project_id, digest) AS rn
                    FROM tables
                    WHERE project_id = {project_id:String} AND digest = {digest:String}
                )
            WHERE rn = 1
            ORDER BY project_id, digest
        """

        row_digest_result_query = self.ch_client.query(
            query,
            parameters={
                "project_id": req.project_id,
                "digest": req.base_digest,
            },
        )

        if len(row_digest_result_query.result_rows) == 0:
            raise NotFoundError(f"Table {req.project_id}:{req.base_digest} not found")

        final_row_digests: list[str] = row_digest_result_query.result_rows[0][2]
        new_rows_needed_to_insert = []
        known_digests = set(final_row_digests)

        def add_new_row_needed_to_insert(row_data: typing.Any) -> str:
            if not isinstance(row_data, dict):
                raise ValueError("All rows must be dictionaries")
            row_json = json.dumps(row_data)
            row_digest = str_digest(row_json)
            if row_digest not in known_digests:
                new_rows_needed_to_insert.append(
                    (
                        req.project_id,
                        row_digest,
                        extract_refs_from_values(row_data),
                        row_json,
                    )
                )
                known_digests.add(row_digest)
            return row_digest

        for update in req.updates:
            if isinstance(update, tsi.TableAppendSpec):
                new_digest = add_new_row_needed_to_insert(update.append.row)
                final_row_digests.append(new_digest)
            elif isinstance(update, tsi.TablePopSpec):
                if update.pop.index >= len(final_row_digests) or update.pop.index < 0:
                    raise ValueError("Index out of range")
                final_row_digests.pop(update.pop.index)
            elif isinstance(update, tsi.TableInsertSpec):
                if (
                    update.insert.index > len(final_row_digests)
                    or update.insert.index < 0
                ):
                    raise ValueError("Index out of range")
                new_digest = add_new_row_needed_to_insert(update.insert.row)
                final_row_digests.insert(update.insert.index, new_digest)
            else:
                raise ValueError("Unrecognized update", update)

        if new_rows_needed_to_insert:
            self._insert(
                "table_rows",
                data=new_rows_needed_to_insert,
                column_names=["project_id", "digest", "refs", "val_dump"],
            )

        table_hasher = hashlib.sha256()
        for row_digest in final_row_digests:
            table_hasher.update(row_digest.encode())
        digest = table_hasher.hexdigest()

        self._insert(
            "tables",
            data=[(req.project_id, digest, final_row_digests)],
            column_names=["project_id", "digest", "row_digests"],
        )
        return tsi.TableCreateRes(digest=digest)

    def table_query(self, req: tsi.TableQueryReq) -> tsi.TableQueryRes:
        conds = []
        parameters = {}
        if req.filter:
            if req.filter.row_digests:
                conds.append("tr.digest IN {row_digets: Array(String)}")
                parameters["row_digests"] = req.filter.row_digests
        else:
            conds.append("1 = 1")
        rows = self._table_query(
            req.project_id,
            req.digest,
            conditions=conds,
            limit=req.limit,
            offset=req.offset,
        )
        return tsi.TableQueryRes(rows=rows)

    def _table_query(
        self,
        project_id: str,
        digest: str,
        conditions: typing.Optional[typing.List[str]] = None,
        limit: typing.Optional[int] = None,
        offset: typing.Optional[int] = None,
        parameters: typing.Optional[typing.Dict[str, typing.Any]] = None,
    ) -> typing.List[tsi.TableRowSchema]:
        conds = ["project_id = {project_id: String}"]
        if conditions:
            conds.extend(conditions)

        predicate = combine_conditions(conds, "AND")
        # The subqueries are for deduplication of table rows and tables by digest.
        # It might be more efficient to do deduplication of table rows
        # in the outer query instead of the right side of the JOIN clause here,
        # that hasn't been tested yet.
        query = f"""
                SELECT tr.digest, tr.val_dump
                FROM (
                    SELECT project_id, row_digest
                    FROM (
                        SELECT *
                        FROM (
                                SELECT *,
                                    row_number() OVER (PARTITION BY project_id, digest) AS rn
                                FROM tables
                                WHERE project_id = {{project_id:String}} AND digest = {{digest:String}}
                            )
                        WHERE rn = 1
                        ORDER BY project_id, digest
                    )
                    ARRAY JOIN row_digests AS row_digest
                    WHERE digest = {{digest:String}}
                ) AS t
                JOIN (
                    SELECT project_id, digest, val_dump
                    FROM (
                            SELECT *,
                                row_number() OVER (PARTITION BY project_id, digest) AS rn
                            FROM table_rows
                            WHERE project_id = {{project_id:String}}
                        )
                    WHERE rn = 1
                    ORDER BY project_id, digest
                ) tr ON t.project_id = tr.project_id AND t.row_digest = tr.digest
                WHERE {predicate}
            """
        if parameters is None:
            parameters = {}
        if limit:
            query += " LIMIT {limit: UInt64}"
            parameters["limit"] = limit
        if offset:
            query += " OFFSET {offset: UInt64}"
            parameters["offset"] = offset

        query_result = self.ch_client.query(
            query,
            parameters={
                "project_id": project_id,
                "digest": digest,
                **parameters,
            },
        )

        return [
            tsi.TableRowSchema(digest=r[0], val=json.loads(r[1]))
            for r in query_result.result_rows
        ]

    def refs_read_batch(self, req: tsi.RefsReadBatchReq) -> tsi.RefsReadBatchRes:
        # TODO: This reads one ref at a time, it should read them in batches
        # where it can. Like it should group by object that we need to read.
        # And it should also batch into table refs (like when we are reading a bunch
        # of rows from a single Dataset)
        if len(req.refs) > 1000:
            raise ValueError("Too many refs")

        # First, parse the refs
        parsed_raw_refs = [refs_internal.parse_internal_uri(r) for r in req.refs]

        vals = self._refs_read_batch(parsed_raw_refs)
        return tsi.RefsReadBatchRes(vals=vals)

    def _refs_read_batch(
        self,
        parsed_raw_refs: typing.List[
            refs_internal.InternalObjectRef, refs_internal.InternalTableRef
        ],
        root_val_cache: typing.Optional[typing.Dict[str, typing.Any]] = None,
    ) -> list[typing.Any]:
        # Business logic to ensure that we don't have raw TableRefs (not allowed)
        if any(isinstance(r, refs_internal.InternalTableRef) for r in parsed_raw_refs):
            raise ValueError("Table refs not supported")
        parsed_refs = typing.cast(ObjRefListType, parsed_raw_refs)

        # Next, group the refs by project_id
        refs_by_project_id: dict[str, ObjRefListType] = defaultdict(list)
        for ref in parsed_refs:
            refs_by_project_id[ref.project_id].append(ref)

        # Lookup data for each project, scoped to each project
        final_result_cache: typing.Dict[str, typing.Any] = {}

        def make_ref_cache_key(ref: refs_internal.InternalObjectRef) -> str:
            return ref.uri()

        for project in refs_by_project_id:
            project_refs = refs_by_project_id[project]
            project_results = self._refs_read_batch_within_project(
                project,
                refs_by_project_id[project],
                root_val_cache,
            )
            for ref, result in zip(project_refs, project_results):
                final_result_cache[make_ref_cache_key(ref)] = result

        # Return the final data payload
        return [final_result_cache[make_ref_cache_key(ref)] for ref in parsed_refs]

    def _refs_read_batch_within_project(
        self,
        project_id_scope: str,
        parsed_refs: ObjRefListType,
        root_val_cache: typing.Optional[typing.Dict[str, typing.Any]],
    ) -> list[typing.Any]:
        if root_val_cache is None:
            root_val_cache = {}

        def make_root_ref_cache_key(ref: refs_internal.InternalObjectRef) -> str:
            return f"{ref.project_id}/{ref.name}/{ref.version}"

        def make_obj_cache_key(obj: SelectableCHObjSchema) -> str:
            return f"{obj.project_id}/{obj.object_id}/{obj.digest}"

        def get_object_refs_root_val(
            refs: list[refs_internal.InternalObjectRef],
        ) -> typing.Any:
            conds = []
            parameters = {}

            for ref_index, ref in enumerate(refs):
                if ref.version == "latest":
                    raise ValueError("Reading refs with `latest` is not supported")

                cache_key = make_root_ref_cache_key(ref)

                if cache_key in root_val_cache:
                    continue

                if ref.project_id != project_id_scope:
                    # At some point in the future, we may allow cross-project references.
                    # However, until then, we disallow this feature. Practically, we
                    # should never hit this code path since the `resolve_extra` function
                    # handles this check. However, out of caution, we add this check here.
                    # Hitting this would be a programming error, not a user error.
                    raise ValueError("Will not resolve cross-project refs.")

                object_id_param_key = "object_id_" + str(ref_index)
                version_param_key = "version_" + str(ref_index)
                conds.append(
                    f"object_id = {{{object_id_param_key}: String}} AND digest = {{{version_param_key}: String}}"
                )
                parameters[object_id_param_key] = ref.name
                parameters[version_param_key] = ref.version

            if len(conds) > 0:
                conditions = [combine_conditions(conds, "OR")]
                objs = self._select_objs_query(
                    project_id=project_id_scope,
                    conditions=conditions,
                    parameters=parameters,
                )
                for obj in objs:
                    root_val_cache[make_obj_cache_key(obj)] = json.loads(obj.val_dump)

            return [
                root_val_cache.get(make_root_ref_cache_key(ref), None) for ref in refs
            ]

        # Represents work left to do for resolving a ref
        @dataclasses.dataclass
        class PartialRefResult:
            remaining_extra: list[str]
            # unresolved_obj_ref and unresolved_table_ref are mutually exclusive
            unresolved_obj_ref: typing.Optional[refs_internal.InternalObjectRef]
            unresolved_table_ref: typing.Optional[refs_internal.InternalTableRef]
            val: typing.Any

        def resolve_extra(extra: list[str], val: typing.Any) -> PartialRefResult:
            for extra_index in range(0, len(extra), 2):
                empty_result = PartialRefResult(
                    remaining_extra=[],
                    unresolved_obj_ref=None,
                    unresolved_table_ref=None,
                    val=None,
                )
                op, arg = extra[extra_index], extra[extra_index + 1]
                if isinstance(val, str) and val.startswith(
                    refs_internal.WEAVE_INTERNAL_SCHEME + "://"
                ):
                    parsed_ref = refs_internal.parse_internal_uri(val)

                    if parsed_ref.project_id != project_id_scope:
                        # This is the primary check to enforce that we do not
                        # traverse into a different project. It is perfectly
                        # reasonable to support this functionality in the
                        # future. At such point in time, we will want to define
                        # a "check read project" function that the client can
                        # use to validate that the project is allowed to be
                        # read. Once this is lifted, other parts of this
                        # function will need to be updated as well, as they will
                        # currently `raise ValueError("Will not resolve
                        # cross-project refs.")` under such conditions.
                        return empty_result

                    if isinstance(parsed_ref, refs_internal.InternalObjectRef):
                        return PartialRefResult(
                            remaining_extra=extra[extra_index:],
                            unresolved_obj_ref=parsed_ref,
                            unresolved_table_ref=None,
                            val=val,
                        )
                    elif isinstance(parsed_ref, refs_internal.InternalTableRef):
                        return PartialRefResult(
                            remaining_extra=extra[extra_index:],
                            unresolved_obj_ref=None,
                            unresolved_table_ref=parsed_ref,
                            val=val,
                        )
                if val is None:
                    return empty_result
                if op == refs_internal.DICT_KEY_EDGE_NAME:
                    val = val.get(arg)
                elif op == refs_internal.OBJECT_ATTR_EDGE_NAME:
                    val = val.get(arg)
                elif op == refs_internal.LIST_INDEX_EDGE_NAME:
                    index = int(arg)
                    if index >= len(val):
                        return empty_result
                    val = val[index]
                else:
                    raise ValueError(f"Unknown ref type: {extra[extra_index]}")
            return PartialRefResult(
                remaining_extra=[],
                unresolved_obj_ref=None,
                unresolved_table_ref=None,
                val=val,
            )

        # Initialize the results with the parsed refs
        extra_results = [
            PartialRefResult(
                remaining_extra=[],
                unresolved_obj_ref=ref,
                unresolved_table_ref=None,
                val=None,
            )
            for ref in parsed_refs
        ]

        # Loop until there is nothing left to resolve
        while (
            any(r.unresolved_obj_ref is not None for r in extra_results)
            or any(r.unresolved_table_ref is not None for r in extra_results)
            or any(r.remaining_extra for r in extra_results)
        ):
            # Resolve any unresolved object refs
            needed_extra_results: list[typing.Tuple[int, PartialRefResult]] = []
            for i, extra_result in enumerate(extra_results):
                if extra_result.unresolved_obj_ref is not None:
                    needed_extra_results.append((i, extra_result))

            if len(needed_extra_results) > 0:
                refs: list[refs_internal.InternalObjectRef] = []
                for i, extra_result in needed_extra_results:
                    if extra_result.unresolved_obj_ref is None:
                        raise ValueError("Expected unresolved obj ref")
                    refs.append(extra_result.unresolved_obj_ref)
                obj_roots = get_object_refs_root_val(refs)
                for (i, extra_result), obj_root in zip(needed_extra_results, obj_roots):
                    if extra_result.unresolved_obj_ref is None:
                        raise ValueError("Expected unresolved obj ref")
                    extra_results[i] = PartialRefResult(
                        remaining_extra=extra_result.unresolved_obj_ref.extra,
                        val=obj_root,
                        unresolved_obj_ref=None,
                        unresolved_table_ref=None,
                    )

            # Resolve any unresolved table refs
            # First batch the table queries by project_id and table digest
            table_queries: dict[
                typing.Tuple[str, str], list[typing.Tuple[int, str]]
            ] = {}
            for i, extra_result in enumerate(extra_results):
                if extra_result.unresolved_table_ref is not None:
                    table_ref = extra_result.unresolved_table_ref
                    if not extra_result.remaining_extra:
                        raise ValueError("Table refs must have id extra")
                    op, row_digest = (
                        extra_result.remaining_extra[0],
                        extra_result.remaining_extra[1],
                    )
                    if op != refs_internal.TABLE_ROW_ID_EDGE_NAME:
                        raise ValueError("Table refs must have id extra")
                    table_queries.setdefault(
                        (table_ref.project_id, table_ref.digest), []
                    ).append((i, row_digest))
            # Make the queries
            for (project_id, digest), index_digests in table_queries.items():
                row_digests = [d for i, d in index_digests]
                if project_id != project_id_scope:
                    # At some point in the future, we may allow cross-project references.
                    # However, until then, we disallow this feature. Practically, we
                    # should never hit this code path since the `resolve_extra` function
                    # handles this check. However, out of caution, we add this check here.
                    # Hitting this would be a programming error, not a user error.
                    raise ValueError("Will not resolve cross-project refs.")
                rows = self._table_query(
                    project_id=project_id_scope,
                    digest=digest,
                    conditions=["digest IN {digests: Array(String)}"],
                    parameters={"digests": row_digests},
                )
                # Unpack the results into the target rows
                row_digest_vals = {r.digest: r.val for r in rows}
                for index, row_digest in index_digests:
                    extra_results[index] = PartialRefResult(
                        remaining_extra=extra_results[index].remaining_extra[2:],
                        val=row_digest_vals[row_digest],
                        unresolved_obj_ref=None,
                        unresolved_table_ref=None,
                    )

            # Resolve any remaining extras, possibly producing more unresolved refs
            for i, extra_result in enumerate(extra_results):
                if extra_result.remaining_extra:
                    extra_results[i] = resolve_extra(
                        extra_result.remaining_extra, extra_result.val
                    )

        return [r.val for r in extra_results]

    def file_create(self, req: tsi.FileCreateReq) -> tsi.FileCreateRes:
        digest = bytes_digest(req.content)
        chunks = [
            req.content[i : i + FILE_CHUNK_SIZE]
            for i in range(0, len(req.content), FILE_CHUNK_SIZE)
        ]
        self._insert(
            "files",
            data=[
                (
                    req.project_id,
                    digest,
                    i,
                    len(chunks),
                    req.name,
                    chunk,
                )
                for i, chunk in enumerate(chunks)
            ],
            column_names=[
                "project_id",
                "digest",
                "chunk_index",
                "n_chunks",
                "name",
                "val_bytes",
            ],
        )
        return tsi.FileCreateRes(digest=digest)

    def file_content_read(self, req: tsi.FileContentReadReq) -> tsi.FileContentReadRes:
        # The subquery is responsible for deduplication of file chunks by digest
        query_result = self.ch_client.query(
            """
            SELECT n_chunks, val_bytes
            FROM (
                SELECT *
                FROM (
                        SELECT *,
                            row_number() OVER (PARTITION BY project_id, digest, chunk_index) AS rn
                        FROM files
                        WHERE project_id = {project_id:String} AND digest = {digest:String}
                    )
                WHERE rn = 1
                ORDER BY project_id, digest, chunk_index
            )
            WHERE project_id = {project_id:String} AND digest = {digest:String}""",
            parameters={"project_id": req.project_id, "digest": req.digest},
            column_formats={"val_bytes": "bytes"},
        )
        n_chunks = query_result.result_rows[0][0]
        chunks = [r[1] for r in query_result.result_rows]
        if len(chunks) != n_chunks:
            raise ValueError("Missing chunks")
        return tsi.FileContentReadRes(content=b"".join(chunks))

    def feedback_create(self, req: tsi.FeedbackCreateReq) -> tsi.FeedbackCreateRes:
        assert_non_null_wb_user_id(req)
        validate_feedback_create_req(req)

        # Augment emoji with alias.
        res_payload = {}
        if req.feedback_type == "wandb.reaction.1":
            em = req.payload["emoji"]
            if emoji.emoji_count(em) != 1:
                raise InvalidRequest(
                    "Value of emoji key in payload must be exactly one emoji"
                )
            req.payload["alias"] = emoji.demojize(em)
            detoned = detone_emojis(em)
            req.payload["detoned"] = detoned
            req.payload["detoned_alias"] = emoji.demojize(detoned)
            res_payload = req.payload

        feedback_id = generate_id()
        created_at = datetime.datetime.now(ZoneInfo("UTC"))
        # TODO: Any validation on weave_ref?
        payload = _dict_value_to_dump(req.payload)
        MAX_PAYLOAD = 1024
        if len(payload) > MAX_PAYLOAD:
            raise InvalidRequest("Feedback payload too large")
        row: Row = {
            "id": feedback_id,
            "project_id": req.project_id,
            "weave_ref": req.weave_ref,
            "wb_user_id": req.wb_user_id,
            "creator": req.creator,
            "feedback_type": req.feedback_type,
            "payload": req.payload,
            "created_at": created_at,
        }
        prepared = TABLE_FEEDBACK.insert(row).prepare(database_type="clickhouse")
        self._insert(TABLE_FEEDBACK.name, prepared.data, prepared.column_names)
        return tsi.FeedbackCreateRes(
            id=feedback_id,
            created_at=created_at,
            wb_user_id=req.wb_user_id,
            payload=res_payload,
        )

    def feedback_query(self, req: tsi.FeedbackQueryReq) -> tsi.FeedbackQueryRes:
        query = TABLE_FEEDBACK.select()
        query = query.project_id(req.project_id)
        query = query.fields(req.fields)
        query = query.where(req.query)
        query = query.order_by(req.sort_by)
        query = query.limit(req.limit).offset(req.offset)
        prepared = query.prepare(database_type="clickhouse")
        query_result = self.ch_client.query(prepared.sql, prepared.parameters)
        result = TABLE_FEEDBACK.tuples_to_rows(
            query_result.result_rows, prepared.fields
        )
        return tsi.FeedbackQueryRes(result=result)

    def feedback_purge(self, req: tsi.FeedbackPurgeReq) -> tsi.FeedbackPurgeRes:
        # TODO: Instead of passing conditions to DELETE FROM,
        #       should we select matching ids, and then DELETE FROM WHERE id IN (...)?
        #       This would allow us to return the number of rows deleted, and complain
        #       if too many things would be deleted.
        validate_feedback_purge_req(req)
        query = TABLE_FEEDBACK.purge()
        query = query.project_id(req.project_id)
        query = query.where(req.query)
        prepared = query.prepare(database_type="clickhouse")
        self.ch_client.query(prepared.sql, prepared.parameters)
        return tsi.FeedbackPurgeRes()

    # Private Methods
    @property
    def ch_client(self) -> CHClient:
        if not hasattr(self._thread_local, "ch_client"):
            self._thread_local.ch_client = self._mint_client()
        return self._thread_local.ch_client

    def _mint_client(self) -> CHClient:
        client = clickhouse_connect.get_client(
            host=self._host,
            port=self._port,
            user=self._user,
            password=self._password,
            secure=self._port == 8443,
        )
        # Safely create the database if it does not exist
        client.command(f"CREATE DATABASE IF NOT EXISTS {self._database}")
        client.database = self._database
        return client

    # def __del__(self) -> None:
    #     self.ch_client.close()

    def _insert_call_batch(self, batch: typing.List) -> None:
        if batch:
            settings = {}
            if self._use_async_insert:
                settings["async_insert"] = 1
                settings["wait_for_async_insert"] = 0
            self._insert(
                "call_parts",
                data=batch,
                column_names=all_call_insert_columns,
                settings=settings,
            )

    def _select_objs_query(
        self,
        project_id: str,
        conditions: typing.Optional[typing.List[str]] = None,
        limit: typing.Optional[int] = None,
        parameters: typing.Optional[typing.Dict[str, typing.Any]] = None,
    ) -> typing.List[SelectableCHObjSchema]:
        if not conditions:
            conditions = ["1 = 1"]

        conditions_part = combine_conditions(conditions, "AND")

        limit_part = ""
        if limit != None:
            limit_part = f"LIMIT {limit}"

        if parameters is None:
            parameters = {}
        # The subquery is for deduplication of object versions by digest
        query_result = self._query_stream(
            f"""
            SELECT
                project_id,
                object_id,
                created_at,
                kind,
                base_object_class,
                refs,
                val_dump,
                digest,
                is_op,
                _version_index_plus_1,
                version_index,
                version_count,
                is_latest
            FROM (
                SELECT project_id,
                    object_id,
                    created_at,
                    kind,
                    base_object_class,
                    refs,
                    val_dump,
                    digest,
                    if (kind = 'op', 1, 0) AS is_op,
                    row_number() OVER (
                        PARTITION BY project_id,
                        kind,
                        object_id
                        ORDER BY created_at ASC
                    ) AS _version_index_plus_1,
                    _version_index_plus_1 - 1 AS version_index,
                    count(*) OVER (PARTITION BY project_id, kind, object_id) as version_count,
                    if(_version_index_plus_1 = version_count, 1, 0) AS is_latest
                FROM (
                    SELECT *,
                        row_number() OVER (
                            PARTITION BY project_id,
                            kind,
                            object_id,
                            digest
                            ORDER BY created_at ASC
                        ) AS rn
                    FROM object_versions
                    WHERE project_id = {{project_id: String}}
                )
                WHERE rn = 1
            )
            WHERE project_id = {{project_id: String}} AND
                {conditions_part}
            {limit_part}
        """,
            {"project_id": project_id, **parameters},
        )
        result: typing.List[SelectableCHObjSchema] = []
        for row in query_result:
            result.append(
                SelectableCHObjSchema.model_validate(
                    dict(
                        zip(
                            [
                                "project_id",
                                "object_id",
                                "created_at",
                                "kind",
                                "base_object_class",
                                "refs",
                                "val_dump",
                                "digest",
                                "is_op",
                                "_version_index_plus_1",
                                "version_index",
                                "version_count",
                                "is_latest",
                            ],
                            row,
                        )
                    )
                )
            )

        return result

    def _run_migrations(self) -> None:
        logger.info("Running migrations")
        migrator = wf_migrator.ClickHouseTraceServerMigrator(self._mint_client())
        migrator.apply_migrations(self._database)

    def _query_stream(
        self,
        query: str,
        parameters: typing.Dict[str, typing.Any],
        column_formats: typing.Optional[typing.Dict[str, typing.Any]] = None,
    ) -> typing.Iterator[QueryResult]:
        """Streams the results of a query from the database."""
        summary = None
        parameters = _process_parameters(parameters)
        with self.ch_client.query_rows_stream(
            query, parameters=parameters, column_formats=column_formats, use_none=True
        ) as stream:
            if isinstance(stream.source, QueryResult):
                summary = stream.source.summary
            logger.info(
                "clickhouse_stream_query",
                extra={
                    "query": query,
                    "parameters": parameters,
                    "summary": summary,
                },
            )
            for row in stream:
                yield row

    def _query(
        self,
        query: str,
        parameters: typing.Dict[str, typing.Any],
        column_formats: typing.Optional[typing.Dict[str, typing.Any]] = None,
    ) -> QueryResult:
        """Directly queries the database and returns the result."""
        parameters = _process_parameters(parameters)
        res = self.ch_client.query(
            query, parameters=parameters, column_formats=column_formats, use_none=True
        )
        logger.info(
            "clickhouse_query",
            extra={
                "query": query,
                "parameters": parameters,
                "summary": res.summary,
            },
        )
        return res

    def _insert(
        self,
        table: str,
        data: typing.Sequence[typing.Sequence[typing.Any]],
        column_names: typing.List[str],
        settings: typing.Optional[typing.Dict[str, typing.Any]] = None,
    ) -> QuerySummary:
        try:
            return self.ch_client.insert(
                table, data=data, column_names=column_names, settings=settings
            )
        except ValueError as e:
            if "negative shift count" in str(e):
                # clickhouse_connect raises a weird error message like
                # File "/Users/shawn/.pyenv/versions/3.10.13/envs/weave-public-editable/lib/python3.10/site-packages/clickhouse_connect/driver/
                # │insert.py", line 120, in _calc_block_size
                # │    return 1 << (21 - int(log(row_size, 2)))
                # │ValueError: negative shift count
                # when we try to insert something that's too large.
                raise RequestTooLarge("Could not insert record")
            raise

    def _insert_call(self, ch_call: CallCHInsertable) -> None:
        parameters = ch_call.model_dump()
        row = []
        for key in all_call_insert_columns:
            row.append(parameters.get(key, None))
        self._call_batch.append(row)
        if self._flush_immediately:
            self._flush_calls()

    def _flush_calls(self) -> None:
        self._insert_call_batch(self._call_batch)
        self._call_batch = []


def _dict_value_to_dump(
    value: dict,
) -> str:
    if not isinstance(value, dict):
        raise ValueError(f"Value is not a dict: {value}")
    return json.dumps(value)


def _any_value_to_dump(
    value: typing.Any,
) -> str:
    return json.dumps(value)


def _dict_dump_to_dict(val: str) -> typing.Dict[str, typing.Any]:
    res = json.loads(val)
    if not isinstance(res, dict):
        raise ValueError(f"Value is not a dict: {val}")
    return res


def _any_dump_to_any(val: str) -> typing.Any:
    return json.loads(val)


def _ensure_datetimes_have_tz(
    dt: typing.Optional[datetime.datetime] = None,
) -> typing.Optional[datetime.datetime]:
    # https://github.com/ClickHouse/clickhouse-connect/issues/210
    # Clickhouse does not support timezone-aware datetimes. You can specify the
    # desired timezone at query time. However according to the issue above,
    # clickhouse will produce a timezone-naive datetime when the preferred
    # timezone is UTC. This is a problem because it does not match the ISO8601
    # standard as datetimes are to be interpreted locally unless specified
    # otherwise. This function ensures that the datetime has a timezone, and if
    # it does not, it adds the UTC timezone to correctly convey that the
    # datetime is in UTC for the caller.
    if dt is None:
        return None
    if dt.tzinfo is None:
        return dt.replace(tzinfo=datetime.timezone.utc)
    return dt


def _nullable_dict_dump_to_dict(
    val: typing.Optional[str],
) -> typing.Optional[typing.Dict[str, typing.Any]]:
    return _dict_dump_to_dict(val) if val else None


def _nullable_any_dump_to_any(
    val: typing.Optional[str],
) -> typing.Optional[typing.Any]:
    return _any_dump_to_any(val) if val else None


def _raw_call_dict_to_ch_call(
    call: typing.Dict[str, typing.Any],
) -> SelectableCHCallSchema:
    return SelectableCHCallSchema.model_validate(call)


def _empty_str_to_none(val: typing.Optional[str]) -> typing.Optional[str]:
    return val if val != "" else None


def _ch_call_to_call_schema(ch_call: SelectableCHCallSchema) -> tsi.CallSchema:
    return tsi.CallSchema(
        project_id=ch_call.project_id,
        id=ch_call.id,
        trace_id=ch_call.trace_id,
        parent_id=ch_call.parent_id,
        op_name=ch_call.op_name,
        started_at=_ensure_datetimes_have_tz(ch_call.started_at),
        ended_at=_ensure_datetimes_have_tz(ch_call.ended_at),
        attributes=_dict_dump_to_dict(ch_call.attributes_dump or "{}"),
        inputs=_dict_dump_to_dict(ch_call.inputs_dump or "{}"),
        output=_nullable_any_dump_to_any(ch_call.output_dump),
        summary=_nullable_dict_dump_to_dict(ch_call.summary_dump),
        exception=ch_call.exception,
        wb_run_id=ch_call.wb_run_id,
        wb_user_id=ch_call.wb_user_id,
        display_name=_empty_str_to_none(ch_call.display_name),
    )


# Keep in sync with `_ch_call_to_call_schema`. This copy is for performance
def _ch_call_dict_to_call_schema_dict(ch_call_dict: typing.Dict) -> typing.Dict:
    return dict(
        project_id=ch_call_dict.get("project_id"),
        id=ch_call_dict.get("id"),
        trace_id=ch_call_dict.get("trace_id"),
        parent_id=ch_call_dict.get("parent_id"),
        op_name=ch_call_dict.get("op_name"),
        started_at=_ensure_datetimes_have_tz(ch_call_dict.get("started_at")),
        ended_at=_ensure_datetimes_have_tz(ch_call_dict.get("ended_at")),
        attributes=_dict_dump_to_dict(ch_call_dict.get("attributes_dump", "{}")),
        inputs=_dict_dump_to_dict(ch_call_dict.get("inputs_dump", "{}")),
        output=_nullable_any_dump_to_any(ch_call_dict.get("output_dump")),
        summary=_nullable_dict_dump_to_dict(ch_call_dict.get("summary_dump")),
        exception=ch_call_dict.get("exception"),
        wb_run_id=ch_call_dict.get("wb_run_id"),
        wb_user_id=ch_call_dict.get("wb_user_id"),
        display_name=_empty_str_to_none(ch_call_dict.get("display_name")),
    )


def _ch_obj_to_obj_schema(ch_obj: SelectableCHObjSchema) -> tsi.ObjSchema:
    return tsi.ObjSchema(
        project_id=ch_obj.project_id,
        object_id=ch_obj.object_id,
        created_at=_ensure_datetimes_have_tz(ch_obj.created_at),
        version_index=ch_obj.version_index,
        is_latest=ch_obj.is_latest,
        digest=ch_obj.digest,
        kind=ch_obj.kind,
        base_object_class=ch_obj.base_object_class,
        val=json.loads(ch_obj.val_dump),
    )


def _start_call_for_insert_to_ch_insertable_start_call(
    start_call: tsi.StartedCallSchemaForInsert,
) -> CallStartCHInsertable:
    # Note: it is technically possible for the user to mess up and provide the
    # wrong trace id (one that does not match the parent_id)!
    call_id = start_call.id or generate_id()
    trace_id = start_call.trace_id or generate_id()
    return CallStartCHInsertable(
        project_id=start_call.project_id,
        id=call_id,
        trace_id=trace_id,
        parent_id=start_call.parent_id,
        op_name=start_call.op_name,
        started_at=start_call.started_at,
        attributes_dump=_dict_value_to_dump(start_call.attributes),
        inputs_dump=_dict_value_to_dump(start_call.inputs),
        input_refs=extract_refs_from_values(start_call.inputs),
        wb_run_id=start_call.wb_run_id,
        wb_user_id=start_call.wb_user_id,
        display_name=start_call.display_name,
    )


def _end_call_for_insert_to_ch_insertable_end_call(
    end_call: tsi.EndedCallSchemaForInsert,
) -> CallEndCHInsertable:
    # Note: it is technically possible for the user to mess up and provide the
    # wrong trace id (one that does not match the parent_id)!
    return CallEndCHInsertable(
        project_id=end_call.project_id,
        id=end_call.id,
        exception=end_call.exception,
        ended_at=end_call.ended_at,
        summary_dump=_dict_value_to_dump(dict(end_call.summary)),
        output_dump=_any_value_to_dump(end_call.output),
        output_refs=extract_refs_from_values(end_call.output),
    )


def _process_parameters(
    parameters: typing.Dict[str, typing.Any],
) -> typing.Dict[str, typing.Any]:
    # Special processing for datetimes! For some reason, the clickhouse connect
    # client truncates the datetime to the nearest second, so we need to convert
    # the datetime to a float which is then converted back to a datetime in the
    # clickhouse query
    parameters = parameters.copy()
    for key, value in parameters.items():
        if isinstance(value, datetime.datetime):
            parameters[key] = value.timestamp()
    return parameters


# def _partial_obj_schema_to_ch_obj(
#     partial_obj: tsi.ObjSchemaForInsert,
# ) -> ObjCHInsertable:
#     version_hash = version_hash_for_object(partial_obj)

#     return ObjCHInsertable(
#         id=uuid.uuid4(),
#         project_id=partial_obj.project_id,
#         name=partial_obj.name,
#         type="unknown",
#         refs=[],
#         val=json.dumps(partial_obj.val),
#     )


def get_type(val: typing.Any) -> str:
    if val == None:
        return "none"
    elif isinstance(val, dict):
        if "_type" in val:
            if "weave_type" in val:
                return val["weave_type"]["type"]
            return val["_type"]
        return "dict"
    elif isinstance(val, list):
        return "list"
    return "unknown"


def get_kind(val: typing.Any) -> str:
    val_type = get_type(val)
    if val_type == "Op":
        return "op"
    return "object"


def get_base_object_class(val: typing.Any) -> typing.Optional[str]:
    if isinstance(val, dict):
        if "_bases" in val:
            if isinstance(val["_bases"], list):
                if len(val["_bases"]) >= 2:
                    if val["_bases"][-1] == "BaseModel":
                        if val["_bases"][-2] == "Object":
                            if len(val["_bases"]) > 2:
                                return val["_bases"][-3]
                            elif "_class_name" in val:
                                return val["_class_name"]
    return None


def _digest_is_version_like(digest: str) -> typing.Tuple[bool, int]:
    if not digest.startswith("v"):
        return (False, -1)
    try:
        return (True, int(digest[1:]))
    except ValueError:
        return (False, -1)


def find_call_descendants(
    root_ids: typing.List[str],
    all_calls: typing.List[SelectableCHCallSchema],
) -> typing.List[str]:
    # make a map of call_id to children list
    children_map = defaultdict(list)
    for call in all_calls:
        if call.parent_id is not None:
            children_map[call.parent_id].append(call.id)

    # do DFS to get all descendants
    def find_all_descendants(root_ids: typing.List[str]) -> typing.Set[str]:
        descendants = set()
        stack = root_ids

        while stack:
            current_id = stack.pop()
            if current_id not in descendants:
                descendants.add(current_id)
                stack += children_map.get(current_id, [])

        return descendants

    # Find descendants for each initial id
    descendants = find_all_descendants(root_ids)

    return list(descendants)<|MERGE_RESOLUTION|>--- conflicted
+++ resolved
@@ -293,11 +293,12 @@
             pb.get_params(),
         )
 
-<<<<<<< HEAD
+        select_columns = [c.field for c in cq.select_fields]
+
         if not req.expand_columns:
             for row in raw_res:
                 yield tsi.CallSchema.model_validate(
-                    _ch_call_dict_to_call_schema_dict(dict(zip(columns, row)))
+                    _ch_call_dict_to_call_schema_dict(dict(zip(select_columns, row)))
                 )
 
         else:
@@ -305,7 +306,9 @@
             batch = []
             ref_cache: typing.Dict[str, typing.Any] = {}
             for row in raw_res:
-                call_dict = _ch_call_dict_to_call_schema_dict(dict(zip(columns, row)))
+                call_dict = _ch_call_dict_to_call_schema_dict(
+                    dict(zip(select_columns, row))
+                )
                 batch.append(call_dict)
 
                 if len(batch) >= batch_size:
@@ -414,13 +417,6 @@
             calls[i] = deep_update(calls[i], payload)
 
         return calls
-=======
-        select_columns = [c.field for c in cq.select_fields]
-        for row in raw_res:
-            yield tsi.CallSchema.model_validate(
-                _ch_call_dict_to_call_schema_dict(dict(zip(select_columns, row)))
-            )
->>>>>>> 2b686ad1
 
     def calls_delete(self, req: tsi.CallsDeleteReq) -> tsi.CallsDeleteRes:
         assert_non_null_wb_user_id(req)
