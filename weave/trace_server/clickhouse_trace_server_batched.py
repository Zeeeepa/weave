--- conflicted
+++ resolved
@@ -582,29 +582,19 @@
         return tsi.ObjCreateRes(digest=digest)
 
     def obj_read(self, req: tsi.ObjReadReq) -> tsi.ObjReadRes:
-<<<<<<< HEAD
+        if req.digest == "latest":
+            condition_part = "is_latest = 1"
+        else:
+            (is_version, given_version_index) = digest_is_version_like(req.digest)
+            if is_version:
+                condition_part = f"version_index = '{given_version_index}'"
+            else:
+                condition_part = f"digest = '{req.digest}'"
+
         obj = self._select_single_obj_query(
-            project_id=req.project_id, object_id=req.object_id, given_digest=req.digest
-=======
-        conds: list[str] = []
-        object_id_conditions = ["object_id = {object_id: String}"]
-        parameters: Dict[str, Union[str, int]] = {"object_id": req.object_id}
-        if req.digest == "latest":
-            conds.append("is_latest = 1")
-        else:
-            (is_version, version_index) = digest_is_version_like(req.digest)
-            if is_version:
-                conds.append("version_index = {version_index: UInt64}")
-                parameters["version_index"] = version_index
-            else:
-                conds.append("digest = {version_digest: String}")
-                parameters["version_digest"] = req.digest
-        objs = self._select_objs_query(
-            req.project_id,
-            conditions=conds,
-            object_id_conditions=object_id_conditions,
-            parameters=parameters,
->>>>>>> cfa8fa20
+            project_id=req.project_id,
+            object_id=req.object_id,
+            conditions=[condition_part],
         )
         return tsi.ObjReadRes(obj=_ch_obj_to_obj_schema(obj))
 
@@ -1419,7 +1409,7 @@
         self,
         project_id: str,
         object_id: str,
-        given_digest: str,
+        conditions: list[str],
     ) -> SelectableCHObjSchema:
         """Query for reading a single object by digest.
 
@@ -1428,14 +1418,7 @@
         Then, run a second query to get the complete object with the given digest by
         directly filtering on the digest.
         """
-        if given_digest == "latest":
-            condition_part = "is_latest = 1"
-        else:
-            (is_version, given_version_index) = _digest_is_version_like(given_digest)
-            if is_version:
-                condition_part = f"version_index = '{given_version_index}'"
-            else:
-                condition_part = f"digest = '{given_digest}'"
+        condition_part = combine_conditions(conditions, "AND")
 
         # Get version counting fields
         version_index_and_count_query = f"""
@@ -1482,7 +1465,7 @@
             {"project_id": project_id, "object_id": object_id},
         )
         if len(query_result.result_rows) == 0:
-            raise NotFoundError(f"Obj {object_id}:{given_digest} not found")
+            raise NotFoundError(f"Obj {object_id} not found")
 
         (digest, version_index, version_count, is_latest) = query_result.result_rows[0]
 
@@ -1527,7 +1510,7 @@
         }
         query_result = self._query(select_query, parameters)
         if len(query_result.result_rows) == 0:
-            raise NotFoundError(f"Obj {object_id}:{given_digest} not found")
+            raise NotFoundError(f"Obj {object_id} not found")
 
         combined = list(query_result.result_rows[0]) + [
             digest,
