# Sqlite Trace Server

import contextvars
import datetime
import hashlib
import json
import sqlite3
import threading
from collections.abc import Iterator
from typing import Any, Optional, cast
from zoneinfo import ZoneInfo

import emoji

from weave.trace_server import refs_internal as ri
from weave.trace_server import trace_server_interface as tsi
from weave.trace_server.emoji_util import detone_emojis
from weave.trace_server.errors import InvalidRequest
from weave.trace_server.feedback import (
    TABLE_FEEDBACK,
    validate_feedback_create_req,
    validate_feedback_purge_req,
)
from weave.trace_server.ids import generate_id
from weave.trace_server.interface import query as tsi_query
from weave.trace_server.object_class_util import process_incoming_object_val
from weave.trace_server.orm import Row, quote_json_path
from weave.trace_server.trace_server_common import (
    digest_is_version_like,
    empty_str_to_none,
    get_nested_key,
    hydrate_calls_with_feedback,
    make_derived_summary_fields,
    make_feedback_query_req,
    set_nested_key,
)
from weave.trace_server.trace_server_interface_util import (
    WILDCARD_ARTIFACT_VERSION_AND_PATH,
    assert_non_null_wb_user_id,
    bytes_digest,
    extract_refs_from_values,
    str_digest,
)
from weave.trace_server.validation import object_id_validator

MAX_FLUSH_COUNT = 10000
MAX_FLUSH_AGE = 15


class NotFoundError(Exception):
    pass


_conn_cursor: contextvars.ContextVar[
    Optional[tuple[sqlite3.Connection, sqlite3.Cursor]]
] = contextvars.ContextVar("conn_cursor", default=None)


def get_conn_cursor(db_path: str) -> tuple[sqlite3.Connection, sqlite3.Cursor]:
    # conn_cursor = _conn_cursor.get()
    conn_cursor = None
    if conn_cursor is None:
        conn = sqlite3.connect(db_path)
        cursor = conn.cursor()
        conn_cursor = (conn, cursor)
        _conn_cursor.set(conn_cursor)
    return conn_cursor


class SqliteTraceServer(tsi.TraceServerInterface):
    def __init__(self, db_path: str):
        self.lock = threading.Lock()
        self.db_path = db_path

    def drop_tables(self) -> None:
        conn, cursor = get_conn_cursor(self.db_path)
        cursor.execute(TABLE_FEEDBACK.drop_sql())
        cursor.execute("DROP TABLE IF EXISTS calls")
        cursor.execute("DROP TABLE IF EXISTS objects")
        cursor.execute("DROP TABLE IF EXISTS tables")
        cursor.execute("DROP TABLE IF EXISTS table_rows")

    def setup_tables(self) -> None:
        conn, cursor = get_conn_cursor(self.db_path)
        cursor.execute(
            """
            CREATE TABLE IF NOT EXISTS calls (
                project_id TEXT,
                id TEXT PRIMARY KEY,
                trace_id TEXT,
                parent_id TEXT,
                op_name TEXT,
                started_at TEXT,
                ended_at TEXT,
                exception TEXT,
                attributes TEXT,
                inputs TEXT,
                input_refs TEXT,
                output TEXT,
                output_refs TEXT,
                summary TEXT,
                wb_user_id TEXT,
                wb_run_id TEXT,
                deleted_at TEXT,
                display_name TEXT
            )
        """
        )
        cursor.execute(
            """
            CREATE TABLE IF NOT EXISTS objects (
                project_id TEXT,
                object_id TEXT,
                created_at TEXT,
                kind TEXT,
                base_object_class TEXT,
                refs TEXT,
                val_dump TEXT,
                digest TEXT,
                version_index INTEGER,
                is_latest INTEGER,
                deleted_at TEXT,
                primary key (project_id, kind, object_id, digest)
            )
        """
        )
        cursor.execute(
            """
            CREATE TABLE IF NOT EXISTS tables (
                project_id TEXT,
                digest TEXT UNIQUE,
                row_digests STRING
            )
            """
        )
        cursor.execute(
            """
            CREATE TABLE IF NOT EXISTS table_rows (
                project_id TEXT,
                digest TEXT UNIQUE,
                val TEXT
            )
            """
        )
        cursor.execute(
            """
            CREATE TABLE IF NOT EXISTS files (
                project_id TEXT,
                digest TEXT,
                val BLOB,
                primary key (project_id, digest)
            )
            """
        )
        cursor.execute(TABLE_FEEDBACK.create_sql())

    # Creates a new call
    def call_start(self, req: tsi.CallStartReq) -> tsi.CallStartRes:
        conn, cursor = get_conn_cursor(self.db_path)
        if req.start.trace_id is None:
            raise ValueError("trace_id is required")
        if req.start.id is None:
            raise ValueError("id is required")
        with self.lock:
            # Converts the user-provided call details into a clickhouse schema.
            # This does validation and conversion of the input data as well
            # as enforcing business rules and defaults
            cursor.execute(
                """INSERT INTO calls (
                    project_id,
                    id,
                    trace_id,
                    parent_id,
                    op_name,
                    display_name,
                    started_at,
                    attributes,
                    inputs,
                    input_refs,
                    wb_user_id,
                    wb_run_id
                ) VALUES (?, ?, ?, ?, ?, ?, ?, ?, ?, ?, ?, ?)""",
                (
                    req.start.project_id,
                    req.start.id,
                    req.start.trace_id,
                    req.start.parent_id,
                    req.start.op_name,
                    req.start.display_name,
                    req.start.started_at.isoformat(),
                    json.dumps(req.start.attributes),
                    json.dumps(req.start.inputs),
                    json.dumps(
                        extract_refs_from_values(list(req.start.inputs.values()))
                    ),
                    req.start.wb_user_id,
                    req.start.wb_run_id,
                ),
            )
            conn.commit()

        # Returns the id of the newly created call
        return tsi.CallStartRes(
            id=req.start.id,
            trace_id=req.start.trace_id,
        )

    def call_end(self, req: tsi.CallEndReq) -> tsi.CallEndRes:
        conn, cursor = get_conn_cursor(self.db_path)
        parsable_output = req.end.output
        if not isinstance(parsable_output, dict):
            parsable_output = {"output": parsable_output}
        parsable_output = cast(dict, parsable_output)
        with self.lock:
            cursor.execute(
                """UPDATE calls SET
                    ended_at = ?,
                    exception = ?,
                    output = ?,
                    output_refs = ?,
                    summary = ?
                WHERE id = ?""",
                (
                    req.end.ended_at.isoformat(),
                    req.end.exception,
                    json.dumps(req.end.output),
                    json.dumps(
                        extract_refs_from_values(list(parsable_output.values()))
                    ),
                    json.dumps(req.end.summary),
                    req.end.id,
                ),
            )
            conn.commit()
        return tsi.CallEndRes()

    def call_read(self, req: tsi.CallReadReq) -> tsi.CallReadRes:
        calls = self.calls_query(
            tsi.CallsQueryReq(
                project_id=req.project_id,
                limit=1,
                filter=tsi.CallsFilter(call_ids=[req.id]),
            )
        ).calls
        return tsi.CallReadRes(call=calls[0] if calls else None)

    def calls_query(self, req: tsi.CallsQueryReq) -> tsi.CallsQueryRes:
        print("REQ", req)
        conn, cursor = get_conn_cursor(self.db_path)
        conds = []
        filter = req.filter
        if filter:
            if filter.op_names:
                or_conditions: list[str] = []

                non_wildcarded_names: list[str] = []
                wildcarded_names: list[str] = []
                for name in filter.op_names:
                    if name.endswith(WILDCARD_ARTIFACT_VERSION_AND_PATH):
                        wildcarded_names.append(name)
                    else:
                        non_wildcarded_names.append(name)

                if non_wildcarded_names:
                    in_expr = ", ".join(f"'{x}'" for x in non_wildcarded_names)
                    or_conditions += [f"op_name IN ({', '.join({in_expr})})"]

                for name_ndx, name in enumerate(wildcarded_names):
                    like_name = name[: -len(WILDCARD_ARTIFACT_VERSION_AND_PATH)] + "%"
                    or_conditions.append(f"op_name LIKE '{like_name}'")

                if or_conditions:
                    conds.append("(" + " OR ".join(or_conditions) + ")")

            if filter.input_refs:
                or_conditions = []
                for ref in filter.input_refs:
                    or_conditions.append(f"input_refs LIKE '%{ref}%'")
                conds.append("(" + " OR ".join(or_conditions) + ")")
            if filter.output_refs:
                or_conditions = []
                for ref in filter.output_refs:
                    or_conditions.append(f"output_refs LIKE '%{ref}%'")
                conds.append("(" + " OR ".join(or_conditions) + ")")
            if filter.parent_ids:
                in_expr = ", ".join(f"'{x}'" for x in filter.parent_ids)
                conds += [f"parent_id IN ({in_expr})"]
            if filter.trace_ids:
                in_expr = ", ".join(f"'{x}'" for x in filter.trace_ids)
                conds += [f"trace_id IN ({in_expr})"]
            if filter.call_ids:
                in_expr = ", ".join(f"'{x}'" for x in filter.call_ids)
                conds += [f"id IN ({in_expr})"]
            if filter.trace_roots_only:
                conds.append("parent_id IS NULL")
            if filter.wb_run_ids:
                in_expr = ", ".join(f"'{x}'" for x in filter.wb_run_ids)
                conds += [f"wb_run_id IN ({in_expr})"]

        if req.query:
            # This is the mongo-style query
            def process_operation(operation: tsi_query.Operation) -> str:
                cond = None

                if isinstance(operation, tsi_query.AndOperation):
                    lhs_part = process_operand(operation.and_[0])
                    rhs_part = process_operand(operation.and_[1])
                    cond = f"({lhs_part} AND {rhs_part})"
                elif isinstance(operation, tsi_query.OrOperation):
                    lhs_part = process_operand(operation.or_[0])
                    rhs_part = process_operand(operation.or_[1])
                    cond = f"({lhs_part} OR {rhs_part})"
                elif isinstance(operation, tsi_query.NotOperation):
                    operand_part = process_operand(operation.not_[0])
                    cond = f"(NOT ({operand_part}))"
                elif isinstance(operation, tsi_query.EqOperation):
                    lhs_part = process_operand(operation.eq_[0])
                    rhs_part = process_operand(operation.eq_[1])
                    cond = f"({lhs_part} = {rhs_part})"
                elif isinstance(operation, tsi_query.GtOperation):
                    lhs_part = process_operand(operation.gt_[0])
                    rhs_part = process_operand(operation.gt_[1])
                    cond = f"({lhs_part} > {rhs_part})"
                elif isinstance(operation, tsi_query.GteOperation):
                    lhs_part = process_operand(operation.gte_[0])
                    rhs_part = process_operand(operation.gte_[1])
                    cond = f"({lhs_part} >= {rhs_part})"
                elif isinstance(operation, tsi_query.InOperation):
                    lhs_part = process_operand(operation.in_[0])
                    rhs_part = ",".join(process_operand(op) for op in operation.in_[1])
                    cond = f"({lhs_part} IN ({rhs_part}))"
                elif isinstance(operation, tsi_query.ContainsOperation):
                    lhs_part = process_operand(operation.contains_.input)
                    rhs_part = process_operand(operation.contains_.substr)
                    if operation.contains_.case_insensitive:
                        lhs_part = f"LOWER({lhs_part})"
                        rhs_part = f"LOWER({rhs_part})"
                    cond = f"instr({lhs_part}, {rhs_part})"
                else:
                    raise TypeError(f"Unknown operation type: {operation}")

                return cond

            def process_operand(operand: tsi_query.Operand) -> str:
                if isinstance(operand, tsi_query.LiteralOperation):
                    return json.dumps(operand.literal_)
                elif isinstance(operand, tsi_query.GetFieldOperator):
                    field = _transform_external_calls_field_to_internal_calls_field(
                        operand.get_field_, None
                    )
                    return field
                elif isinstance(operand, tsi_query.ConvertOperation):
                    field = process_operand(operand.convert_.input)
                    convert_to = operand.convert_.to
                    if convert_to == "int":
                        sql_type = "INT"
                    elif convert_to == "double":
                        sql_type = "FLOAT"
                    elif convert_to == "bool":
                        sql_type = "BOOL"
                    elif convert_to == "string":
                        sql_type = "TEXT"
                    else:
                        raise ValueError(f"Unknown cast: {convert_to}")
                    return f"CAST({field} AS {sql_type})"
                elif isinstance(
                    operand,
                    (
                        tsi_query.AndOperation,
                        tsi_query.OrOperation,
                        tsi_query.NotOperation,
                        tsi_query.EqOperation,
                        tsi_query.GtOperation,
                        tsi_query.GteOperation,
                        tsi_query.InOperation,
                        tsi_query.ContainsOperation,
                    ),
                ):
                    return process_operation(operand)
                else:
                    raise TypeError(f"Unknown operand type: {operand}")

            filter_cond = process_operation(req.query.expr_)

            conds.append(filter_cond)

        required_columns = ["id", "trace_id", "project_id", "op_name", "started_at"]
        select_columns = list(tsi.CallSchema.model_fields.keys())
        if req.columns:
            # TODO(gst): allow json fields to be selected
            simple_columns = [x.split(".")[0] for x in req.columns]
            select_columns = [x for x in simple_columns if x in select_columns]
            # add required columns, preserving requested column order
            select_columns += [
                rcol for rcol in required_columns if rcol not in select_columns
            ]
        query = f"SELECT {', '.join(select_columns)} FROM calls WHERE deleted_at IS NULL AND project_id = '{req.project_id}'"

        conditions_part = " AND ".join(conds)

        if conditions_part:
            query += f" AND {conditions_part}"

        # Match the batch server:
        if req.sort_by is None:
            order_by = [("started_at", "asc")]
        elif len(req.sort_by) == 0:
            order_by = None
        else:
            order_by = [(s.field, s.direction) for s in req.sort_by]

        if order_by is not None:
            order_parts = []
            for field, direction in order_by:
                json_path: Optional[str] = None
                if field.startswith("inputs"):
                    field = "inputs" + field[len("inputs") :]
                    if field.startswith("inputs."):
                        json_path = field[len("inputs.") :]
                        field = "inputs"
                elif field.startswith("output"):
                    field = "output" + field[len("output") :]
                    if field.startswith("output."):
                        json_path = field[len("output.") :]
                        field = "output"
                elif field.startswith("attributes"):
                    field = "attributes_dump" + field[len("attributes") :]
                elif field.startswith("summary"):
                    field = "summary_dump" + field[len("summary") :]

                assert direction in [
                    "ASC",
                    "DESC",
                    "asc",
                    "desc",
                ], f"Invalid order_by direction: {direction}"
                if json_path:
                    field = f"json_extract({field}, '{quote_json_path(json_path)}')"
                order_parts.append(f"{field} {direction}")

            order_by_part = ", ".join(order_parts)
            query += f" ORDER BY {order_by_part}"

        limit = req.limit or -1
        if limit:
            query += f" LIMIT {limit}"
        if req.offset:
            if limit is None:
                query += " LIMIT -1"
            query += f" OFFSET {req.offset}"

        print("QUERY", query)

        cursor.execute(query)

        query_result = cursor.fetchall()
        calls = []
        for row in query_result:
            call_dict = dict(zip(select_columns, row))
            # convert json dump fields into json
            for json_field in ["attributes", "summary", "inputs", "output"]:
                if call_dict.get(json_field):
                    # load json
                    data = json.loads(call_dict[json_field])
                    # do ref expansion
                    if req.expand_columns:
                        data = self._expand_refs(
                            {json_field: data}, req.expand_columns
                        )[json_field]
                    call_dict[json_field] = data
            # convert empty string display_names to None
            if "display_name" in call_dict:
                call_dict["display_name"] = empty_str_to_none(call_dict["display_name"])
            # fill in derived summary fields
            call_dict["summary"] = make_derived_summary_fields(
                summary=call_dict.get("summary") or {},
                op_name=call_dict["op_name"],
                started_at=datetime.datetime.fromisoformat(call_dict["started_at"]),
                ended_at=(
                    datetime.datetime.fromisoformat(call_dict["ended_at"])
                    if call_dict.get("ended_at")
                    else None
                ),
                exception=call_dict.get("exception"),
                display_name=call_dict.get("display_name"),
            )
            # fill in missing required fields with defaults
            for col, mfield in tsi.CallSchema.model_fields.items():
                if mfield.is_required() and col not in call_dict:
                    if isinstance(mfield.annotation, str):
                        call_dict[col] = ""
                    elif isinstance(
                        mfield.annotation, (datetime.datetime, datetime.date)
                    ):
                        raise ValueError(f"Field '{col}' is required for selection")
                    else:
                        call_dict[col] = {}
            calls.append(call_dict)

        if req.include_feedback:
            feedback_query_req = make_feedback_query_req(req.project_id, calls)
            feedback = self.feedback_query(feedback_query_req)
            hydrate_calls_with_feedback(calls, feedback)

        return tsi.CallsQueryRes(calls=[tsi.CallSchema(**call) for call in calls])

    def _expand_refs(
        self, data: dict[str, Any], expand_columns: list[str]
    ) -> dict[str, Any]:
        """
        Recursively expand refs in the data. Only expand refs if requested in the
        expand_columns list. expand_columns must be sorted by depth, shallowest first.
        """
        cols = sorted(expand_columns, key=lambda x: x.count("."))
        for col in cols:
            val = data.get(col)
            if not val:
                val = get_nested_key(data, col)
                if not val:
                    continue

            if not ri.any_will_be_interpreted_as_ref_str(val):
                continue

            if not isinstance(ri.parse_internal_uri(val), ri.InternalObjectRef):
                continue

            derefed_val = self.refs_read_batch(tsi.RefsReadBatchReq(refs=[val])).vals[0]
            set_nested_key(data, col, derefed_val)

        return data

    def calls_query_stream(self, req: tsi.CallsQueryReq) -> Iterator[tsi.CallSchema]:
        return iter(self.calls_query(req).calls)

    def calls_query_stats(self, req: tsi.CallsQueryStatsReq) -> tsi.CallsQueryStatsRes:
        calls = self.calls_query(
            tsi.CallsQueryReq(
                project_id=req.project_id,
                filter=req.filter,
                query=req.query,
            )
        ).calls
        return tsi.CallsQueryStatsRes(
            count=len(calls),
        )

    def calls_delete(self, req: tsi.CallsDeleteReq) -> tsi.CallsDeleteRes:
        assert_non_null_wb_user_id(req)
        # update row with a deleted_at field set to now
        conn, cursor = get_conn_cursor(self.db_path)
        with self.lock:
            recursive_query = """
                WITH RECURSIVE Descendants AS (
                    SELECT id
                    FROM calls
                    WHERE project_id = ? AND
                        deleted_at IS NULL AND
                        parent_id IN (SELECT id FROM calls WHERE id IN ({}))

                    UNION ALL

                    SELECT c.id
                    FROM calls c
                    JOIN Descendants d ON c.parent_id = d.id
                    WHERE c.deleted_at IS NULL
                )
                SELECT id FROM Descendants;
            """.format(", ".join("?" * len(req.call_ids)))

            params = [req.project_id] + req.call_ids
            cursor.execute(recursive_query, params)
            all_ids = [x[0] for x in cursor.fetchall()] + req.call_ids

            # set deleted_at for all children and parents
            delete_query = """
                UPDATE calls
                SET deleted_at = CURRENT_TIMESTAMP
                WHERE deleted_at is NULL AND
                    id IN ({})
            """.format(", ".join("?" * len(all_ids)))
            print("MUTATION", delete_query)
            cursor.execute(delete_query, all_ids)
            conn.commit()

        return tsi.CallsDeleteRes()

    def call_update(self, req: tsi.CallUpdateReq) -> tsi.CallUpdateRes:
        assert_non_null_wb_user_id(req)
        if req.display_name is None:
            raise ValueError("One of [display_name] is required for call update")

        conn, cursor = get_conn_cursor(self.db_path)
        with self.lock:
            cursor.execute(
                "UPDATE calls SET display_name = ? WHERE id = ?",
                (req.display_name, req.call_id),
            )
            conn.commit()
        return tsi.CallUpdateRes()

    def op_create(self, req: tsi.OpCreateReq) -> tsi.OpCreateRes:
        raise NotImplementedError()

    def op_read(self, req: tsi.OpReadReq) -> tsi.OpReadRes:
        raise NotImplementedError()

    def ops_query(self, req: tsi.OpQueryReq) -> tsi.OpQueryRes:
        raise NotImplementedError()

    def obj_create(self, req: tsi.ObjCreateReq) -> tsi.ObjCreateRes:
        conn, cursor = get_conn_cursor(self.db_path)

<<<<<<< HEAD
        val, base_object_class = process_incoming_object_val(
            req.obj.val, req.obj.set_leaf_object_class
=======
        processed_result = process_incoming_object_val(
            req.obj.val, req.obj.builtin_object_class
>>>>>>> 1b77d8f0
        )
        processed_val = processed_result["val"]
        json_val = json.dumps(processed_val)
        digest = str_digest(json_val)

        # Validate
        object_id_validator(req.obj.object_id)

        # TODO: version index isn't right here, what if we delete stuff?
        with self.lock:
            cursor.execute("BEGIN TRANSACTION")
            # Mark all existing objects with such id as not latest
            cursor.execute(
                """UPDATE objects SET is_latest = 0 WHERE project_id = ? AND object_id = ?""",
                (req.obj.project_id, req.obj.object_id),
            )
            # first get version count
            cursor.execute(
                """SELECT COUNT(*) FROM objects WHERE project_id = ? AND object_id = ?""",
                (req.obj.project_id, req.obj.object_id),
            )
            version_index = cursor.fetchone()[0]

            cursor.execute(
                """INSERT OR IGNORE INTO objects (
                    project_id,
                    object_id,
                    created_at,
                    kind,
                    base_object_class,
                    refs,
                    val_dump,
                    digest,
                    version_index,
                    is_latest
                    ) VALUES (?, ?, ?, ?, ?, ?, ?, ?, ?, ?)""",
                (
                    req.obj.project_id,
                    req.obj.object_id,
                    datetime.datetime.now().isoformat(),
                    get_kind(processed_val),
                    processed_result["base_object_class"],
                    json.dumps([]),
                    json_val,
                    digest,
                    version_index,
                    1,
                ),
            )
            conn.commit()
        return tsi.ObjCreateRes(digest=digest)

    def obj_read(self, req: tsi.ObjReadReq) -> tsi.ObjReadRes:
        conds = [f"object_id = '{req.object_id}'"]
        if req.digest == "latest":
            conds.append("is_latest = 1")
        else:
            (is_version, version_index) = digest_is_version_like(req.digest)
            if is_version:
                conds.append(f"version_index = '{version_index}'")
            else:
                conds.append(f"digest = '{req.digest}'")
        objs = self._select_objs_query(
            req.project_id,
            conditions=conds,
        )
        if len(objs) == 0:
            raise NotFoundError(f"Obj {req.object_id}:{req.digest} not found")

        return tsi.ObjReadRes(obj=objs[0])

    def objs_query(self, req: tsi.ObjQueryReq) -> tsi.ObjQueryRes:
        conds: list[str] = []
        parameters: dict[str, Any] = {}
        if req.filter:
            if req.filter.is_op is not None:
                if req.filter.is_op:
                    conds.append("kind = 'op'")
                else:
                    conds.append("kind != 'op'")
            if req.filter.object_ids:
                placeholders = ",".join(["?" for _ in req.filter.object_ids])
                conds.append(f"object_id IN ({placeholders})")
                parameters["object_ids"] = req.filter.object_ids
            if req.filter.latest_only:
                conds.append("is_latest = 1")
            if req.filter.base_object_classes:
                placeholders = ",".join(["?" for _ in req.filter.base_object_classes])
                conds.append(f"base_object_class IN ({placeholders})")
                parameters["base_object_classes"] = req.filter.base_object_classes

        objs = self._select_objs_query(
            req.project_id,
            conditions=conds,
            parameters=parameters,
            metadata_only=req.metadata_only,
            limit=req.limit,
            offset=req.offset,
            sort_by=req.sort_by,
        )

        return tsi.ObjQueryRes(objs=objs)

    def table_create(self, req: tsi.TableCreateReq) -> tsi.TableCreateRes:
        conn, cursor = get_conn_cursor(self.db_path)
        insert_rows = []
        for r in req.table.rows:
            if not isinstance(r, dict):
                raise TypeError("All rows must be dictionaries")
            row_json = json.dumps(r)
            row_digest = str_digest(row_json)
            insert_rows.append((req.table.project_id, row_digest, row_json))
        with self.lock:
            cursor.executemany(
                "INSERT OR IGNORE INTO table_rows (project_id, digest, val) VALUES (?, ?, ?)",
                insert_rows,
            )

            row_digests = [r[1] for r in insert_rows]

            table_hasher = hashlib.sha256()
            for row_digest in row_digests:
                table_hasher.update(row_digest.encode())
            digest = table_hasher.hexdigest()

            cursor.execute(
                "INSERT OR IGNORE INTO tables (project_id, digest, row_digests) VALUES (?, ?, ?)",
                (req.table.project_id, digest, json.dumps(row_digests)),
            )
            conn.commit()

        return tsi.TableCreateRes(digest=digest, row_digests=row_digests)

    def table_update(self, req: tsi.TableUpdateReq) -> tsi.TableUpdateRes:
        conn, cursor = get_conn_cursor(self.db_path)
        # conds = ["project_id = {project_id: String}"]

        cursor.execute(
            """
            SELECT
                tables.row_digests
            FROM
                tables
            WHERE
                tables.project_id = ? AND
                tables.digest = ?
            """,
            (req.project_id, req.base_digest),
        )
        query_result = cursor.fetchall()
        final_row_digests: list[str] = json.loads(query_result[0][0])
        new_rows_needed_to_insert = []
        known_digests = set(final_row_digests)

        def add_new_row_needed_to_insert(row_data: Any) -> str:
            if not isinstance(row_data, dict):
                raise TypeError("All rows must be dictionaries")
            row_json = json.dumps(row_data)
            row_digest = str_digest(row_json)
            if row_digest not in known_digests:
                new_rows_needed_to_insert.append((req.project_id, row_digest, row_json))
                known_digests.add(row_digest)
            return row_digest

        updated_digests = []
        for update in req.updates:
            if isinstance(update, tsi.TableAppendSpec):
                new_digest = add_new_row_needed_to_insert(update.append.row)
                final_row_digests.append(new_digest)
                updated_digests.append(new_digest)
            elif isinstance(update, tsi.TablePopSpec):
                if update.pop.index >= len(final_row_digests) or update.pop.index < 0:
                    raise ValueError("Index out of range")
                popped_digest = final_row_digests.pop(update.pop.index)
                updated_digests.append(popped_digest)
            elif isinstance(update, tsi.TableInsertSpec):
                if (
                    update.insert.index > len(final_row_digests)
                    or update.insert.index < 0
                ):
                    raise ValueError("Index out of range")
                new_digest = add_new_row_needed_to_insert(update.insert.row)
                final_row_digests.insert(update.insert.index, new_digest)
                updated_digests.append(new_digest)
            else:
                raise TypeError("Unrecognized update", update)

        # Perform the actual DB inserts
        with self.lock:
            cursor.executemany(
                "INSERT OR IGNORE INTO table_rows (project_id, digest, val) VALUES (?, ?, ?)",
                new_rows_needed_to_insert,
            )

            table_hasher = hashlib.sha256()
            for row_digest in final_row_digests:
                table_hasher.update(row_digest.encode())
            digest = table_hasher.hexdigest()

            cursor.execute(
                "INSERT OR IGNORE INTO tables (project_id, digest, row_digests) VALUES (?, ?, ?)",
                (req.project_id, digest, json.dumps(final_row_digests)),
            )
            conn.commit()

        return tsi.TableUpdateRes(digest=digest, updated_row_digests=updated_digests)

    def table_query(self, req: tsi.TableQueryReq) -> tsi.TableQueryRes:
        conds = []
        parameters: list[str] = []
        if req.filter:
            if req.filter.row_digests:
                conds.append(
                    "tr.digest IN ({})".format(
                        ",".join("?" * len(req.filter.row_digests))
                    )
                )
                parameters.extend(req.filter.row_digests)
        else:
            conds.append("1 = 1")

        predicate = " AND ".join(conds)

        # Construct the ORDER BY clause
        order_by = ""
        if req.sort_by:
            sort_parts = []
            for sort in req.sort_by:
                field = sort.field
                direction = sort.direction.upper()
                if "." in field:
                    # Handle nested fields
                    parts = field.split(".")
                    field = f"json_extract(tr.val, '$.{'.'.join(parts)}')"
                else:
                    field = f"json_extract(tr.val, '$.{field}')"
                sort_parts.append(f"{field} {direction}")
            order_by = f"ORDER BY {', '.join(sort_parts)}"
        else:
            order_by = "ORDER BY OrderedDigests.original_order"
        # First get the row IDs by querying tables
        query = f"""
        WITH OrderedDigests AS (
            SELECT
                json_each.value AS digest,
                json_each.id AS original_order
            FROM
                tables,
                json_each(tables.row_digests)
            WHERE
                tables.project_id = ? AND
                tables.digest = ?
        )
        SELECT
            tr.digest,
            tr.val
        FROM
            OrderedDigests
            JOIN table_rows tr ON OrderedDigests.digest = tr.digest
        WHERE {predicate}
        {order_by}
        """

        if req.limit is not None:
            query += f" LIMIT {req.limit}"
        if req.offset is not None:
            if req.limit is None:
                query += " LIMIT -1"
            query += f" OFFSET {req.offset}"

        conn, cursor = get_conn_cursor(self.db_path)
        cursor.execute(query, [req.project_id, req.digest] + list(parameters))
        query_result = cursor.fetchall()

        return tsi.TableQueryRes(
            rows=[
                tsi.TableRowSchema(digest=r[0], val=json.loads(r[1]))
                for r in query_result
            ]
        )

    def table_query_stats(self, req: tsi.TableQueryStatsReq) -> tsi.TableQueryStatsRes:
        parameters: list[Any] = [req.project_id, req.digest]

        query = """
        SELECT json_array_length(row_digests)
        FROM
            tables
        WHERE
            tables.project_id = ? AND
            tables.digest = ?
        """

        conn, cursor = get_conn_cursor(self.db_path)
        cursor.execute(query, parameters)
        row = cursor.fetchone()
        count = 0
        if row is not None:
            count = row[0]

        return tsi.TableQueryStatsRes(count=count)

    def refs_read_batch(self, req: tsi.RefsReadBatchReq) -> tsi.RefsReadBatchRes:
        # TODO: This reads one ref at a time, it should read them in batches
        # where it can. Like it should group by object that we need to read.
        # And it should also batch into table refs (like when we are reading a bunch
        # of rows from a single Dataset)
        if len(req.refs) > 1000:
            raise ValueError("Too many refs")

        parsed_refs = [ri.parse_internal_uri(r) for r in req.refs]
        if any(isinstance(r, ri.InternalTableRef) for r in parsed_refs):
            raise ValueError("Table refs not supported")
        parsed_obj_refs = cast(list[ri.InternalObjectRef], parsed_refs)

        def read_ref(r: ri.InternalObjectRef) -> Any:
            conds = [
                f"object_id = '{r.name}'",
                f"digest = '{r.version}'",
            ]
            objs = self._select_objs_query(
                r.project_id,
                conditions=conds,
            )
            if len(objs) == 0:
                raise NotFoundError(f"Obj {r.name}:{r.version} not found")
            obj = objs[0]
            val = obj.val
            extra = r.extra
            for extra_index in range(0, len(extra), 2):
                op, arg = extra[extra_index], extra[extra_index + 1]
                if op == ri.DICT_KEY_EDGE_NAME:
                    val = val[arg]
                elif op == ri.OBJECT_ATTR_EDGE_NAME:
                    val = val[arg]
                elif op == ri.LIST_INDEX_EDGE_NAME:
                    val = val[int(arg)]
                elif op == ri.TABLE_ROW_ID_EDGE_NAME:
                    weave_internal_prefix = ri.WEAVE_INTERNAL_SCHEME + ":///"
                    if isinstance(val, str) and val.startswith(weave_internal_prefix):
                        table_ref = ri.parse_internal_uri(val)
                        if not isinstance(table_ref, ri.InternalTableRef):
                            raise ValueError(
                                "invalid data layout encountered, expected TableRef when resolving id"
                            )
                        row = self._table_row_read(
                            project_id=table_ref.project_id,
                            row_digest=arg,
                        )
                        val = row.val
                    else:
                        raise ValueError(
                            "invalid data layout encountered, expected TableRef when resolving id"
                        )
                else:
                    raise ValueError(f"Unknown ref type: {extra[extra_index]}")
            return val

        return tsi.RefsReadBatchRes(vals=[read_ref(r) for r in parsed_obj_refs])

    def feedback_create(self, req: tsi.FeedbackCreateReq) -> tsi.FeedbackCreateRes:
        assert_non_null_wb_user_id(req)
        validate_feedback_create_req(req, self)

        # Augment emoji with alias.
        res_payload = {}
        if req.feedback_type == "wandb.reaction.1":
            em = req.payload["emoji"]
            if emoji.emoji_count(em) != 1:
                raise InvalidRequest(
                    "Value of emoji key in payload must be exactly one emoji"
                )
            req.payload["alias"] = emoji.demojize(em)
            detoned = detone_emojis(em)
            req.payload["detoned"] = detoned
            req.payload["detoned_alias"] = emoji.demojize(detoned)
            res_payload = req.payload

        feedback_id = generate_id()
        created_at = datetime.datetime.now(ZoneInfo("UTC"))
        # TODO: Any validation on weave_ref?
        payload = json.dumps(req.payload)
        MAX_PAYLOAD = 1024
        if len(payload) > MAX_PAYLOAD:
            raise InvalidRequest("Feedback payload too large")
        row: Row = {
            "id": feedback_id,
            "project_id": req.project_id,
            "weave_ref": req.weave_ref,
            "wb_user_id": req.wb_user_id,
            "creator": req.creator,
            "feedback_type": req.feedback_type,
            "payload": req.payload,
            "created_at": created_at,
            "annotation_ref": req.annotation_ref,
            "runnable_ref": req.runnable_ref,
            "call_ref": req.call_ref,
            "trigger_ref": req.trigger_ref,
        }
        conn, cursor = get_conn_cursor(self.db_path)
        with self.lock:
            prepared = TABLE_FEEDBACK.insert(row).prepare(database_type="sqlite")
            cursor.executemany(prepared.sql, prepared.data)
            conn.commit()
        return tsi.FeedbackCreateRes(
            id=feedback_id,
            created_at=created_at,
            wb_user_id=req.wb_user_id,
            payload=res_payload,
        )

    def feedback_query(self, req: tsi.FeedbackQueryReq) -> tsi.FeedbackQueryRes:
        conn, cursor = get_conn_cursor(self.db_path)
        query = TABLE_FEEDBACK.select()
        query = query.project_id(req.project_id)
        query = query.fields(req.fields)
        query = query.where(req.query)
        query = query.order_by(req.sort_by)
        query = query.limit(req.limit).offset(req.offset)
        prepared = query.prepare(database_type="sqlite")
        r = cursor.execute(prepared.sql, prepared.parameters)
        result = TABLE_FEEDBACK.tuples_to_rows(r.fetchall(), prepared.fields)
        return tsi.FeedbackQueryRes(result=result)

    def feedback_purge(self, req: tsi.FeedbackPurgeReq) -> tsi.FeedbackPurgeRes:
        # TODO: Instead of passing conditions to DELETE FROM,
        #       should we select matching ids, and then DELETE FROM WHERE id IN (...)?
        #       This would allow us to return the number of rows deleted, and complain
        #       if too many things would be deleted.
        validate_feedback_purge_req(req)
        conn, cursor = get_conn_cursor(self.db_path)
        query = TABLE_FEEDBACK.purge()
        query = query.project_id(req.project_id)
        query = query.where(req.query)
        prepared = query.prepare(database_type="sqlite")
        with self.lock:
            cursor.execute(prepared.sql, prepared.parameters)
            conn.commit()
        return tsi.FeedbackPurgeRes()

    def feedback_replace(self, req: tsi.FeedbackReplaceReq) -> tsi.FeedbackReplaceRes:
        purge_request = tsi.FeedbackPurgeReq(
            project_id=req.project_id,
            query={
                "$expr": {
                    "$eq": [
                        {"$getField": "id"},
                        {"$literal": req.feedback_id},
                    ],
                }
            },
        )
        self.feedback_purge(purge_request)
        create_req = tsi.FeedbackCreateReq(**req.model_dump(exclude={"feedback_id"}))
        create_result = self.feedback_create(create_req)

        return tsi.FeedbackReplaceRes(
            id=create_result.id,
            created_at=create_result.created_at,
            wb_user_id=create_result.wb_user_id,
            payload=create_result.payload,
        )

    def actions_execute_batch(
        self, req: tsi.ActionsExecuteBatchReq
    ) -> tsi.ActionsExecuteBatchRes:
        raise NotImplementedError(
            "actions_execute_batch is not implemented for SQLite trace server"
        )

    def file_create(self, req: tsi.FileCreateReq) -> tsi.FileCreateRes:
        conn, cursor = get_conn_cursor(self.db_path)
        digest = bytes_digest(req.content)
        with self.lock:
            cursor.execute(
                "INSERT OR IGNORE INTO files (project_id, digest, val) VALUES (?, ?, ?)",
                (
                    req.project_id,
                    digest,
                    req.content,
                ),
            )
            conn.commit()
        return tsi.FileCreateRes(digest=digest)

    def file_content_read(self, req: tsi.FileContentReadReq) -> tsi.FileContentReadRes:
        conn, cursor = get_conn_cursor(self.db_path)
        cursor.execute(
            "SELECT val FROM files WHERE project_id = ? AND digest = ?",
            (req.project_id, req.digest),
        )
        query_result = cursor.fetchone()
        if query_result is None:
            raise NotFoundError(f"File {req.digest} not found")
        return tsi.FileContentReadRes(content=query_result[0])

    def cost_create(self, req: tsi.CostCreateReq) -> tsi.CostCreateRes:
        print("COST CREATE is not implemented for local sqlite", req)
        return tsi.CostCreateRes()

    def cost_query(self, req: tsi.CostQueryReq) -> tsi.CostQueryRes:
        print("COST QUERY is not implemented for local sqlite", req)
        return tsi.CostQueryRes()

    def cost_purge(self, req: tsi.CostPurgeReq) -> tsi.CostPurgeRes:
        print("COST PURGE is not implemented for local sqlite", req)
        return tsi.CostPurgeRes()

    def completions_create(
        self, req: tsi.CompletionsCreateReq
    ) -> tsi.CompletionsCreateRes:
        print("COMPLETIONS CREATE is not implemented for local sqlite", req)
        return tsi.CompletionsCreateRes()

    def _table_row_read(self, project_id: str, row_digest: str) -> tsi.TableRowSchema:
        conn, cursor = get_conn_cursor(self.db_path)
        # Now get the rows
        cursor.execute(
            """
            SELECT digest, val FROM table_rows
            WHERE project_id = ? AND digest = ?
            """,
            [project_id, row_digest],
        )
        query_result = cursor.fetchone()
        if query_result is None:
            raise NotFoundError(f"Row {row_digest} not found")
        return tsi.TableRowSchema(
            digest=query_result[0], val=json.loads(query_result[1])
        )

    def _select_objs_query(
        self,
        project_id: str,
        conditions: Optional[list[str]] = None,
        parameters: Optional[dict[str, Any]] = None,
        metadata_only: Optional[bool] = False,
        limit: Optional[int] = None,
        offset: Optional[int] = None,
        sort_by: Optional[list[tsi.SortBy]] = None,
    ) -> list[tsi.ObjSchema]:
        conn, cursor = get_conn_cursor(self.db_path)
        pred = " AND ".join(conditions or ["1 = 1"])
        val_dump_part = "'{}' as val_dump" if metadata_only else "val_dump"
        query = f"""
            SELECT
                project_id,
                object_id,
                created_at,
                kind,
                base_object_class,
                {val_dump_part},
                digest,
                version_index,
                is_latest
            FROM objects
            WHERE deleted_at IS NULL AND
                project_id = ? AND {pred}
        """

        if sort_by:
            valid_sort_fields = {"object_id", "created_at"}
            sort_clauses = []
            for sort in sort_by:
                if sort.field in valid_sort_fields and sort.direction in {
                    "asc",
                    "desc",
                }:
                    sort_clauses.append(f"{sort.field} {sort.direction.upper()}")
            if sort_clauses:
                query += f" ORDER BY {', '.join(sort_clauses)}"
        else:
            query += " ORDER BY created_at ASC"

        if limit is not None:
            query += f" LIMIT {limit}"
        if offset is not None:
            query += f" OFFSET {offset}"

        params = [project_id]
        if parameters:
            for param_list in parameters.values():
                params.extend(param_list)

        cursor.execute(query, params)
        query_result = cursor.fetchall()
        result: list[tsi.ObjSchema] = []
        for row in query_result:
            result.append(
                tsi.ObjSchema(
                    project_id=f"{row[0]}",
                    object_id=row[1],
                    created_at=row[2],
                    kind=row[3],
                    base_object_class=row[4],
                    val=json.loads(row[5]),
                    digest=row[6],
                    version_index=row[7],
                    is_latest=row[8],
                )
            )
        return result

    def table_query_stream(
        self, req: tsi.TableQueryReq
    ) -> Iterator[tsi.TableRowSchema]:
        results = self.table_query(req)
        yield from results.rows

    def call_method(self, req: tsi.CallMethodReq) -> tsi.CallMethodRes:
        raise NotImplementedError("call_method is not implemented for local sqlite")

    def score_call(self, req: tsi.ScoreCallReq) -> tsi.ScoreCallRes:
        raise NotImplementedError("score_call is not implemented for local sqlite")


def get_type(val: Any) -> str:
    if val == None:
        return "none"
    elif isinstance(val, dict):
        if "_type" in val:
            if "weave_type" in val:
                return val["weave_type"]["type"]
            return val["_type"]
        return "dict"
    elif isinstance(val, list):
        return "list"
    return "unknown"


def get_kind(val: Any) -> str:
    val_type = get_type(val)
    if val_type == "Op":
        return "op"
    return "object"


def _transform_external_calls_field_to_internal_calls_field(
    field: str,
    cast: Optional[str] = None,
) -> str:
    json_path = None
    if field == "inputs" or field.startswith("inputs."):
        if field == "inputs":
            json_path = "$"
        else:
            json_path = quote_json_path(field[len("inputs.") :])
        field = "inputs"
    elif field == "output" or field.startswith("output."):
        if field == "output":
            json_path = "$"
        else:
            json_path = quote_json_path(field[len("output.") :])
        field = "output"
    elif field == "attributes" or field.startswith("attributes."):
        if field == "attributes":
            json_path = "$"
        else:
            json_path = quote_json_path(field[len("attributes.") :])
        field = "attributes"
    elif field == "summary" or field.startswith("summary."):
        if field == "summary":
            json_path = "$"
        else:
            json_path = quote_json_path(field[len("summary.") :])
        field = "summary"

    if json_path is not None:
        sql_type = "TEXT"
        if cast is not None:
            if cast == "int":
                sql_type = "INT"
            elif cast == "float":
                sql_type = "FLOAT"
            elif cast == "bool":
                sql_type = "BOOL"
            elif cast == "str":
                sql_type = "TEXT"
            else:
                raise ValueError(f"Unknown cast: {cast}")
        field = (
            "CAST(json_extract("
            + json.dumps(field)
            + ", '"
            + json_path
            + "') AS "
            + sql_type
            + ")"
        )

    return field<|MERGE_RESOLUTION|>--- conflicted
+++ resolved
@@ -611,13 +611,8 @@
     def obj_create(self, req: tsi.ObjCreateReq) -> tsi.ObjCreateRes:
         conn, cursor = get_conn_cursor(self.db_path)
 
-<<<<<<< HEAD
-        val, base_object_class = process_incoming_object_val(
-            req.obj.val, req.obj.set_leaf_object_class
-=======
         processed_result = process_incoming_object_val(
             req.obj.val, req.obj.builtin_object_class
->>>>>>> 1b77d8f0
         )
         processed_val = processed_result["val"]
         json_val = json.dumps(processed_val)
