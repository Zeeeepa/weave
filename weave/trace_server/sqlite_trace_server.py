--- conflicted
+++ resolved
@@ -354,7 +354,6 @@
         )
 
     def calls_delete(self, req: tsi.CallsDeleteReq) -> tsi.CallsDeleteRes:
-<<<<<<< HEAD
         # update row with a deleted_at field set to now
         conn, cursor = get_conn_cursor(self.db_path)
         num_deleted = 0
@@ -402,34 +401,6 @@
 
         return tsi.CallsDeleteRes(num_deleted=num_deleted)
 
-=======
-        # update row with a deleted_at field set to NOW()
-        conn, cursor = get_conn_cursor(self.db_path)
-        with self.lock:
-            cursor.execute(
-                """
-                SELECT id
-                FROM calls
-                WHERE project_id = ? AND parent_id IN (SELECT id FROM calls WHERE project_id = ? AND id IN ?)
-                """,
-                (req.project_id, req.project_id, req.ids),
-            )
-            children_ids = [row[0] for row in cursor.fetchall()]
-            all_ids = req.ids + children_ids
-
-            # delete all children and all passed in ids
-            cursor.execute(
-                """
-                UPDATE calls
-                SET deleted_at = NOW()
-                WHERE project_id = ? AND id IN (?)
-                """,
-                (req.project_id, all_ids),
-            )
-
-            conn.commit()
-
->>>>>>> d52da579
     def op_create(self, req: tsi.OpCreateReq) -> tsi.OpCreateRes:
         raise NotImplementedError()
 
