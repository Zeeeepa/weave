# Sqlite Trace Server

from typing import cast, Optional, Any, Union
import threading

import contextvars
import contextlib
import datetime
import json
import hashlib
import sqlite3


from .trace_server_interface_util import (
    extract_refs_from_values,
    str_digest,
    bytes_digest,
)
from . import trace_server_interface as tsi

from weave.trace import refs
from weave.trace_server.trace_server_interface_util import (
    WILDCARD_ARTIFACT_VERSION_AND_PATH,
)
from weave.trace_server.refs_internal import (
    DICT_KEY_EDGE_NAME,
    LIST_INDEX_EDGE_NAME,
    OBJECT_ATTR_EDGE_NAME,
    TABLE_ROW_ID_EDGE_NAME,
)

MAX_FLUSH_COUNT = 10000
MAX_FLUSH_AGE = 15


class NotFoundError(Exception):
    pass


_conn_cursor: contextvars.ContextVar[
    Optional[tuple[sqlite3.Connection, sqlite3.Cursor]]
] = contextvars.ContextVar("conn_cursor", default=None)


def get_conn_cursor(db_path: str) -> tuple[sqlite3.Connection, sqlite3.Cursor]:
    # conn_cursor = _conn_cursor.get()
    conn_cursor = None
    if conn_cursor is None:
        conn = sqlite3.connect(db_path)
        cursor = conn.cursor()
        conn_cursor = (conn, cursor)
        _conn_cursor.set(conn_cursor)
    return conn_cursor


class SqliteTraceServer(tsi.TraceServerInterface):
    def __init__(self, db_path: str):
        self.lock = threading.Lock()
        self.db_path = db_path

    def drop_tables(self) -> None:
        conn, cursor = get_conn_cursor(self.db_path)
        cursor.execute("DROP TABLE IF EXISTS calls")
        cursor.execute("DROP TABLE IF EXISTS objects")
        cursor.execute("DROP TABLE IF EXISTS tables")
        cursor.execute("DROP TABLE IF EXISTS table_rows")

    def setup_tables(self) -> None:
        conn, cursor = get_conn_cursor(self.db_path)
        cursor.execute(
            """
            CREATE TABLE IF NOT EXISTS calls (
                project_id TEXT,
                id TEXT PRIMARY KEY,
                trace_id TEXT,
                parent_id TEXT,
                op_name TEXT,
                started_at TEXT,
                ended_at TEXT,
                exception TEXT,
                attributes TEXT,
                inputs TEXT,
                input_refs TEXT,
                output TEXT,
                output_refs TEXT,
                summary TEXT,
                wb_user_id TEXT,
                wb_run_id TEXT,
<<<<<<< HEAD
                deleted_at TEXT
=======
                deleted_at TEXT,
                updated_by TEXT
>>>>>>> 8aad2f29
            )
        """
        )
        cursor.execute(
            """
            CREATE TABLE IF NOT EXISTS objects (
                project_id TEXT,
                object_id TEXT,
                created_at TEXT,
                kind TEXT,
                base_object_class TEXT,
                refs TEXT,
                val_dump TEXT,
                digest TEXT UNIQUE,
                version_index INTEGER,
                is_latest INTEGER,
<<<<<<< HEAD
                deleted_at TEXT
=======
                deleted_at TEXT,
                updated_by TEXT
>>>>>>> 8aad2f29
            )
        """
        )
        cursor.execute(
            """
            CREATE TABLE IF NOT EXISTS tables (
                project_id TEXT,
                digest TEXT UNIQUE,
                row_digests STRING)
            """
        )
        cursor.execute(
            """
            CREATE TABLE IF NOT EXISTS table_rows (
                project_id TEXT,
                digest TEXT UNIQUE,
                val TEXT)
            """
        )
        cursor.execute(
            """
            CREATE TABLE IF NOT EXISTS files (
                project_id TEXT,
                digest TEXT UNIQUE,
                val BLOB)
            """
        )

    # Creates a new call
    def call_start(self, req: tsi.CallStartReq) -> tsi.CallStartRes:
        conn, cursor = get_conn_cursor(self.db_path)
        if req.start.trace_id is None:
            raise ValueError("trace_id is required")
        if req.start.id is None:
            raise ValueError("id is required")
        with self.lock:
            # Converts the user-provided call details into a clickhouse schema.
            # This does validation and conversion of the input data as well
            # as enforcing business rules and defaults
            cursor.execute(
                """INSERT INTO calls (
                    project_id,
                    id,
                    trace_id,
                    parent_id,
                    op_name,
                    started_at,
                    attributes,
                    inputs,
                    input_refs,
                    wb_user_id,
                    wb_run_id
                ) VALUES (?, ?, ?, ?, ?, ?, ?, ?, ?, ?, ?)""",
                (
                    req.start.project_id,
                    req.start.id,
                    req.start.trace_id,
                    req.start.parent_id,
                    req.start.op_name,
                    req.start.started_at.isoformat(),
                    json.dumps(req.start.attributes),
                    json.dumps(req.start.inputs),
                    json.dumps(
                        extract_refs_from_values(list(req.start.inputs.values()))
                    ),
                    req.start.wb_user_id,
                    req.start.wb_run_id,
                ),
            )
            conn.commit()

        # Returns the id of the newly created call
        return tsi.CallStartRes(
            id=req.start.id,
            trace_id=req.start.trace_id,
        )

    def call_end(self, req: tsi.CallEndReq) -> tsi.CallEndRes:
        conn, cursor = get_conn_cursor(self.db_path)
        parsable_output = req.end.output
        if not isinstance(parsable_output, dict):
            parsable_output = {"output": parsable_output}
        parsable_output = cast(dict, parsable_output)
        with self.lock:
            cursor.execute(
                """UPDATE calls SET
                    ended_at = ?,
                    exception = ?,
                    output = ?,
                    output_refs = ?,
                    summary = ?
                WHERE id = ?""",
                (
                    req.end.ended_at.isoformat(),
                    req.end.exception,
                    json.dumps(req.end.output),
                    json.dumps(
                        extract_refs_from_values(list(parsable_output.values()))
                    ),
                    json.dumps(req.end.summary),
                    req.end.id,
                ),
            )
            conn.commit()
        return tsi.CallEndRes()

    def call_read(self, req: tsi.CallReadReq) -> tsi.CallReadRes:
        return tsi.CallReadRes(
            call=self.calls_query(
                tsi.CallsQueryReq(
                    project_id=req.project_id,
                    limit=1,
                    filter=tsi._CallsFilter(call_ids=[req.id]),
                )
            ).calls[0]
        )

    def calls_query(self, req: tsi.CallsQueryReq) -> tsi.CallsQueryRes:
        print("REQ", req)
        conn, cursor = get_conn_cursor(self.db_path)
        conds = []
        filter = req.filter
        if filter:
            if filter.op_names:
                or_conditions: list[str] = []

                non_wildcarded_names: list[str] = []
                wildcarded_names: list[str] = []
                for name in filter.op_names:
                    if name.endswith(WILDCARD_ARTIFACT_VERSION_AND_PATH):
                        wildcarded_names.append(name)
                    else:
                        non_wildcarded_names.append(name)

                if non_wildcarded_names:
                    in_expr = ", ".join((f"'{x}'" for x in non_wildcarded_names))
                    or_conditions += [f"op_name IN ({', '.join({in_expr})})"]

                for name_ndx, name in enumerate(wildcarded_names):
                    like_name = name[: -len(WILDCARD_ARTIFACT_VERSION_AND_PATH)] + "%"
                    or_conditions.append(f"op_name LIKE '{like_name}'")

                if or_conditions:
                    conds.append("(" + " OR ".join(or_conditions) + ")")

            if filter.input_refs:
                or_conditions = []
                for ref in filter.input_refs:
                    or_conditions.append(f"input_refs LIKE '%{ref}%'")
                conds.append("(" + " OR ".join(or_conditions) + ")")
            if filter.output_refs:
                or_conditions = []
                for ref in filter.output_refs:
                    or_conditions.append(f"output_refs LIKE '%{ref}%'")
                conds.append("(" + " OR ".join(or_conditions) + ")")
            if filter.parent_ids:
                in_expr = ", ".join((f"'{x}'" for x in filter.parent_ids))
                conds += [f"parent_id IN ({in_expr})"]
            if filter.trace_ids:
                in_expr = ", ".join((f"'{x}'" for x in filter.trace_ids))
                conds += [f"trace_id IN ({in_expr})"]
            if filter.call_ids:
                in_expr = ", ".join((f"'{x}'" for x in filter.call_ids))
                conds += [f"id IN ({in_expr})"]
            if filter.trace_roots_only:
                conds.append("parent_id IS NULL")
            if filter.wb_run_ids:
                in_expr = ", ".join((f"'{x}'" for x in filter.wb_run_ids))
                conds += [f"wb_run_id IN ({in_expr})"]

        query = f"SELECT * FROM calls WHERE deleted_at IS NULL AND project_id = '{req.project_id}'"

        conditions_part = " AND ".join(conds)

        if conditions_part:
            query += f" AND {conditions_part}"

        order_by = (
            None if not req.sort_by else [(s.field, s.direction) for s in req.sort_by]
        )
        if order_by is not None:
            order_parts = []
            for field, direction in order_by:
                json_path: Optional[str] = None
                if field.startswith("inputs"):
                    field = "inputs" + field[len("inputs") :]
                    if field.startswith("inputs."):
                        field = "inputs"
                        json_path = field[len("inputs.") :]
                elif field.startswith("output"):
                    field = "output" + field[len("output") :]
                    if field.startswith("output."):
                        field = "output"
                        json_path = field[len("output.") :]
                elif field.startswith("attributes"):
                    field = "attributes_dump" + field[len("attributes") :]
                elif field.startswith("summary"):
                    field = "summary_dump" + field[len("summary") :]
                elif field == ("latency"):
                    field = "ended_at - started_at"

                assert direction in [
                    "ASC",
                    "DESC",
                    "asc",
                    "desc",
                ], f"Invalid order_by direction: {direction}"
                if json_path:
                    field = f"json_extract({field}, '$.{json_path}')"
                order_parts.append(f"{field} {direction}")

            order_by_part = ", ".join(order_parts)
            query += f" ORDER BY {order_by_part}"

        limit = req.limit or -1
        if limit:
            query += f" LIMIT {limit}"
        if req.offset:
            query += f" OFFSET {req.offset}"
        print("QUERY", query)

        cursor.execute(query)

        query_result = cursor.fetchall()
        return tsi.CallsQueryRes(
            calls=[
                tsi.CallSchema(
                    project_id=row[0],
                    id=row[1],
                    trace_id=row[2],
                    parent_id=row[3],
                    op_name=row[4],
                    started_at=row[5],
                    ended_at=row[6],
                    exception=row[7],
                    attributes=json.loads(row[8]),
                    inputs=json.loads(row[9]),
                    output=None if row[11] is None else json.loads(row[11]),
                    output_refs=None if row[12] is None else json.loads(row[12]),
                    summary=json.loads(row[13]) if row[13] else None,
                    wb_user_id=row[14],
                    wb_run_id=row[15],
                    updated_by=row[17],
                )
                for row in query_result
            ]
        )

    def calls_delete(self, req: tsi.CallsDeleteReq) -> tsi.CallsDeleteRes:
        # update row with a deleted_at field set to now
        conn, cursor = get_conn_cursor(self.db_path)
        with self.lock:
            recursive_query = """
                WITH RECURSIVE Descendants AS (
                    SELECT id
                    FROM calls
                    WHERE project_id = ? AND 
                        deleted_at IS NULL AND 
                        parent_id IN (SELECT id FROM calls WHERE id IN ({}))
                    
                    UNION ALL
                    
                    SELECT c.id
                    FROM calls c
                    JOIN Descendants d ON c.parent_id = d.id
                    WHERE c.deleted_at IS NULL
                )
                SELECT id FROM Descendants;
            """.format(
                ", ".join("?" * len(req.call_ids))
            )

            params = [req.project_id] + req.call_ids
            cursor.execute(recursive_query, params)
            all_ids = [x[0] for x in cursor.fetchall()] + req.call_ids

            # set deleted_at for all children and parents
            delete_query = """
                UPDATE calls
                SET deleted_at = CURRENT_TIMESTAMP
                WHERE deleted_at is NULL AND 
                    id IN ({})
            """.format(
                ", ".join("?" * len(all_ids))
            )
            print("MUTATION", delete_query)
            cursor.execute(delete_query, all_ids)
            conn.commit()

        return tsi.CallsDeleteRes()

    def op_create(self, req: tsi.OpCreateReq) -> tsi.OpCreateRes:
        raise NotImplementedError()

    def op_read(self, req: tsi.OpReadReq) -> tsi.OpReadRes:
        raise NotImplementedError()

    def ops_query(self, req: tsi.OpQueryReq) -> tsi.OpQueryRes:
        raise NotImplementedError()

    def obj_create(self, req: tsi.ObjCreateReq) -> tsi.ObjCreateRes:
        conn, cursor = get_conn_cursor(self.db_path)
        json_val = json.dumps(req.obj.val)
        digest = str_digest(json_val)

        req_obj = req.obj
        # TODO: version index isn't right here, what if we delete stuff?
        with self.lock:
            cursor.execute("BEGIN TRANSACTION")
            # first get version count
            cursor.execute(
                """SELECT COUNT(*) FROM objects WHERE project_id = ? AND object_id = ?""",
                (req.obj.project_id, req_obj.object_id),
            )
            version_index = cursor.fetchone()[0]

            cursor.execute(
                """INSERT OR IGNORE INTO objects (
                    project_id,
                    object_id,
                    created_at,
                    kind,
                    base_object_class,
                    refs,
                    val_dump,
                    digest,
                    version_index,
                    is_latest
                    ) VALUES (?, ?, ?, ?, ?, ?, ?, ?, ?, ?)""",
                (
                    req_obj.project_id,
                    req_obj.object_id,
                    datetime.datetime.now().isoformat(),
                    get_kind(req_obj.val),
                    get_base_object_class(req_obj.val),
                    json.dumps([]),
                    json_val,
                    digest,
                    version_index,
                    1,
                ),
            )
            conn.commit()
        return tsi.ObjCreateRes(digest=digest)

    def obj_read(self, req: tsi.ObjReadReq) -> tsi.ObjReadRes:
        conds = [f"object_id = '{req.object_id}'"]
        if req.digest == "latest":
            conds.append("is_latest = 1")
        else:
            conds.append(f"digest = '{req.digest}'")
        objs = self._select_objs_query(
            req.project_id,
            conditions=conds,
        )
        if len(objs) == 0:
            raise NotFoundError(f"Obj {req.object_id}:{req.digest} not found")

        return tsi.ObjReadRes(obj=objs[0])

    def objs_query(self, req: tsi.ObjQueryReq) -> tsi.ObjQueryRes:
        conds: list[str] = []
        if req.filter:
            if req.filter.is_op is not None:
                if req.filter.is_op:
                    conds.append("kind = 'op'")
                else:
                    conds.append("kind != 'op'")
            if req.filter.object_ids:
                in_list = ", ".join([f"'{n}'" for n in req.filter.object_ids])
                conds.append(f"object_id IN ({in_list})")
            if req.filter.latest_only:
                conds.append("is_latest = 1")
            if req.filter.base_object_classes:
                in_list = ", ".join([f"'{t}'" for t in req.filter.base_object_classes])
                conds.append(f"base_object_class IN ({in_list})")

        objs = self._select_objs_query(
            req.project_id,
            conditions=conds,
        )

        return tsi.ObjQueryRes(objs=objs)

    def table_create(self, req: tsi.TableCreateReq) -> tsi.TableCreateRes:
        conn, cursor = get_conn_cursor(self.db_path)
        insert_rows = []
        for r in req.table.rows:
            if not isinstance(r, dict):
                raise ValueError("All rows must be dictionaries")
            row_json = json.dumps(r)
            row_digest = str_digest(row_json)
            insert_rows.append((req.table.project_id, row_digest, row_json))
        with self.lock:
            cursor.executemany(
                "INSERT OR IGNORE INTO table_rows (project_id, digest, val) VALUES (?, ?, ?)",
                insert_rows,
            )

            row_digests = [r[1] for r in insert_rows]

            table_hasher = hashlib.sha256()
            for row_digest in row_digests:
                table_hasher.update(row_digest.encode())
            digest = table_hasher.hexdigest()

            cursor.execute(
                "INSERT OR IGNORE INTO tables (project_id, digest, row_digests) VALUES (?, ?, ?)",
                (req.table.project_id, digest, json.dumps(row_digests)),
            )
            conn.commit()

        return tsi.TableCreateRes(digest=digest)

    def table_query(self, req: tsi.TableQueryReq) -> tsi.TableQueryRes:
        conds = []
        if req.filter:
            raise NotImplementedError("Table filter not implemented")
        else:
            conds.append("1 = 1")
        rows = self._table_query(req.project_id, req.digest, conditions=conds)

        return tsi.TableQueryRes(rows=rows)

    def refs_read_batch(self, req: tsi.RefsReadBatchReq) -> tsi.RefsReadBatchRes:
        # TODO: This reads one ref at a time, it should read them in batches
        # where it can. Like it should group by object that we need to read.
        # And it should also batch into table refs (like when we are reading a bunch
        # of rows from a single Dataset)
        if len(req.refs) > 1000:
            raise ValueError("Too many refs")

        parsed_refs = [refs.parse_uri(r) for r in req.refs]
        if any(isinstance(r, refs.TableRef) for r in parsed_refs):
            raise ValueError("Table refs not supported")
        parsed_obj_refs = cast(list[refs.ObjectRef], parsed_refs)

        def read_ref(r: refs.ObjectRef) -> Any:
            conds = [
                f"object_id = '{r.name}'",
                f"digest = '{r.digest}'",
            ]
            objs = self._select_objs_query(
                f"{r.entity}/{r.project}",
                conditions=conds,
            )
            if len(objs) == 0:
                raise NotFoundError(f"Obj {r.name}:{r.digest} not found")
            obj = objs[0]
            val = obj.val
            extra = r.extra
            for extra_index in range(0, len(extra), 2):
                op, arg = extra[extra_index], extra[extra_index + 1]
                if op == DICT_KEY_EDGE_NAME:
                    val = val[arg]
                elif op == OBJECT_ATTR_EDGE_NAME:
                    val = val[arg]
                elif op == LIST_INDEX_EDGE_NAME:
                    val = val[int(arg)]
                elif op == TABLE_ROW_ID_EDGE_NAME:
                    if isinstance(val, str) and val.startswith("weave://"):
                        table_ref = refs.parse_uri(val)
                        if not isinstance(table_ref, refs.TableRef):
                            raise ValueError(
                                "invalid data layout encountered, expected TableRef when resolving id"
                            )
                        row = self._table_row_read(
                            project_id=f"{table_ref.entity}/{table_ref.project}",
                            row_digest=arg,
                        )
                        val = row.val
                    else:
                        raise ValueError(
                            "invalid data layout encountered, expected TableRef when resolving id"
                        )
                else:
                    raise ValueError(f"Unknown ref type: {extra[extra_index]}")
            return val

        return tsi.RefsReadBatchRes(vals=[read_ref(r) for r in parsed_obj_refs])

    def file_create(self, req: tsi.FileCreateReq) -> tsi.FileCreateRes:
        conn, cursor = get_conn_cursor(self.db_path)
        digest = bytes_digest(req.content)
        with self.lock:
            cursor.execute(
                "INSERT OR IGNORE INTO files (project_id, digest, val) VALUES (?, ?, ?)",
                (
                    req.project_id,
                    digest,
                    req.content,
                ),
            )
            conn.commit()
        return tsi.FileCreateRes(digest=digest)

    def file_content_read(self, req: tsi.FileContentReadReq) -> tsi.FileContentReadRes:
        conn, cursor = get_conn_cursor(self.db_path)
        cursor.execute(
            "SELECT val FROM files WHERE project_id = ? AND digest = ?",
            (req.project_id, req.digest),
        )
        query_result = cursor.fetchone()
        if query_result is None:
            raise NotFoundError(f"File {req.digest} not found")
        return tsi.FileContentReadRes(content=query_result[0])

    def _table_query(
        self,
        project_id: str,
        digest: str,
        conditions: Optional[list[str]] = None,
        limit: Optional[int] = None,
        parameters: Optional[dict[str, Any]] = None,
    ) -> list[tsi.TableRowSchema]:
        conn, cursor = get_conn_cursor(self.db_path)
        conds = ["project_id = {project_id: String}"]
        if conditions:
            conds.extend(conditions)

        predicate = " AND ".join(conds)
        # First get the row IDs by querying tables
        cursor.execute(
            """
            WITH OrderedDigests AS (
                SELECT
                    json_each.value AS digest
                FROM
                    tables,
                    json_each(tables.row_digests)
                WHERE
                    tables.project_id = ? AND
                    tables.digest = ?
                ORDER BY
                    json_each.id
            )
            SELECT
                table_rows.digest,
                table_rows.val
            FROM
                OrderedDigests
                JOIN table_rows ON OrderedDigests.digest = table_rows.digest
            """,
            (project_id, digest),
        )
        query_result = cursor.fetchall()
        return [
            tsi.TableRowSchema(digest=r[0], val=json.loads(r[1])) for r in query_result
        ]

    def _table_row_read(self, project_id: str, row_digest: str) -> tsi.TableRowSchema:
        conn, cursor = get_conn_cursor(self.db_path)
        # Now get the rows
        cursor.execute(
            """
            SELECT digest, val FROM table_rows
            WHERE project_id = ? AND digest = ?
            """,
            [project_id, row_digest],
        )
        query_result = cursor.fetchone()
        if query_result is None:
            raise NotFoundError(f"Row {row_digest} not found")
        return tsi.TableRowSchema(
            digest=query_result[0], val=json.loads(query_result[1])
        )

    def _select_objs_query(
        self,
        project_id: str,
        conditions: Optional[list[str]] = None,
        limit: Optional[int] = None,
    ) -> list[tsi.ObjSchema]:
        conn, cursor = get_conn_cursor(self.db_path)
        pred = " AND ".join(conditions or ["1 = 1"])
        cursor.execute(
            """SELECT * FROM objects WHERE deleted_at IS NULL AND project_id = ? AND """
            + pred,
            (project_id,),
        )
        query_result = cursor.fetchall()
        result: list[tsi.ObjSchema] = []
        for row in query_result:
            result.append(
                tsi.ObjSchema(
                    project_id=f"{row[0]}",
                    object_id=row[1],
                    created_at=row[2],
                    kind=row[3],
                    base_object_class=row[4],
                    val=json.loads(row[6]),
                    digest=row[7],
                    version_index=row[8],
                    is_latest=row[9],
                )
            )

        return result


def get_type(val: Any) -> str:
    if val == None:
        return "none"
    elif isinstance(val, dict):
        if "_type" in val:
            if "weave_type" in val:
                return val["weave_type"]["type"]
            return val["_type"]
        return "dict"
    elif isinstance(val, list):
        return "list"
    return "unknown"


def get_kind(val: Any) -> str:
    val_type = get_type(val)
    if val_type == "Op":
        return "op"
    return "object"


def get_base_object_class(val: Any) -> Optional[str]:
    if isinstance(val, dict):
        if "_bases" in val:
            if isinstance(val["_bases"], list):
                if len(val["_bases"]) >= 2:
                    if val["_bases"][-1] == "BaseModel":
                        if val["_bases"][-2] == "Object":
                            if len(val["_bases"]) > 2:
                                return val["_bases"][-3]
                            elif "_class_name" in val:
                                return val["_class_name"]
    return None<|MERGE_RESOLUTION|>--- conflicted
+++ resolved
@@ -86,12 +86,7 @@
                 summary TEXT,
                 wb_user_id TEXT,
                 wb_run_id TEXT,
-<<<<<<< HEAD
                 deleted_at TEXT
-=======
-                deleted_at TEXT,
-                updated_by TEXT
->>>>>>> 8aad2f29
             )
         """
         )
@@ -108,12 +103,7 @@
                 digest TEXT UNIQUE,
                 version_index INTEGER,
                 is_latest INTEGER,
-<<<<<<< HEAD
                 deleted_at TEXT
-=======
-                deleted_at TEXT,
-                updated_by TEXT
->>>>>>> 8aad2f29
             )
         """
         )
