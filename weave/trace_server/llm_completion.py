--- conflicted
+++ resolved
@@ -35,9 +35,6 @@
     except Exception as e:
         error_message = str(e)
         error_message = error_message.replace("litellm.", "")
-<<<<<<< HEAD
-        return tsi.CompletionsCreateRes(response={"error": error_message})
-=======
         return tsi.CompletionsCreateRes(response={"error": error_message})
 
 
@@ -81,5 +78,4 @@
             api_key_name="AWS_SECRET_ACCESS_KEY",
         )
 
-    return aws_access_key_id, aws_secret_access_key, aws_region_name
->>>>>>> 4efd840d
+    return aws_access_key_id, aws_secret_access_key, aws_region_name