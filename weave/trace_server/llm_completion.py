--- conflicted
+++ resolved
@@ -227,25 +227,16 @@
             metadata_only=False,
         )
         provider_obj_res = obj_read_func(provider_obj_req)
-<<<<<<< HEAD
-        provider_obj = Provider.model_validate(provider_obj_res.obj)
-=======
->>>>>>> 4b57fe0f
 
         if provider_obj_res.obj.base_object_class != "Provider":
             raise InvalidRequest(
                 f"Object {provider_id} is not a Provider, it is a {provider_obj_res.obj.base_object_class}"
             )
 
-<<<<<<< HEAD
-        base_url = provider_obj.base_url
-        api_key = provider_obj.api_key_name
-=======
         provider_obj = Provider.model_validate(provider_obj_res.obj.val)
 
         base_url = provider_obj.base_url
         secret_name = provider_obj.api_key_name
->>>>>>> 4b57fe0f
         extra_headers = provider_obj.extra_headers
         return_type = provider_obj.return_type
 
@@ -262,10 +253,6 @@
             metadata_only=False,
         )
         provider_model_obj_res = obj_read_func(provider_model_obj_req)
-<<<<<<< HEAD
-        provider_model_obj = ProviderModel.model_validate(provider_model_obj_res.obj)
-=======
->>>>>>> 4b57fe0f
 
         if provider_model_obj_res.obj.base_object_class != "ProviderModel":
             raise InvalidRequest(
