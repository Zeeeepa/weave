import datetime
from collections.abc import Iterator
from enum import Enum
from typing import Any, Literal, Optional, Protocol, Union

from pydantic import BaseModel, ConfigDict, Field, field_serializer
from typing_extensions import TypedDict

from weave.trace_server.interface.query import Query

WB_USER_ID_DESCRIPTION = (
    "Do not set directly. Server will automatically populate this field."
)


class ExtraKeysTypedDict(TypedDict):
    pass


# https://docs.pydantic.dev/2.8/concepts/strict_mode/#dataclasses-and-typeddict
ExtraKeysTypedDict.__pydantic_config__ = ConfigDict(extra="allow")  # type: ignore


class LLMUsageSchema(TypedDict, total=False):
    prompt_tokens: Optional[int]
    input_tokens: Optional[int]
    completion_tokens: Optional[int]
    output_tokens: Optional[int]
    requests: Optional[int]
    total_tokens: Optional[int]


class LLMCostSchema(LLMUsageSchema):
    prompt_tokens_total_cost: Optional[float]
    completion_tokens_total_cost: Optional[float]
    prompt_token_cost: Optional[float]
    completion_token_cost: Optional[float]
    prompt_token_cost_unit: Optional[str]
    completion_token_cost_unit: Optional[str]
    effective_date: Optional[str]
    provider_id: Optional[str]
    pricing_level: Optional[str]
    pricing_level_id: Optional[str]
    created_at: Optional[str]
    created_by: Optional[str]


class FeedbackDict(TypedDict, total=False):
    id: str
    feedback_type: str
    weave_ref: str
    payload: dict[str, Any]
    creator: Optional[str]
    created_at: Optional[datetime.datetime]
    wb_user_id: Optional[str]


class TraceStatus(str, Enum):
    SUCCESS = "success"
    ERROR = "error"
    RUNNING = "running"


class WeaveSummarySchema(ExtraKeysTypedDict, total=False):
    status: Optional[TraceStatus]
    trace_name: Optional[str]
    # latency in milliseconds
    latency_ms: Optional[int]
    costs: Optional[dict[str, LLMCostSchema]]
    feedback: Optional[list[FeedbackDict]]


class SummaryInsertMap(ExtraKeysTypedDict, total=False):
    usage: dict[str, LLMUsageSchema]


class SummaryMap(SummaryInsertMap, total=False):
    weave: Optional[WeaveSummarySchema]


class CallSchema(BaseModel):
    id: str
    project_id: str

    # Name of the calling function (op)
    op_name: str
    # Optional display name of the call
    display_name: Optional[str] = None

    # Trace ID
    trace_id: str
    # Parent ID is optional because the call may be a root
    parent_id: Optional[str] = None

    # Start time is required
    started_at: datetime.datetime
    # Attributes: properties of the call
    attributes: dict[str, Any]

    # Inputs
    inputs: dict[str, Any]

    # End time is required if finished
    ended_at: Optional[datetime.datetime] = None

    # Exception is present if the call failed
    exception: Optional[str] = None

    # Outputs
    output: Optional[Any] = None

    # Summary: a summary of the call
    summary: Optional[SummaryMap] = None

    # WB Metadata
    wb_user_id: Optional[str] = None
    wb_run_id: Optional[str] = None

    deleted_at: Optional[datetime.datetime] = None

    @field_serializer("attributes", "summary", when_used="unless-none")
    def serialize_typed_dicts(self, v: dict[str, Any]) -> dict[str, Any]:
        return dict(v)


# Essentially a partial of StartedCallSchema. Mods:
# - id is not required (will be generated)
# - trace_id is not required (will be generated)
class StartedCallSchemaForInsert(BaseModel):
    project_id: str
    id: Optional[str] = None  # Will be generated if not provided

    # Name of the calling function (op)
    op_name: str
    # Optional display name of the call
    display_name: Optional[str] = None

    # Trace ID
    trace_id: Optional[str] = None  # Will be generated if not provided
    # Parent ID is optional because the call may be a root
    parent_id: Optional[str] = None

    # Start time is required
    started_at: datetime.datetime
    # Attributes: properties of the call
    attributes: dict[str, Any]

    # Inputs
    inputs: dict[str, Any]

    # WB Metadata
    wb_user_id: Optional[str] = Field(None, description=WB_USER_ID_DESCRIPTION)
    wb_run_id: Optional[str] = None


class EndedCallSchemaForInsert(BaseModel):
    project_id: str
    id: str

    # End time is required
    ended_at: datetime.datetime

    # Exception is present if the call failed
    exception: Optional[str] = None

    # Outputs
    output: Optional[Any] = None

    # Summary: a summary of the call
    summary: SummaryInsertMap

    @field_serializer("summary")
    def serialize_typed_dicts(self, v: dict[str, Any]) -> dict[str, Any]:
        return dict(v)


class ObjSchema(BaseModel):
    project_id: str
    object_id: str
    created_at: datetime.datetime
    deleted_at: Optional[datetime.datetime] = None
    digest: str
    version_index: int
    is_latest: int
    kind: str
    base_object_class: Optional[str]
    val: Any


class ObjSchemaForInsert(BaseModel):
    project_id: str
    object_id: str
    val: Any
<<<<<<< HEAD
    set_leaf_object_class: Optional[str] = None
=======
    builtin_object_class: Optional[str] = None
    # Keeping `set_base_object_class` here until it is successfully removed from UI client
    set_base_object_class: Optional[str] = Field(
        include=False, default=None, deprecated=True
    )

    def model_post_init(self, __context: Any) -> None:
        # If set_base_object_class is provided, use it to set builtin_object_class for backwards compatibility
        if self.set_base_object_class is not None and self.builtin_object_class is None:
            self.builtin_object_class = self.set_base_object_class
>>>>>>> 1b77d8f0


class TableSchemaForInsert(BaseModel):
    project_id: str
    rows: list[dict[str, Any]]


class CallStartReq(BaseModel):
    start: StartedCallSchemaForInsert


class CallStartRes(BaseModel):
    id: str
    trace_id: str


class CallEndReq(BaseModel):
    end: EndedCallSchemaForInsert


class CallEndRes(BaseModel):
    pass


class CallReadReq(BaseModel):
    project_id: str
    id: str
    include_costs: Optional[bool] = False


class CallReadRes(BaseModel):
    call: Optional[CallSchema]


class CallsDeleteReq(BaseModel):
    project_id: str
    call_ids: list[str]

    # wb_user_id is automatically populated by the server
    wb_user_id: Optional[str] = Field(None, description=WB_USER_ID_DESCRIPTION)


class CallsDeleteRes(BaseModel):
    pass


class CompletionsCreateRequestInputs(BaseModel):
    model: str
    messages: list = []
    timeout: Optional[Union[float, str]] = None
    temperature: Optional[float] = None
    top_p: Optional[float] = None
    n: Optional[int] = None
    stop: Optional[Union[str, list]] = None
    max_completion_tokens: Optional[int] = None
    max_tokens: Optional[int] = None
    modalities: Optional[list] = None
    presence_penalty: Optional[float] = None
    frequency_penalty: Optional[float] = None
    logit_bias: Optional[dict] = None
    user: Optional[str] = None
    # openai v1.0+ new params
    response_format: Optional[Union[dict, type[BaseModel]]] = None
    seed: Optional[int] = None
    tools: Optional[list] = None
    tool_choice: Optional[Union[str, dict]] = None
    logprobs: Optional[bool] = None
    top_logprobs: Optional[int] = None
    parallel_tool_calls: Optional[bool] = None
    extra_headers: Optional[dict] = None
    # soon to be deprecated params by OpenAI
    functions: Optional[list] = None
    function_call: Optional[str] = None
    api_version: Optional[str] = None


class CompletionsCreateReq(BaseModel):
    project_id: str
    inputs: CompletionsCreateRequestInputs
    wb_user_id: Optional[str] = Field(None, description=WB_USER_ID_DESCRIPTION)
    track_llm_call: Optional[bool] = Field(
        True, description="Whether to track this LLM call in the trace server"
    )


class CompletionsCreateRes(BaseModel):
    response: dict[str, Any]
    weave_call_id: Optional[str] = None


class CallsFilter(BaseModel):
    op_names: Optional[list[str]] = None
    input_refs: Optional[list[str]] = None
    output_refs: Optional[list[str]] = None
    parent_ids: Optional[list[str]] = None
    trace_ids: Optional[list[str]] = None
    call_ids: Optional[list[str]] = None
    trace_roots_only: Optional[bool] = None
    wb_user_ids: Optional[list[str]] = None
    wb_run_ids: Optional[list[str]] = None


class SortBy(BaseModel):
    # Field should be a key of `CallSchema`. For dictionary fields
    # (`attributes`, `inputs`, `outputs`, `summary`), the field can be
    # dot-separated.
    field: str  # Consider changing this to _FieldSelect
    # Direction should be either 'asc' or 'desc'
    direction: Literal["asc", "desc"]


class CallsQueryReq(BaseModel):
    project_id: str
    filter: Optional[CallsFilter] = None
    limit: Optional[int] = None
    offset: Optional[int] = None
    # Sort by multiple fields
    sort_by: Optional[list[SortBy]] = None
    query: Optional[Query] = None
    include_costs: Optional[bool] = Field(
        default=False,
        description="Beta, subject to change. If true, the response will"
        " include any model costs for each call.",
    )
    include_feedback: Optional[bool] = Field(
        default=False,
        description="Beta, subject to change. If true, the response will"
        " include feedback for each call.",
    )

    # TODO: type this with call schema columns, following the same rules as
    # SortBy and thus GetFieldOperator.get_field_ (without direction)
    columns: Optional[list[str]] = None
    # columns to expand, i.e. refs to other objects, can be nested
    expand_columns: Optional[list[str]] = Field(
        default=None,
        examples=[["inputs.self.message", "inputs.model.prompt"]],
        description="Columns to expand, i.e. refs to other objects",
    )


class CallsQueryRes(BaseModel):
    calls: list[CallSchema]


class CallsQueryStatsReq(BaseModel):
    project_id: str
    filter: Optional[CallsFilter] = None
    query: Optional[Query] = None


class CallsQueryStatsRes(BaseModel):
    count: int


class CallUpdateReq(BaseModel):
    # required for all updates
    project_id: str
    call_id: str

    # optional update fields
    display_name: Optional[str] = None

    # wb_user_id is automatically populated by the server
    wb_user_id: Optional[str] = Field(None, description=WB_USER_ID_DESCRIPTION)


class CallUpdateRes(BaseModel):
    pass


class OpCreateReq(BaseModel):
    op_obj: ObjSchemaForInsert


class OpCreateRes(BaseModel):
    digest: str


class OpReadReq(BaseModel):
    project_id: str
    name: str
    digest: str


class OpReadRes(BaseModel):
    op_obj: ObjSchema


class OpVersionFilter(BaseModel):
    op_names: Optional[list[str]] = None
    latest_only: Optional[bool] = None


class OpQueryReq(BaseModel):
    project_id: str
    filter: Optional[OpVersionFilter] = None


class OpQueryRes(BaseModel):
    op_objs: list[ObjSchema]


class ObjCreateReq(BaseModel):
    obj: ObjSchemaForInsert


class ObjCreateRes(BaseModel):
    digest: str  #


class ObjReadReq(BaseModel):
    project_id: str
    object_id: str
    digest: str


class ObjReadRes(BaseModel):
    obj: ObjSchema


class ObjectVersionFilter(BaseModel):
    base_object_classes: Optional[list[str]] = Field(
        default=None,
        description="Filter objects by their base classes",
        examples=[["Model"], ["Dataset"]],
    )
    object_ids: Optional[list[str]] = Field(
        default=None,
        description="Filter objects by their IDs",
        examples=["my_favorite_model", "my_favorite_dataset"],
    )
    is_op: Optional[bool] = Field(
        default=None,
        description="Filter objects based on whether they are weave.ops or not. `True` will only return ops, `False` will return non-ops, and `None` will return all objects",
        examples=[True, False, None],
    )
    latest_only: Optional[bool] = Field(
        default=None,
        description="If True, return only the latest version of each object. `False` and `None` will return all versions",
        examples=[True, False],
    )


class ObjQueryReq(BaseModel):
    project_id: str = Field(
        description="The ID of the project to query", examples=["user/project"]
    )
    filter: Optional[ObjectVersionFilter] = Field(
        default=None,
        description="Filter criteria for the query. See `ObjectVersionFilter`",
        examples=[
            ObjectVersionFilter(object_ids=["my_favorite_model"], latest_only=True)
        ],
    )
    limit: Optional[int] = Field(
        default=None, description="Maximum number of results to return", examples=[100]
    )
    offset: Optional[int] = Field(
        default=None,
        description="Number of results to skip before returning",
        examples=[0],
    )
    sort_by: Optional[list[SortBy]] = Field(
        default=None,
        description="Sorting criteria for the query results. Currently only supports 'object_id' and 'created_at'.",
        examples=[[SortBy(field="created_at", direction="desc")]],
    )
    metadata_only: Optional[bool] = Field(
        default=False,
        description="If true, the `val` column is not read from the database and is empty."
        "All other fields are returned.",
    )


class ObjQueryRes(BaseModel):
    objs: list[ObjSchema]


class TableCreateReq(BaseModel):
    table: TableSchemaForInsert


"""
The `TableUpdateSpec` pattern is as follows, where `OPERATION` is globally unique. This
follows a similar pattern as our `Query` definitions.

```
class Table[OPERATION]SpecPayload(BaseModel):
    ... # Payload for the operation


class Table[OPERATION]Spec(BaseModel):
    [OPERATION]: Table[OPERATION]SpecInner
```

Fundamentally, this allows us to easily distinguish different operation types
over the wire, and is quite readable.
Consider the payload:

```
{
    updates: [
        {append: {row: ROW_DATA}},
        {pop: {index: POP_INDEX}},
        {insert: {index: INSERT_INDEX, row: ROW_DATA}},
    ]
}
```

Consider that if we did not have this nesting, we would have:
{
    updates: [
        {row: ROW_DATA},
        {index: POP_INDEX},
        {index: INSERT_INDEX, row: ROW_DATA},
    ]
}

Which would require parsing the keys to make a heuristic "guess" as to what
operation each entry is. This is unacceptably fragile. An alternative is to
include a "update_type" literal. This would certainly work, but stylistically, I
prefer the former as it requires fewer JSON characters and is nicer for Pydantic
to parse.
{
    updates: [
        {update_type: 'append', row: ROW_DATA},
        {update_type: 'pop', index: POP_INDEX},
        {update_type: 'insert', index: INSERT_INDEX, row: ROW_DATA},
    ]
}
"""


class TableAppendSpecPayload(BaseModel):
    row: dict[str, Any]


class TableAppendSpec(BaseModel):
    append: TableAppendSpecPayload


class TablePopSpecPayload(BaseModel):
    index: int


class TablePopSpec(BaseModel):
    pop: TablePopSpecPayload


class TableInsertSpecPayload(BaseModel):
    index: int
    row: dict[str, Any]


class TableInsertSpec(BaseModel):
    insert: TableInsertSpecPayload


TableUpdateSpec = Union[TableAppendSpec, TablePopSpec, TableInsertSpec]


class TableUpdateReq(BaseModel):
    project_id: str
    base_digest: str
    updates: list[TableUpdateSpec]


class TableUpdateRes(BaseModel):
    digest: str
    # A note to developers:
    # This default factory is needed because we share the
    # same interface for the python client and the server.
    # As a result, we might have servers in the wild that
    # do not support this field. Therefore, we want to ensure
    # that clients expecting this field will not break when
    # they are targetting an older server. We should remove
    # this default factory once we are sure that all servers
    # have been updated to support this field.
    updated_row_digests: list[str] = Field(
        default_factory=list, description="The digests of the rows that were updated"
    )


class TableRowSchema(BaseModel):
    digest: str
    val: Any


class TableCreateRes(BaseModel):
    digest: str
    # A note to developers:
    # This default factory is needed because we share the
    # same interface for the python client and the server.
    # As a result, we might have servers in the wild that
    # do not support this field. Therefore, we want to ensure
    # that clients expecting this field will not break when
    # they are targetting an older server. We should remove
    # this default factory once we are sure that all servers
    # have been updated to support this field.
    row_digests: list[str] = Field(
        default_factory=list, description="The digests of the rows that were created"
    )


class TableRowFilter(BaseModel):
    row_digests: Optional[list[str]] = Field(
        default=None,
        description="List of row digests to filter by",
        examples=[
            [
                "aonareimsvtl13apimtalpa4435rpmgnaemrpgmarltarstaorsnte134avrims",
                "aonareimsvtl13apimtalpa4435rpmgnaemrpgmarltarstaorsnte134avrims",
            ]
        ],
    )


class TableQueryReq(BaseModel):
    project_id: str = Field(
        description="The ID of the project", examples=["my_entity/my_project"]
    )
    digest: str = Field(
        description="The digest of the table to query",
        examples=["aonareimsvtl13apimtalpa4435rpmgnaemrpgmarltarstaorsnte134avrims"],
    )
    filter: Optional[TableRowFilter] = Field(
        default=None,
        description="Optional filter to apply to the query. See `TableRowFilter` for more details.",
        examples=[
            {
                "row_digests": [
                    "aonareimsvtl13apimtalpa4435rpmgnaemrpgmarltarstaorsnte134avrims",
                    "aonareimsvtl13apimtalpa4435rpmgnaemrpgmarltarstaorsnte134avrims",
                ]
            }
        ],
    )
    limit: Optional[int] = Field(
        default=None, description="Maximum number of rows to return", examples=[100]
    )
    offset: Optional[int] = Field(
        default=None,
        description="Number of rows to skip before starting to return rows",
        examples=[10],
    )
    sort_by: Optional[list[SortBy]] = Field(
        default=None,
        description="List of fields to sort by. Fields can be dot-separated to access dictionary values. No sorting uses the default table order (insertion order).",
        examples=[[{"field": "col_a.prop_b", "order": "desc"}]],
    )


class TableQueryRes(BaseModel):
    rows: list[TableRowSchema]


class TableQueryStatsReq(BaseModel):
    project_id: str = Field(
        description="The ID of the project", examples=["my_entity/my_project"]
    )
    digest: str = Field(
        description="The digest of the table to query",
        examples=["aonareimsvtl13apimtalpa4435rpmgnaemrpgmarltarstaorsnte134avrims"],
    )


class TableQueryStatsRes(BaseModel):
    count: int


class RefsReadBatchReq(BaseModel):
    refs: list[str]


class RefsReadBatchRes(BaseModel):
    vals: list[Any]


class FeedbackCreateReq(BaseModel):
    project_id: str = Field(examples=["entity/project"])
    weave_ref: str = Field(examples=["weave:///entity/project/object/name:digest"])
    creator: Optional[str] = Field(default=None, examples=["Jane Smith"])
    feedback_type: str = Field(examples=["custom"])
    payload: dict[str, Any] = Field(
        examples=[
            {
                "key": "value",
            }
        ]
    )
    # TODO: From Griffin: `it would be nice if we could type this to a kind of ref,
    # like objectRef, with a pydantic validator and then check its construction in the client.`
    annotation_ref: Optional[str] = Field(
        default=None, examples=["weave:///entity/project/object/name:digest"]
    )
    runnable_ref: Optional[str] = Field(
        default=None, examples=["weave:///entity/project/op/name:digest"]
    )
    call_ref: Optional[str] = Field(
        default=None, examples=["weave:///entity/project/call/call_id"]
    )
    trigger_ref: Optional[str] = Field(
        default=None, examples=["weave:///entity/project/object/name:digest"]
    )

    # wb_user_id is automatically populated by the server
    wb_user_id: Optional[str] = Field(None, description=WB_USER_ID_DESCRIPTION)


# The response provides the additional fields needed to convert a request
# into a complete Feedback.
class FeedbackCreateRes(BaseModel):
    id: str
    created_at: datetime.datetime
    wb_user_id: str
    payload: dict[str, Any]  # If not empty, replace payload


class Feedback(FeedbackCreateReq):
    id: str
    created_at: datetime.datetime


class FeedbackQueryReq(BaseModel):
    project_id: str = Field(examples=["entity/project"])
    fields: Optional[list[str]] = Field(
        default=None, examples=[["id", "feedback_type", "payload.note"]]
    )
    query: Optional[Query] = None
    # TODO: I think I would prefer to call this order_by to match SQL, but this is what calls API uses
    # TODO: Might be nice to have shortcut for single field and implied ASC direction
    sort_by: Optional[list[SortBy]] = None
    limit: Optional[int] = Field(default=None, examples=[10])
    offset: Optional[int] = Field(default=None, examples=[0])


class FeedbackQueryRes(BaseModel):
    # Note: this is not a list of Feedback because user can request any fields.
    result: list[dict[str, Any]]


class FeedbackPurgeReq(BaseModel):
    project_id: str = Field(examples=["entity/project"])
    query: Query


class FeedbackPurgeRes(BaseModel):
    pass


class FeedbackReplaceReq(FeedbackCreateReq):
    feedback_id: str


class FeedbackReplaceRes(FeedbackCreateRes):
    pass


class FileCreateReq(BaseModel):
    project_id: str
    name: str
    content: bytes


class FileCreateRes(BaseModel):
    digest: str


class FileContentReadReq(BaseModel):
    project_id: str
    digest: str


class FileContentReadRes(BaseModel):
    content: bytes


class EnsureProjectExistsRes(BaseModel):
    project_name: str


class CostCreateInput(BaseModel):
    prompt_token_cost: float
    completion_token_cost: float
    prompt_token_cost_unit: Optional[str] = Field(
        "USD", description="The unit of the cost for the prompt tokens"
    )
    completion_token_cost_unit: Optional[str] = Field(
        "USD", description="The unit of the cost for the completion tokens"
    )
    effective_date: Optional[datetime.datetime] = Field(
        None,
        description="The date after which the cost is effective for, will default to the current date if not provided",
    )
    provider_id: Optional[str] = Field(
        None,
        description="The provider of the LLM, e.g. 'openai' or 'mistral'. If not provided, the provider_id will be set to 'default'",
    )


class CostCreateReq(BaseModel):
    project_id: str = Field(examples=["entity/project"])
    costs: dict[str, CostCreateInput]
    wb_user_id: Optional[str] = Field(None, description=WB_USER_ID_DESCRIPTION)


# Returns a list of tuples of (llm_id, cost_id)
class CostCreateRes(BaseModel):
    ids: list[tuple[str, str]]


class CostQueryReq(BaseModel):
    project_id: str = Field(examples=["entity/project"])
    fields: Optional[list[str]] = Field(
        default=None,
        examples=[
            [
                "id",
                "llm_id",
                "prompt_token_cost",
                "completion_token_cost",
                "prompt_token_cost_unit",
                "completion_token_cost_unit",
                "effective_date",
                "provider_id",
            ]
        ],
    )
    query: Optional[Query] = None
    # TODO: From FeedbackQueryReq,
    # TODO: I think I would prefer to call this order_by to match SQL, but this is what calls API uses
    # TODO: Might be nice to have shortcut for single field and implied ASC direction
    sort_by: Optional[list[SortBy]] = None
    limit: Optional[int] = Field(default=None, examples=[10])
    offset: Optional[int] = Field(default=None, examples=[0])


class CostQueryOutput(BaseModel):
    id: Optional[str] = Field(default=None, examples=["2341-asdf-asdf"])
    llm_id: Optional[str] = Field(default=None, examples=["gpt4"])
    prompt_token_cost: Optional[float] = Field(default=None, examples=[1.0])
    completion_token_cost: Optional[float] = Field(default=None, examples=[1.0])
    prompt_token_cost_unit: Optional[str] = Field(default=None, examples=["USD"])
    completion_token_cost_unit: Optional[str] = Field(default=None, examples=["USD"])
    effective_date: Optional[datetime.datetime] = Field(
        default=None, examples=["2024-01-01T00:00:00Z"]
    )
    provider_id: Optional[str] = Field(default=None, examples=["openai"])


class CostQueryRes(BaseModel):
    results: list[CostQueryOutput]


class CostPurgeReq(BaseModel):
    project_id: str = Field(examples=["entity/project"])
    query: Query


class CostPurgeRes(BaseModel):
    pass


class ActionsExecuteBatchReq(BaseModel):
    project_id: str
    action_ref: str
    call_ids: list[str]
    wb_user_id: Optional[str] = Field(None, description=WB_USER_ID_DESCRIPTION)


class ActionsExecuteBatchRes(BaseModel):
    pass


class CallMethodReq(BaseModel):
    project_id: str
    object_ref: str
    method_name: str
    args: dict[str, Any]
    wb_user_id: Optional[str] = Field(None, description=WB_USER_ID_DESCRIPTION)


class CallMethodRes(BaseModel):
    call_id: str
    output: Any


class ScoreCallReq(BaseModel):
    project_id: str
    call_ref: str
    scorer_ref: str
    wb_user_id: Optional[str] = Field(None, description=WB_USER_ID_DESCRIPTION)


class ScoreCallRes(BaseModel):
    feedback_id: str
    score_call: CallSchema


class TraceServerInterface(Protocol):
    def ensure_project_exists(
        self, entity: str, project: str
    ) -> EnsureProjectExistsRes:
        return EnsureProjectExistsRes(project_name=project)

    # Call API
    def call_start(self, req: CallStartReq) -> CallStartRes: ...
    def call_end(self, req: CallEndReq) -> CallEndRes: ...
    def call_read(self, req: CallReadReq) -> CallReadRes: ...
    def calls_query(self, req: CallsQueryReq) -> CallsQueryRes: ...
    def calls_query_stream(self, req: CallsQueryReq) -> Iterator[CallSchema]: ...
    def calls_delete(self, req: CallsDeleteReq) -> CallsDeleteRes: ...
    def calls_query_stats(self, req: CallsQueryStatsReq) -> CallsQueryStatsRes: ...
    def call_update(self, req: CallUpdateReq) -> CallUpdateRes: ...

    # Op API
    def op_create(self, req: OpCreateReq) -> OpCreateRes: ...
    def op_read(self, req: OpReadReq) -> OpReadRes: ...
    def ops_query(self, req: OpQueryReq) -> OpQueryRes: ...

    # Cost API
    def cost_create(self, req: CostCreateReq) -> CostCreateRes: ...
    def cost_query(self, req: CostQueryReq) -> CostQueryRes: ...
    def cost_purge(self, req: CostPurgeReq) -> CostPurgeRes: ...

    # Obj API
    def obj_create(self, req: ObjCreateReq) -> ObjCreateRes: ...
    def obj_read(self, req: ObjReadReq) -> ObjReadRes: ...
    def objs_query(self, req: ObjQueryReq) -> ObjQueryRes: ...
    def table_create(self, req: TableCreateReq) -> TableCreateRes: ...
    def table_update(self, req: TableUpdateReq) -> TableUpdateRes: ...
    def table_query(self, req: TableQueryReq) -> TableQueryRes: ...
    def table_query_stream(self, req: TableQueryReq) -> Iterator[TableRowSchema]: ...
    def table_query_stats(self, req: TableQueryStatsReq) -> TableQueryStatsRes: ...
    def refs_read_batch(self, req: RefsReadBatchReq) -> RefsReadBatchRes: ...
    def file_create(self, req: FileCreateReq) -> FileCreateRes: ...
    def file_content_read(self, req: FileContentReadReq) -> FileContentReadRes: ...
    def feedback_create(self, req: FeedbackCreateReq) -> FeedbackCreateRes: ...
    def feedback_query(self, req: FeedbackQueryReq) -> FeedbackQueryRes: ...
    def feedback_purge(self, req: FeedbackPurgeReq) -> FeedbackPurgeRes: ...
    def feedback_replace(self, req: FeedbackReplaceReq) -> FeedbackReplaceRes: ...

    # Execute API
    def call_method(self, req: CallMethodReq) -> CallMethodRes: ...
    def score_call(self, req: ScoreCallReq) -> ScoreCallRes: ...

    # Action API
    def actions_execute_batch(
        self, req: ActionsExecuteBatchReq
    ) -> ActionsExecuteBatchRes: ...

    # Execute LLM API
    def completions_create(self, req: CompletionsCreateReq) -> CompletionsCreateRes: ...<|MERGE_RESOLUTION|>--- conflicted
+++ resolved
@@ -191,9 +191,6 @@
     project_id: str
     object_id: str
     val: Any
-<<<<<<< HEAD
-    set_leaf_object_class: Optional[str] = None
-=======
     builtin_object_class: Optional[str] = None
     # Keeping `set_base_object_class` here until it is successfully removed from UI client
     set_base_object_class: Optional[str] = Field(
@@ -204,7 +201,6 @@
         # If set_base_object_class is provided, use it to set builtin_object_class for backwards compatibility
         if self.set_base_object_class is not None and self.builtin_object_class is None:
             self.builtin_object_class = self.set_base_object_class
->>>>>>> 1b77d8f0
 
 
 class TableSchemaForInsert(BaseModel):
