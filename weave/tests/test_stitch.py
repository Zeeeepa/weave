import weave
import typing
import pytest

from .. import stitch

from ..language_features.tagging import make_tag_getter_op
from .. import compile_table
from .. import compile_domain
from weave import context_state as _context
from .. import weave_internal
from . import test_wb
from ..ops_domain import run_ops
from . import fixture_fakewandb as fwb


_loading_builtins_token = _context.set_loading_built_ins()


@weave.type()
class _TestPlanObject:
<<<<<<< HEAD
    _cat: str
    val: int

    # Because this is named "Test*", doing .cat() will tag the result
    @weave.op()
    def cat(self) -> str:
        return self._cat
=======
    _horse: str
    val: int

    # Because this is named "Test*", doing .horse() will tag the result
    @weave.op()
    def horse(self) -> str:
        return self._horse
>>>>>>> c8f7131e


@weave.type()
class _TestPlanHasObject:
<<<<<<< HEAD
    cat: str
=======
    horse: str
>>>>>>> c8f7131e
    _obj: _TestPlanObject


@weave.op()
def dummy_no_arg_op() -> typing.List[_TestPlanObject]:
    return [_TestPlanObject("x", 1)]


# Because this is named "Test*", doing .name() will tag the result
@weave.op()
def _test_hasobj_obj(self_has_obj: _TestPlanHasObject) -> _TestPlanObject:
    return self_has_obj._obj


get_object_self_tag = make_tag_getter_op.make_tag_getter_op("self", _TestPlanObject.WeaveType())  # type: ignore
get_hasobject_self_tag = make_tag_getter_op.make_tag_getter_op("self_has_obj", _TestPlanHasObject.WeaveType())  # type: ignore

_context.clear_loading_built_ins(_loading_builtins_token)


def test_traverse_tags():
    obj_node = weave.save(_TestPlanObject("a", 1))
<<<<<<< HEAD
    obj_from_tag_val_node = get_object_self_tag(obj_node.cat() + "hello").val
    p = stitch.stitch([obj_from_tag_val_node])
    obj_recorder = p.get_result(obj_node)
    assert len(obj_recorder.calls) == 2
    assert obj_recorder.calls[0].node.from_op.name == "_TestPlanObject-cat"
=======
    obj_from_tag_val_node = get_object_self_tag(obj_node.horse() + "hello").val
    p = stitch.stitch([obj_from_tag_val_node])
    obj_recorder = p.get_result(obj_node)
    assert len(obj_recorder.calls) == 2
    assert obj_recorder.calls[0].node.from_op.name == "_TestPlanObject-horse"
>>>>>>> c8f7131e
    assert obj_recorder.calls[1].node.from_op.name == "Object-__getattr__"
    assert obj_recorder.calls[1].inputs[1].val == "val"


def test_traverse_tags_2level():
    obj_node = weave.save(_TestPlanHasObject("has", _TestPlanObject("a", 1)))
<<<<<<< HEAD
    name_add_node = obj_node._test_hasobj_obj().cat() + "hello"
    obj_from_tag_val_node = get_hasobject_self_tag(
        get_object_self_tag(name_add_node)
    ).cat
=======
    name_add_node = obj_node._test_hasobj_obj().horse() + "hello"
    obj_from_tag_val_node = get_hasobject_self_tag(
        get_object_self_tag(name_add_node)
    ).horse
>>>>>>> c8f7131e
    p = stitch.stitch([obj_from_tag_val_node])
    obj_recorder = p.get_result(obj_node)
    assert len(obj_recorder.calls) == 2
    assert obj_recorder.calls[0].node.from_op.name == "op-_test_hasobj_obj"
    assert obj_recorder.calls[1].node.from_op.name == "Object-__getattr__"
<<<<<<< HEAD
    assert obj_recorder.calls[1].inputs[1].val == "cat"
=======
    assert obj_recorder.calls[1].inputs[1].val == "horse"
>>>>>>> c8f7131e


def test_enter_filter():
    objs_node = weave.save([{"a": 5, "b": 6, "c": 10}, {"a": 7, "b": 8, "c": 11}])
    p = stitch.stitch([objs_node["b"], objs_node.filter(lambda obj: obj["a"] > 6)])
    obj_recorder = p.get_result(objs_node)
    calls = obj_recorder.calls
    assert len(calls) == 2
    assert calls[0].node.from_op.name == "mapped_typedDict-pick"
    assert calls[0].inputs[1].val == "b"
    assert calls[1].node.from_op.name == "typedDict-pick"
    assert calls[1].inputs[1].val == "a"


def test_lambda_using_externally_defined_node():
    objs_node = weave.save([{"a": 5, "b": 6, "c": 10}, {"a": 7, "b": 8, "c": 11}])
    # Inside the lambda, we use externally defined `objs_node`. This should
    # result in all 3 calls being recorded
    p = stitch.stitch(
        [objs_node["b"], objs_node.filter(lambda obj: obj["a"] > objs_node[0]["b"])]
    )
    obj_recorder = p.get_result(objs_node)
    calls = obj_recorder.calls
    assert len(calls) == 3
    assert calls[0].node.from_op.name == "mapped_typedDict-pick"
    assert calls[0].inputs[1].val == "b"
    assert calls[1].node.from_op.name == "typedDict-pick"
    assert calls[1].inputs[1].val == "b"
    assert calls[2].node.from_op.name == "typedDict-pick"
    assert calls[2].inputs[1].val == "a"


def test_tag_access_in_filter_expr():
    objs_node = weave.save([_TestPlanObject("a", 1), _TestPlanObject("b", 2)])
<<<<<<< HEAD
    leaf = objs_node.cat().filter(lambda obj: get_object_self_tag(obj).val > 2)
=======
    leaf = objs_node.horse().filter(lambda obj: get_object_self_tag(obj).val > 2)
>>>>>>> c8f7131e
    p = stitch.stitch([leaf])
    obj_recorder = p.get_result(objs_node)
    calls = obj_recorder.calls
    assert len(calls) == 2
<<<<<<< HEAD
    assert calls[0].node.from_op.name == "mapped__TestPlanObject-cat"
=======
    assert calls[0].node.from_op.name == "mapped__TestPlanObject-horse"
>>>>>>> c8f7131e
    assert calls[1].node.from_op.name == "Object-__getattr__"
    assert calls[1].inputs[1].val == "val"


def test_traverse_dict():
    obj_node = weave.save(_TestPlanObject("a", 1))
<<<<<<< HEAD
    p = stitch.stitch([weave.ops.dict_(x=obj_node)["x"].cat()])
    obj_recorder = p.get_result(obj_node)
    assert len(obj_recorder.calls) == 1
    assert obj_recorder.calls[0].node.from_op.name == "_TestPlanObject-cat"
=======
    p = stitch.stitch([weave.ops.dict_(x=obj_node)["x"].horse()])
    obj_recorder = p.get_result(obj_node)
    assert len(obj_recorder.calls) == 1
    assert obj_recorder.calls[0].node.from_op.name == "_TestPlanObject-horse"
>>>>>>> c8f7131e


def test_travese_groupby_dict():
    obj_node = weave.save([{"o": {"a": 5}, "x": 1}])
    grouped = obj_node.groupby(lambda row: weave.ops.dict_(x=row["o"]))
    output = grouped[0]["x"]
    groupkey_output = grouped[0].groupkey()["x"]["a"]
    p = stitch.stitch([output, groupkey_output])
    obj_recorder = p.get_result(obj_node)

    assert compile_table.get_projection(obj_recorder) == {"o": {"a": {}}, "x": {}}


def test_zero_arg_ops():
    node = dummy_no_arg_op()
    p = stitch.stitch([node])
    obj_recorder = p.get_result(node)
    assert obj_recorder.calls == []

<<<<<<< HEAD
    p = stitch.stitch([node.cat()])
    obj_recorder = p.get_result(node)
    assert len(obj_recorder.calls) == 1
    assert obj_recorder.calls[0].node.from_op.name == "mapped__TestPlanObject-cat"

    p = stitch.stitch([node.filter(lambda x: x._get_op("cat")() != "")])
    obj_recorder = p.get_result(node)
    assert len(obj_recorder.calls) == 1
    assert obj_recorder.calls[0].node.from_op.name == "_TestPlanObject-cat"

    p = stitch.stitch([node.filter(lambda x: x._get_op("cat")() != ""), node.cat()])
    obj_recorder = p.get_result(node)
    assert len(obj_recorder.calls) == 2
    assert obj_recorder.calls[0].node.from_op.name == "_TestPlanObject-cat"
    assert obj_recorder.calls[1].node.from_op.name == "mapped__TestPlanObject-cat"
=======
    p = stitch.stitch([node.horse()])
    obj_recorder = p.get_result(node)
    assert len(obj_recorder.calls) == 1
    assert obj_recorder.calls[0].node.from_op.name == "mapped__TestPlanObject-horse"

    p = stitch.stitch([node.filter(lambda x: x._get_op("horse")() != "")])
    obj_recorder = p.get_result(node)
    assert len(obj_recorder.calls) == 1
    assert obj_recorder.calls[0].node.from_op.name == "_TestPlanObject-horse"

    p = stitch.stitch([node.filter(lambda x: x._get_op("horse")() != ""), node.horse()])
    obj_recorder = p.get_result(node)
    assert len(obj_recorder.calls) == 2
    assert obj_recorder.calls[0].node.from_op.name == "_TestPlanObject-horse"
    assert obj_recorder.calls[1].node.from_op.name == "mapped__TestPlanObject-horse"
>>>>>>> c8f7131e


def test_shared_fn_node():
    const_list_node = weave.ops.make_list(a=1, b=2)
    indexed_node = const_list_node[0]
    arr_1_node = weave.ops.make_list(a=1, b=2, c=3)
    arr_2_node = weave.ops.make_list(a=10, b=20, c=30)

    mapped_1_node = arr_1_node.map(
        lambda row: weave.ops.dict_(item=row, const=indexed_node)
    )
    mapped_2_node = arr_2_node.map(
        lambda row: weave.ops.dict_(item=row, const=indexed_node)
    )

    mapped_1_item_node = mapped_1_node["item"]
    mapped_1_const_node = mapped_1_node["const"]
    mapped_2_item_node = mapped_2_node["item"]
    mapped_2_const_node = mapped_2_node["const"]

    mapped_2_item_add_node = mapped_2_item_node + 100
    mapped_2_const_add_node = mapped_2_const_node + 100

    list_of_list_node = weave.ops.make_list(
        a=mapped_1_item_node,
        b=mapped_1_const_node,
        c=mapped_2_item_add_node,
        d=mapped_2_const_add_node,
    )
    concat_node = list_of_list_node.concat()
    sum_node = concat_node.sum()

    p = stitch.stitch([sum_node])

    def assert_node_calls(node, expected_call_names):
        found_calls = set([c.node.from_op.name for c in p.get_result(node).calls])
        expected_calls = set(expected_call_names)
        assert found_calls == expected_calls

    assert_node_calls(const_list_node, ["list", "mapped_number-add"])
    assert_node_calls(indexed_node, ["list", "mapped_number-add"])
    assert_node_calls(arr_1_node, ["list"])
    assert_node_calls(arr_2_node, ["mapped_number-add"])
    assert_node_calls(mapped_1_node, [])
    assert_node_calls(mapped_2_node, [])
    assert_node_calls(mapped_1_item_node, ["list"])
    assert_node_calls(mapped_1_const_node, ["list", "mapped_number-add"])
    assert_node_calls(mapped_2_item_node, ["mapped_number-add"])
    assert_node_calls(mapped_2_const_node, ["list", "mapped_number-add"])
    assert_node_calls(mapped_2_item_add_node, ["list"])
    assert_node_calls(mapped_2_const_add_node, ["list"])
    assert_node_calls(list_of_list_node, ["concat"])
    assert_node_calls(concat_node, ["numbers-sum"])
    assert_node_calls(sum_node, [])


def test_stitch_keytypes_override_fetch_all_columns(fake_wandb):
    fake_wandb.fake_api.add_mock(test_wb.table_mock_filtered)
    keytypes_node = weave.ops.object_keytypes(
        run_ops.run_tag_getter_op(
            weave.ops.project("stacey", "mendeleev")
            .filteredRuns("{}", "-createdAt")
            .limit(50)
            .summary()
            .pick("table")
            .table()
            .rows()
        ).summary()
    )

    p = stitch.stitch([keytypes_node])
    object_recorder = p.get_result(keytypes_node)
    key_tree = compile_table.get_projection(object_recorder)

    # even though we have picked a specific key out of the table, we should still have an empty key tree
    # because we must fetch all columns due to keytypes
    assert key_tree == {}


def test_stitch_overlapping_tags(fake_wandb):
    fake_wandb.fake_api.add_mock(
        lambda a, b: {
            "project_518fa79465d8ffaeb91015dce87e092f": {
                **fwb.project_payload,
                "runs_261949318143369aa6c158af92afee03": {
                    "edges": [{"node": {**fwb.run_payload, "summaryMetrics": "{}"}}]
                },
                "runs_30ea80144a38a5c57c80d9d7f0485166": {
                    "edges": [
                        {"node": {**fwb.run_payload, "summaryMetrics": '{"a": 1}'}}
                    ]
                },
            }
        }
    )
    project_node = weave.ops.project("stacey", "mendeleev")
    filtered_runs_a_node = project_node.filteredRuns("{}", "-createdAt")[0]
    summary_a_node = filtered_runs_a_node.summary()
    tagged_name_a = weave.ops.run_ops.run_tag_getter_op(summary_a_node["a"]).name()
    filtered_runs_b_node = project_node.filteredRuns("{}", "+createdAt")[0]
    summary_b_node = filtered_runs_b_node.summary()
    tagged_id_b = weave.ops.run_ops.run_tag_getter_op(summary_b_node).id()

    p = stitch.stitch([tagged_name_a, tagged_id_b])

    assert len(p.get_result(project_node).tags) == 0
    assert len(p.get_result(filtered_runs_a_node).calls) == 2
    assert len(p.get_result(filtered_runs_b_node).calls) == 2


def test_refine_history_type_included_in_gql():
    project_node = weave.ops.project("stacey", "mendeleev")
    runs_node = project_node.runs()
    map_node = runs_node.map(lambda row: weave.ops.dict_(variant=row))
    checkpoint_node = map_node.createIndexCheckpointTag()
    index_node = checkpoint_node[0]
    pick_node = index_node["variant"]
    refine_history_node = pick_node.refine_history_type()
    sg = stitch.stitch([refine_history_node])
    assert "historyKeys" in compile_domain._get_fragment(project_node, sg)


def test_stitch_missing_key():
    a_node = weave_internal.make_const_node(weave.types.String(), "a")
    dict_node = weave.ops.dict_(a=a_node)
    picked_valid = dict_node["a"] + "-suffix"
    picked_missing = dict_node["b"] + "-suffix"

    assert weave.use(picked_valid) == "a-suffix"
    assert weave.use(picked_missing) == None

    sg = stitch.stitch([picked_valid, picked_missing])

    assert len(sg.get_result(a_node).calls) == 1<|MERGE_RESOLUTION|>--- conflicted
+++ resolved
@@ -19,15 +19,6 @@
 
 @weave.type()
 class _TestPlanObject:
-<<<<<<< HEAD
-    _cat: str
-    val: int
-
-    # Because this is named "Test*", doing .cat() will tag the result
-    @weave.op()
-    def cat(self) -> str:
-        return self._cat
-=======
     _horse: str
     val: int
 
@@ -35,16 +26,11 @@
     @weave.op()
     def horse(self) -> str:
         return self._horse
->>>>>>> c8f7131e
 
 
 @weave.type()
 class _TestPlanHasObject:
-<<<<<<< HEAD
-    cat: str
-=======
     horse: str
->>>>>>> c8f7131e
     _obj: _TestPlanObject
 
 
@@ -67,46 +53,27 @@
 
 def test_traverse_tags():
     obj_node = weave.save(_TestPlanObject("a", 1))
-<<<<<<< HEAD
-    obj_from_tag_val_node = get_object_self_tag(obj_node.cat() + "hello").val
-    p = stitch.stitch([obj_from_tag_val_node])
-    obj_recorder = p.get_result(obj_node)
-    assert len(obj_recorder.calls) == 2
-    assert obj_recorder.calls[0].node.from_op.name == "_TestPlanObject-cat"
-=======
     obj_from_tag_val_node = get_object_self_tag(obj_node.horse() + "hello").val
     p = stitch.stitch([obj_from_tag_val_node])
     obj_recorder = p.get_result(obj_node)
     assert len(obj_recorder.calls) == 2
     assert obj_recorder.calls[0].node.from_op.name == "_TestPlanObject-horse"
->>>>>>> c8f7131e
     assert obj_recorder.calls[1].node.from_op.name == "Object-__getattr__"
     assert obj_recorder.calls[1].inputs[1].val == "val"
 
 
 def test_traverse_tags_2level():
     obj_node = weave.save(_TestPlanHasObject("has", _TestPlanObject("a", 1)))
-<<<<<<< HEAD
-    name_add_node = obj_node._test_hasobj_obj().cat() + "hello"
-    obj_from_tag_val_node = get_hasobject_self_tag(
-        get_object_self_tag(name_add_node)
-    ).cat
-=======
     name_add_node = obj_node._test_hasobj_obj().horse() + "hello"
     obj_from_tag_val_node = get_hasobject_self_tag(
         get_object_self_tag(name_add_node)
     ).horse
->>>>>>> c8f7131e
     p = stitch.stitch([obj_from_tag_val_node])
     obj_recorder = p.get_result(obj_node)
     assert len(obj_recorder.calls) == 2
     assert obj_recorder.calls[0].node.from_op.name == "op-_test_hasobj_obj"
     assert obj_recorder.calls[1].node.from_op.name == "Object-__getattr__"
-<<<<<<< HEAD
-    assert obj_recorder.calls[1].inputs[1].val == "cat"
-=======
     assert obj_recorder.calls[1].inputs[1].val == "horse"
->>>>>>> c8f7131e
 
 
 def test_enter_filter():
@@ -141,37 +108,22 @@
 
 def test_tag_access_in_filter_expr():
     objs_node = weave.save([_TestPlanObject("a", 1), _TestPlanObject("b", 2)])
-<<<<<<< HEAD
-    leaf = objs_node.cat().filter(lambda obj: get_object_self_tag(obj).val > 2)
-=======
     leaf = objs_node.horse().filter(lambda obj: get_object_self_tag(obj).val > 2)
->>>>>>> c8f7131e
     p = stitch.stitch([leaf])
     obj_recorder = p.get_result(objs_node)
     calls = obj_recorder.calls
     assert len(calls) == 2
-<<<<<<< HEAD
-    assert calls[0].node.from_op.name == "mapped__TestPlanObject-cat"
-=======
     assert calls[0].node.from_op.name == "mapped__TestPlanObject-horse"
->>>>>>> c8f7131e
     assert calls[1].node.from_op.name == "Object-__getattr__"
     assert calls[1].inputs[1].val == "val"
 
 
 def test_traverse_dict():
     obj_node = weave.save(_TestPlanObject("a", 1))
-<<<<<<< HEAD
-    p = stitch.stitch([weave.ops.dict_(x=obj_node)["x"].cat()])
+    p = stitch.stitch([weave.ops.dict_(x=obj_node)["x"].horse()])
     obj_recorder = p.get_result(obj_node)
     assert len(obj_recorder.calls) == 1
-    assert obj_recorder.calls[0].node.from_op.name == "_TestPlanObject-cat"
-=======
-    p = stitch.stitch([weave.ops.dict_(x=obj_node)["x"].horse()])
-    obj_recorder = p.get_result(obj_node)
-    assert len(obj_recorder.calls) == 1
-    assert obj_recorder.calls[0].node.from_op.name == "_TestPlanObject-horse"
->>>>>>> c8f7131e
+    assert obj_recorder.calls[0].node.from_op.name == "_TestPlanObject-horse"
 
 
 def test_travese_groupby_dict():
@@ -191,23 +143,6 @@
     obj_recorder = p.get_result(node)
     assert obj_recorder.calls == []
 
-<<<<<<< HEAD
-    p = stitch.stitch([node.cat()])
-    obj_recorder = p.get_result(node)
-    assert len(obj_recorder.calls) == 1
-    assert obj_recorder.calls[0].node.from_op.name == "mapped__TestPlanObject-cat"
-
-    p = stitch.stitch([node.filter(lambda x: x._get_op("cat")() != "")])
-    obj_recorder = p.get_result(node)
-    assert len(obj_recorder.calls) == 1
-    assert obj_recorder.calls[0].node.from_op.name == "_TestPlanObject-cat"
-
-    p = stitch.stitch([node.filter(lambda x: x._get_op("cat")() != ""), node.cat()])
-    obj_recorder = p.get_result(node)
-    assert len(obj_recorder.calls) == 2
-    assert obj_recorder.calls[0].node.from_op.name == "_TestPlanObject-cat"
-    assert obj_recorder.calls[1].node.from_op.name == "mapped__TestPlanObject-cat"
-=======
     p = stitch.stitch([node.horse()])
     obj_recorder = p.get_result(node)
     assert len(obj_recorder.calls) == 1
@@ -223,7 +158,6 @@
     assert len(obj_recorder.calls) == 2
     assert obj_recorder.calls[0].node.from_op.name == "_TestPlanObject-horse"
     assert obj_recorder.calls[1].node.from_op.name == "mapped__TestPlanObject-horse"
->>>>>>> c8f7131e
 
 
 def test_shared_fn_node():
