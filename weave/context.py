--- conflicted
+++ resolved
@@ -60,17 +60,16 @@
     _weave_client.set(server.HttpServerClient(s.url))
 
 
-<<<<<<< HEAD
-def enable_devmode(log_level=logging.INFO):
-    from . import weave_server
-
-    weave_server.enable_stream_logging(log_level)
-=======
 def use_frontend_devmode():
     """Talk to external server running on 9994"""
     _weave_client.set(server.HttpServerClient("http://localhost:9994"))
     _frontend_url.set("https://app.wandb.test")
->>>>>>> 51cb8d25
+
+
+def capture_weave_server_logs(log_level=logging.INFO):
+    from . import weave_server
+
+    weave_server.enable_stream_logging(log_level)
 
 
 def get_client():
