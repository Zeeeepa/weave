--- conflicted
+++ resolved
@@ -228,15 +228,10 @@
             // iconName: IconNames.OverflowHorizontal,
             menu: [
               'weave/leaderboards',
-<<<<<<< HEAD
+              // 'weave/scorers', // Hiding until we want to release
               'weave/operations',
               'weave/objects',
               'weave/playground',
-=======
-              // 'weave/scorers', // Hiding until we want to release
-              'weave/operations',
-              'weave/objects',
->>>>>>> 2f5cbdb3
             ],
           },
         ];
