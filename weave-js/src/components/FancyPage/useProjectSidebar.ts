import {IconNames} from '@wandb/weave/components/Icon';
import _ from 'lodash';
import {useMemo} from 'react';

import {FancyPageSidebarItem} from './FancyPageSidebar';

export const useProjectSidebar = (
  isLoading: boolean,
  viewingRestricted: boolean,
  hasModelsData: boolean,
  hasWeaveData: boolean,
  hasTraceBackend: boolean = true,
  hasModelsAccess: boolean = true
): FancyPageSidebarItem[] => {
  // Should show models sidebar items if we have models data or if we don't have a trace backend
  let showModelsSidebarItems = hasModelsData || !hasTraceBackend;
  // Should show weave sidebar items if we have weave data and we have a trace backend
  let showWeaveSidebarItems = hasWeaveData && hasTraceBackend;

  let isModelsOnly = showModelsSidebarItems && !showWeaveSidebarItems;
  let isWeaveOnly = !showModelsSidebarItems && showWeaveSidebarItems;

  if (!hasModelsAccess) {
    showModelsSidebarItems = false;
    isModelsOnly = false;

    showWeaveSidebarItems = true;
    isWeaveOnly = true;
  }

  const isNoSidebarItems = !showModelsSidebarItems && !showWeaveSidebarItems;
  const isBothSidebarItems = showModelsSidebarItems && showWeaveSidebarItems;
  const isShowAll = isNoSidebarItems || isBothSidebarItems;

  return useMemo(() => {
    const allItems = isLoading
      ? []
      : [
          {
            type: 'label' as const,
            label: 'Models',
            isShown: isShowAll,
          },
          {
            type: 'button' as const,
            name: 'Overview',
            slug: 'overview',
            isShown: !isWeaveOnly,
            isDisabled: false,
            iconName: IconNames.Info,
          },
          {
            type: 'button' as const,
            name: 'Workspace',
            slug: 'workspace',
            isShown: !isWeaveOnly,
            isDisabled: viewingRestricted,
            iconName: IconNames.DashboardBlackboard,
          },
          {
            type: 'button' as const,
            name: 'Runs',
            slug: 'table',
            isShown: !isWeaveOnly,
            isDisabled: viewingRestricted,
            iconName: IconNames.Table,
          },
          {
            type: 'button' as const,
            name: 'Jobs',
            slug: 'jobs',
            isShown: isModelsOnly,
            isDisabled: viewingRestricted,
            iconName: IconNames.FlashBolt,
          },
          {
            type: 'button' as const,
            name: 'Automat.', // Truncation per design
            nameTooltip: 'Automations',
            slug: 'automations',
            isShown: isModelsOnly,
            isDisabled: viewingRestricted,
            iconName: IconNames.JobAutomation,
          },
          {
            type: 'button' as const,
            name: 'Sweeps',
            slug: 'sweeps',
            isShown: isModelsOnly,
            isDisabled: viewingRestricted,
            iconName: IconNames.SweepsBroom,
          },
          {
            type: 'button' as const,
            name: 'Reports',
            slug: 'reportlist',
            isShown: !isWeaveOnly,
            isDisabled: viewingRestricted,
            iconName: IconNames.Report,
          },
          {
            type: 'button' as const,
            name: 'Artifacts',
            slug: 'artifacts',
            isShown: isModelsOnly,
            iconName: IconNames.VersionsLayers,
            isDisabled: viewingRestricted,
          },
          {
            type: 'menuPlaceholder' as const,
            isShown: isShowAll,
            key: 'moreModels',
            menu: ['charts', 'jobs', 'automations', 'sweeps', 'artifacts'],
          },
          // Remember to hide weave if env is not prod
          // {
          //   type: 'button' as const,
          //   name: 'Weave',
          //   slug: 'weave',
          //   isShown: !showWeaveSidebarItems,
          //   iconName: IconNames.CodeAlt,
          //   isDisabled: viewingRestricted,
          // },
          {
            type: 'divider' as const,
            key: 'dividerModelsWeave',
            isShown: isShowAll,
          },
          {
            type: 'label' as const,
            label: 'Weave',
            isShown: isShowAll,
          },
          {
            type: 'button' as const,
            name: 'Traces',
            slug: 'weave/traces',
            isShown: showWeaveSidebarItems || isShowAll,
            iconName: IconNames.LayoutTabs,
          },
          {
            type: 'divider' as const,
            key: 'dividerWithinWeave-1',
            isShown: isWeaveOnly,
          },
          {
            type: 'button' as const,
            name: 'Evals',
            slug: 'weave/evaluations',
            isShown: showWeaveSidebarItems || isShowAll,
            iconName: IconNames.BaselineAlt,
          },
          {
            type: 'button' as const,
            name: 'Leaders',
            slug: 'weave/leaderboards',
            isShown: isWeaveOnly,
            iconName: IconNames.BenchmarkSquare,
          },
          {
            type: 'divider' as const,
            key: 'dividerWithinWeave-2',
            isShown: isWeaveOnly,
          },
          // {
          //   type: 'button' as const,
          //   name: 'Prompts',
          //   slug: 'weave/prompts',
          //   isShown: showWeaveSidebarItems || isShowAll,
          //   iconName: IconNames.ForumChatBubble,
          // },
          {
            type: 'button' as const,
            name: 'Models',
            slug: 'weave/models',
            isShown: showWeaveSidebarItems || isShowAll,
            iconName: IconNames.Model,
          },
          {
            type: 'button' as const,
            name: 'Datasets',
            slug: 'weave/datasets',
            isShown: showWeaveSidebarItems || isShowAll,
            iconName: IconNames.Table,
          },
          {
            type: 'divider' as const,
            key: 'dividerWithinWeave-3',
            isShown: isWeaveOnly,
          },
          {
            type: 'button' as const,
            name: 'Ops',
            slug: 'weave/operations',
            additionalSlugs: ['weave/op-versions'],
            isShown: isWeaveOnly,
            iconName: IconNames.JobProgramCode,
          },
          {
            type: 'button' as const,
            name: 'Objects',
            slug: 'weave/objects',
            additionalSlugs: ['weave/object-versions'],
            isShown: isWeaveOnly,
            iconName: IconNames.CubeContainer,
          },
          {
            type: 'button' as const,
            name: 'Playground',
            slug: 'weave/playground',
            isShown: isWeaveOnly,
            iconName: IconNames.CubeContainer,
          },
          {
            type: 'menuPlaceholder' as const,
            // name: 'More',
            // slug: 'moreWeave',
            key: 'moreWeave',
            isShown: isShowAll,
            // iconName: IconNames.OverflowHorizontal,
<<<<<<< HEAD
            menu: ['weave/operations', 'weave/objects', 'weave/playground'],
=======
            menu: ['weave/leaderboards', 'weave/operations', 'weave/objects'],
>>>>>>> 5ce195a7
          },
        ];

    const indexedItems = _.keyBy(allItems, 'slug');

    // Expand menu items
    const expandedItems = allItems.map(item => {
      if (item.type !== 'menuPlaceholder') {
        return item;
      }
      // TODO: Probably need to filter this by shown too
      return {
        ...item,
        type: 'menu',
        menu: item.menu.map(menuItemId => indexedItems[menuItemId]),
      };
    });

    // Filter out items that are not shown.
    const onlyShownItems = expandedItems
      .filter(({isShown}) => isShown)
      .map(({isShown, ...item}) => item) as FancyPageSidebarItem[];

    return onlyShownItems;
  }, [
    isLoading,
    isShowAll,
    isWeaveOnly,
    viewingRestricted,
    isModelsOnly,
    showWeaveSidebarItems,
  ]);
};<|MERGE_RESOLUTION|>--- conflicted
+++ resolved
@@ -218,11 +218,12 @@
             key: 'moreWeave',
             isShown: isShowAll,
             // iconName: IconNames.OverflowHorizontal,
-<<<<<<< HEAD
-            menu: ['weave/operations', 'weave/objects', 'weave/playground'],
-=======
-            menu: ['weave/leaderboards', 'weave/operations', 'weave/objects'],
->>>>>>> 5ce195a7
+            menu: [
+              'weave/leaderboards',
+              'weave/operations',
+              'weave/objects',
+              'weave/playground',
+            ],
           },
         ];
 
