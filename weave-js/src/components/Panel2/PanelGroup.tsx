import {
  constNodeUnsafe,
  dereferenceAllVars,
  isNodeOrVoidNode,
  NodeOrVoidNode,
  pushFrame,
  replaceChainRoot,
  Stack,
  voidNode,
} from '@wandb/weave/core';
import produce, {Draft} from 'immer';
import * as _ from 'lodash';
import React, {useCallback, useMemo} from 'react';
import {Button} from 'semantic-ui-react';
import styled, {css} from 'styled-components';

import {IdObj, PanelBankSectionConfig} from '../WeavePanelBank/panelbank';
import {getSectionConfig, PBSection} from '../WeavePanelBank/PBSection';
import {getPanelStacksForType} from './availablePanels';
import {
  ChildPanel,
  ChildPanelConfig,
  ChildPanelConfigComp,
  ChildPanelFullConfig,
  getFullChildPanel,
  isChildPanelFullConfig,
  mutateEnsureItemIsFullChildPanel,
} from './ChildPanel';
import * as ConfigPanel from './ConfigPanel';
import {LayoutSections} from './LayoutSections';
import {LayoutTabs} from './LayoutTabs';
import * as Panel2 from './panel';
import {ExpressionEvent, PanelContextProvider} from './PanelContext';
import {usePanelContext} from './PanelContext';
import {useSetPanelInputExprIsHighlighted} from './PanelInteractContext';
import {isGroupNode, nextPanelName} from './panelTree';
import {toWeaveType} from './toWeaveType';

const LAYOUT_MODES = [
  'horizontal' as const,
  'vertical' as const,
  'grid' as const,
  'flow' as const,
  'tab' as const,
  'section' as const,
  'layer' as const,
];

export interface PanelGroupConfig {
  layoutMode: (typeof LAYOUT_MODES)[number];
  equalSize?: boolean;
  showExpressions?: boolean;
  style?: string;
  items: {[key: string]: ChildPanelConfig};
  gridConfig: PanelBankSectionConfig;
  allowedPanels?: string[];
  enableAddPanel?: boolean;
  childNameBase?: string;
}

export const PANEL_GROUP_DEFAULT_CONFIG = (): PanelGroupConfig => ({
  layoutMode: 'vertical',
  equalSize: true,
  showExpressions: true,
  items: {},
  gridConfig: getSectionConfig([], undefined),
});

const inputType = 'any';

type PanelGroupProps = Panel2.PanelProps<typeof inputType, PanelGroupConfig>;

export const Group = styled.div<{
  layered?: boolean;
  preferHorizontal?: boolean;
  compStyle?: string;
}>`
  ${props =>
    props.layered
      ? css`
          width: 100%;
          height: 100%;
          position: relative;
        `
      : props.preferHorizontal
      ? css`
          display: flex;
          height: 100%;
          flex-direction: row;
        `
      : css`
          display: flex;
          height: 100%;
          width: 100%;
          flex-direction: column;
        `}
  ${props => props.compStyle}
`;

export const GroupItem = styled.div<{
  width?: string;
  layered?: boolean;
  highlight?: boolean;
  preferHorizontal?: boolean;
  equalSize?: boolean;
}>`
  ${props =>
    props.layered
      ? css`
          position: absolute;
          top: 0;
          right: 0;
          bottom: 0;
          left: 0;
        `
      : props.preferHorizontal
      ? props.width
        ? css`
            width: ${props.width};
          `
        : props.equalSize
        ? css`
            flex: 1;
            width: 20px;
          `
        : css`
            flex-grow: 1;
            width: 20px;
          `
      : props.equalSize
      ? css`
          flex: 1;
          width: 100%;
          height: 20px;
          margin-bottom 12px;
        `
      : css`
          // flex-grow: 1;
          width: 100%;
          margin-bottom: 12px;
        `}
`;

// This is a mapping from JS PanelIDs to their corresponding Python type name
export const panelIdAlternativeMapping: {[jsId: string]: string} = {
  // These are manually defined in Weave1 python panel module.
  table: 'tablePanel',
  number: 'PanelNumber',
  string: 'PanelString',
  boolean: 'PanelBoolean',
  date: 'PanelDate',
  // Below are defined in `panel_legacy.py`
  barchart: 'PanelBarchart',
  'web-viz': 'PanelWebViz',
  'video-file': 'PanelVideoFile',
  'model-file': 'PanelModelFile',
  'id-count': 'PanelIdCount',
  link: 'PanelLink',
  'run-overview': 'PanelRunOverview',
  none: 'PanelNone',
  artifactVersionAliases: 'PanelArtifactVersionAliases',
  netron: 'PanelNetron',
  object: 'PanelObject',
  'audio-file': 'PanelAudioFile',
  'string-histogram': 'PanelStringHistogram',
  rawimage: 'PanelRawimage',
  'precomputed-histogram': 'PanelPrecomputedHistogram',
  'image-file-compare': 'PanelImageFileCompare',
  'molecule-file': 'PanelMoleculeFile',
  'multi-histogram': 'PanelMultiHistogram',
  'object3D-file': 'PanelObject3DFile',
  'run-color': 'PanelRunColor',
  'multi-string-histogram': 'PanelMultiStringHistogram',
  dir: 'PanelDir',
  'id-compare-count': 'PanelIdCompareCount',
  jupyter: 'PanelJupyter',
  'bokeh-file': 'PanelBokehFile',
  ndarray: 'PanelNdarray',
  'id-compare': 'PanelIdCompare',
  unknown: 'PanelUnknown',
  'image-file': 'PanelImageFile',
  'project-overview': 'PanelProjectOverview',
  textdiff: 'PanelTextdiff',
  type: 'PanelType',
  text: 'PanelText',
  'string-compare': 'PanelStringCompare',
  'debug-expression-graph': 'PanelDebugExpressionGraph',
  tracer: 'PanelTracer',
};

<<<<<<< HEAD
=======
export function toWeaveType(o: any): any {
  if (o == null) {
    return 'none';
  }

  if (o.domain != null && o.selection != null) {
    // More hacks to properly type nested objects that seem like dicts to
    // js.
    // TODO: Really need to support ObjectType in javascript!

    return {
      type: 'Signals',
      _is_object: true,
      domain: {
        ..._.mapValues(o.domain, toWeaveType),
        type: 'AxisSelections',
        _is_object: true,
      },
      selection: {
        ..._.mapValues(o.selection, toWeaveType),
        type: 'AxisSelections',
        _is_object: true,
      },
    };
  }

  if (o.dims != null && o.constants != null) {
    // More hacks to properly type nested objects that seem like dicts to
    // js.
    // TODO: Really need to support ObjectType in javascript!
    return {
      type: 'Series',
      _is_object: true,
      ..._.mapValues(_.omit(o, ['table', 'constants']), toWeaveType),
      table: {
        type: 'TableState',
        _is_object: true,
        ..._.mapValues(o.table, toWeaveType),
      },
      constants: {
        type: 'PlotConstants',
        _is_object: true,
        ..._.mapValues(o.constants, toWeaveType),
      },
    };
  }
  if (o.columns != null && o.columnNames != null) {
    const res = {
      type: 'TableState',
      _is_object: true,
      ..._.mapValues(o, toWeaveType),
    };
    return res;
  }

  if (o.id != null && o.input_node != null) {
    // Such hacks
    let curPanelId = o.id;

    if (curPanelId == null || curPanelId === '') {
      curPanelId = 'Auto';
    }
    // We have to rename some of the types so to avoid collisions with basic
    // types.
    if (panelIdAlternativeMapping[curPanelId] != null) {
      curPanelId = panelIdAlternativeMapping[curPanelId];
    }

    // This is a panel...
    let configType: Type = 'none';
    if (o.config != null) {
      configType = {
        type: curPanelId + 'Config',
        _is_object: true as any,
        ..._.mapValues(o.config, toWeaveType),
      } as any;
    }
    return {
      type: curPanelId,
      id: 'string',
      _is_object: true,
      vars: {
        type: 'typedDict',
        propertyTypes: _.mapValues(o.vars, toWeaveType),
      },
      input_node: toWeaveType(o.input_node),
      config: configType,
      _renderAsPanel: toWeaveType(o.config?._renderAsPanel),
    };
  } else if (o.nodeType != null) {
    if (o.nodeType === 'const' && isFunctionType(o.type)) {
      return o.type;
    }
    return {
      type: 'function',
      inputTypes: {},
      outputType: o.type,
    };
  } else if (_.isArray(o)) {
    return {
      type: 'list',
      objectType: o.length === 0 ? 'unknown' : toWeaveType(o[0]),
    };
  } else if (_.isObject(o)) {
    if ('_type' in o) {
      return {
        type: (o as {_type: any})._type,
        ..._.mapValues(_.omit(o, ['_type']), toWeaveType),
      };
    }
    return {
      type: 'typedDict',
      propertyTypes: _.mapValues(o, toWeaveType),
    };
  } else if (_.isString(o)) {
    return 'string';
  } else if (_.isNumber(o)) {
    return 'number'; // TODO
  } else if (_.isBoolean(o)) {
    return 'boolean';
  }
  throw new Error('Type conversion not implemeneted for value: ' + o);
}

>>>>>>> 1a15873f
export const fixChildData = (
  fullItem: ChildPanelFullConfig
): ChildPanelFullConfig => {
  if (isGroupNode(fullItem)) {
    return {
      ...fullItem,
      config:
        fullItem.config == null
          ? undefined
          : {
              ...fullItem.config,
              items: _.mapValues(fullItem.config.items, item =>
                fixChildData(getFullChildPanel(item))
              ),
            },
    };
  }
  return fullItem;
};

function dereferenceItemVars(item: any, stack: Stack): any {
  // We fully dereference variables found with panels here. Because on the server
  // we end up with const(Panel).config... we need any expressions fetched in that
  // way to be executable (no variables present).

  // This function needs to be updated to mirror PanelContextProvider logic in any
  // panels.
  // TODO: standardize so we don't have to maintain this!
  if (isChildPanelFullConfig(item)) {
    const childStack = pushFrame(stack, {input: item.input_node});
    return {
      ...item,
      input_node: dereferenceAllVars(item.input_node, stack).node,
      config:
        item.config == null
          ? undefined
          : _.mapValues(item.config, child =>
              dereferenceItemVars(child, childStack)
            ),
    };
  } else if (isNodeOrVoidNode(item)) {
    return dereferenceAllVars(item, stack).node;
  } else if (_.isPlainObject(item)) {
    return _.mapValues(item, child => dereferenceItemVars(child, stack));
  }
  return item;
}

export function makeItemNode(
  item: ChildPanelConfig,
  stack: Stack,
  allowedPanels: string[] | undefined
): NodeOrVoidNode {
  let fullItem = getFullChildPanel(item);
  const curPanelId = getPanelStacksForType(
    fullItem.input_node != null ? fullItem.input_node.type : 'invalid',
    fullItem.id,
    {allowedPanels}
  ).curPanelId;
  if (curPanelId === 'Expression') {
    return fullItem.input_node;
  }
  fullItem = {
    ...fullItem,
    id: fullItem.input_node != null ? curPanelId : fullItem.id,
    config: curPanelId === fullItem.id ? fullItem.config : undefined,
    _renderAsPanel: fullItem?.config?._renderAsPanel,
  } as any;
  fullItem = fixChildData(fullItem);

  // Walk through the value, dereferencing encountered variables.
  fullItem = dereferenceItemVars(fullItem, stack);

  const weaveType = toWeaveType(fullItem);
  return constNodeUnsafe(weaveType, fullItem);
}

export function getItemVars(
  varName: string,
  item: ChildPanelConfig,
  stack: Stack,
  allowedPanels: string[] | undefined
): {[name: string]: NodeOrVoidNode} {
  const fullItem = getFullChildPanel(item);
  if (isGroupNode(fullItem)) {
    // Recursive group variables are hoisted
    const result = _.mapValues(fullItem.config.items, i =>
      makeItemNode(i, stack, fullItem.config.allowedPanels)
    );
    // some of the notebooks have not been updated to fetch nested
    // variables instead of accessing from the sidebar, so leaving this
    // here for now.
    result[varName] = makeItemNode(fullItem, stack, allowedPanels);
    return result;
  }
  return {
    [varName]: makeItemNode(fullItem, stack, allowedPanels),
  };
}

export const addPanelToGroupConfig = (
  currentConfig: PanelGroupConfig,
  allowedPanels?: string[],
  childNameBase?: string
) => {
  let panelId = '';
  if (allowedPanels != null) {
    panelId = allowedPanels[0];
  }
  return produce(currentConfig, draft => {
    draft.items[
      nextPanelName(Object.keys(currentConfig.items), childNameBase)
    ] = {
      vars: {},
      id: panelId,
      input_node: voidNode(),
      config: undefined,
    };
    if (currentConfig.layoutMode === 'flow') {
      // If there is only one panel, and one row and column, add a second
      // column. This is a nice behavior in notebooks.
      const nRows = currentConfig.gridConfig?.flowConfig.rowsPerPage ?? 1;
      const nCols = currentConfig.gridConfig?.flowConfig.columnsPerPage ?? 1;
      if (
        Object.keys(currentConfig.items).length === 1 &&
        nRows === 1 &&
        nCols === 1
      ) {
        draft.gridConfig.flowConfig.columnsPerPage = 2;
      }
    }
  });
};

const usePanelGroupCommon = (props: PanelGroupProps) => {
  const {updateConfig2} = props;
  if (updateConfig2 == null) {
    throw new Error('updateConfig2 is required');
  }

  const handleAddPanel = useCallback(() => {
    updateConfig2(currentConfig => {
      return addPanelToGroupConfig(
        currentConfig,
        props.config?.allowedPanels,
        props.config?.childNameBase
      );
    });
  }, [props.config?.allowedPanels, props.config?.childNameBase, updateConfig2]);

  return useMemo(() => ({handleAddPanel}), [handleAddPanel]);
};

export const PanelGroupConfigComponent: React.FC<PanelGroupProps> = props => {
  const {handleAddPanel} = usePanelGroupCommon(props);
  const config = props.config ?? PANEL_GROUP_DEFAULT_CONFIG();
  const {updateConfig, updateConfig2} = props;
  const {path, selectedPath, stack, dashboardConfigOptions} = usePanelContext();
  let newVars: {[name: string]: NodeOrVoidNode} = {};

  const pathStr = path.join('.');
  const selectedPathStr = selectedPath?.join('.') ?? '';

  const curPanelSelected = pathStr.startsWith(selectedPathStr);

  // We are selected. Render our config.
  // if (curPanelSelected) {
  //   return (
  //     <>
  //       <ConfigPanel.ConfigOption label="Layout mode">
  //         <ConfigPanel.ModifiedDropdownConfigField
  //           options={LAYOUT_MODES.map(m => ({key: m, value: m, text: m}))}
  //           value={config.layoutMode}
  //           onChange={(e, {value}) => updateConfig({layoutMode: value as any})}
  //         />
  //       </ConfigPanel.ConfigOption>
  //       {/* <ConfigPanel.ConfigOption label="Equal size">
  //         <Checkbox
  //           checked={config.equalSize ?? false}
  //           onChange={(e, {checked}) => updateConfig({equalSize: !!checked})}
  //         />
  //       </ConfigPanel.ConfigOption>
  //       <ConfigPanel.ConfigOption label="Show Expressions">
  //         <Checkbox
  //           checked={config.showExpressions ?? false}
  //           onChange={(e, {checked}) =>
  //             updateConfig({showExpressions: !!checked})
  //           }
  //         />
  //       </ConfigPanel.ConfigOption> */}
  //       {/* <ConfigPanel.ConfigOption label="Style">
  //         <ConfigPanel.TextInputConfigField
  //           dataTest={`style`}
  //           value={config.style ?? ''}
  //           label={''}
  //           onChange={(event, {value}) => {
  //             updateConfig({
  //               style: value,
  //             });
  //           }}
  //         />
  //       </ConfigPanel.ConfigOption> */}
  //       <Button size="mini" onClick={handleAddPanel}>
  //         Add Panel
  //       </Button>
  //     </>
  //   );
  // }

  const childrenConfig = _.map(config.items, (item, name) => {
    const renderedItem = (
      <PanelContextProvider key={name} newVars={newVars}>
        <ChildPanelConfigComp
          allowedPanels={config.allowedPanels}
          pathEl={'' + name}
          config={item}
          updateConfig={newItemConfig =>
            updateConfig(
              produce(config, draft => {
                draft.items[name] = newItemConfig;
              })
            )
          }
          updateConfig2={(change: (oldConfig: any) => any) => {
            if (updateConfig2 == null) {
              return;
            }
            return updateConfig2(currentConfig => {
              currentConfig = currentConfig ?? PANEL_GROUP_DEFAULT_CONFIG();
              const fullChildPanel = getFullChildPanel(
                currentConfig?.items?.[name]
              );
              const changed = change(fullChildPanel);
              return produce(currentConfig, draft => {
                draft.items[name] = changed;
              });
            });
          }}
        />
      </PanelContextProvider>
    );

    newVars = {
      ...newVars,
      ...getItemVars(
        name,
        item,
        pushFrame(stack, newVars),
        config.allowedPanels
      ),
    };

    return renderedItem;
  });

  if (!curPanelSelected) {
    // One of our descendants is selected.  Render children only
    return <>{childrenConfig}</>;
  }

  // We are selected. Render our config.
  return (
    <>
      <ConfigPanel.ConfigSection label={`Properties`}>
        {dashboardConfigOptions}
        <ConfigPanel.ConfigOption label="layout">
          <ConfigPanel.ModifiedDropdownConfigField
            options={LAYOUT_MODES.map(m => ({key: m, value: m, text: m}))}
            value={config.layoutMode}
            onChange={(e, {value}) => updateConfig({layoutMode: value as any})}
          />
        </ConfigPanel.ConfigOption>
        {/* <ConfigPanel.ConfigOption label="Equal size">
          <Checkbox
            checked={config.equalSize ?? false}
            onChange={(e, {checked}) => updateConfig({equalSize: !!checked})}
          />
        </ConfigPanel.ConfigOption>
        <ConfigPanel.ConfigOption label="Show Expressions">
          <Checkbox
            checked={config.showExpressions ?? false}
            onChange={(e, {checked}) =>
              updateConfig({showExpressions: !!checked})
            }
          />
        </ConfigPanel.ConfigOption> */}
        {/* <ConfigPanel.ConfigOption label="Style">
          <ConfigPanel.TextInputConfigField
            dataTest={`style`}
            value={config.style ?? ''}
            label={''}
            onChange={(event, {value}) => {
              updateConfig({
                style: value,
              });
            }}
          />
        </ConfigPanel.ConfigOption> */}
        <ConfigPanel.ChildConfigContainer>
          {childrenConfig}
        </ConfigPanel.ChildConfigContainer>
      </ConfigPanel.ConfigSection>
      <ConfigPanel.ConfigSection>
        <Button size="mini" onClick={handleAddPanel}>
          Add Child
        </Button>
      </ConfigPanel.ConfigSection>
    </>
  );
};

export const PanelGroupItem: React.FC<{
  item: ChildPanelConfig;
  name: string;
  config: PanelGroupConfig;
  updateConfig: (newConfig: PanelGroupConfig) => void;
  updateConfig2: (
    change: (oldConfig: PanelGroupConfig) => Partial<PanelGroupConfig>
  ) => void;
  siblingVars: {[name: string]: NodeOrVoidNode};
  handleSiblingVarEvent: (
    varName: string,
    target: NodeOrVoidNode,
    event: ExpressionEvent
  ) => void;
}> = ({
  siblingVars,
  item,
  name,
  config,
  updateConfig,
  updateConfig2,
  handleSiblingVarEvent,
}) => {
  const itemUpdateConfig = useCallback(
    (newItemConfig: any) =>
      updateConfig(
        produce(config, draft => {
          draft.items[name] = newItemConfig;
        })
      ),
    [config, name, updateConfig]
  );

  const itemUpdateConfig2 = useCallback(
    (change: (oldConfig: any) => any) => {
      if (updateConfig2 == null) {
        return;
      }
      return updateConfig2(currentConfig => {
        currentConfig = currentConfig ?? PANEL_GROUP_DEFAULT_CONFIG();
        const fullChildItem = getFullChildPanel(currentConfig?.items?.[name]);
        const changed = change(fullChildItem);
        return produce(currentConfig, draft => {
          draft.items[name] = changed;
        });
      });
    },
    [name, updateConfig2]
  );

  const itemUpdateName = useCallback(
    (newName: string) => {
      updateConfig(
        produce(config, draft => {
          draft.items[newName] = draft.items[name];
          delete draft.items[name];
        })
      );
    },
    [config, name, updateConfig]
  );

  return (
    <PanelContextProvider
      newVars={siblingVars}
      handleVarEvent={handleSiblingVarEvent}>
      <ChildPanel
        allowedPanels={config.allowedPanels}
        pathEl={'' + name}
        config={item}
        editable={config.layoutMode !== 'layer' && config.showExpressions}
        updateConfig={itemUpdateConfig}
        updateConfig2={itemUpdateConfig2}
        updateName={itemUpdateName}
      />
    </PanelContextProvider>
  );
};

const useSectionConfig = (
  config: PanelGroupConfig | undefined,

  updateConfig2: (
    change: (oldConfig: PanelGroupConfig) => Partial<PanelGroupConfig>
  ) => void
) => {
  const gridConfig = useMemo(() => {
    const conf = config ?? PANEL_GROUP_DEFAULT_CONFIG();
    return getSectionConfig(Object.keys(conf.items), conf.gridConfig);
  }, [config]);
  const updateGridConfig2 = useCallback(
    (change: (oldConfig: PanelBankSectionConfig) => PanelBankSectionConfig) => {
      return updateConfig2(currentConfig => {
        currentConfig = currentConfig ?? PANEL_GROUP_DEFAULT_CONFIG();
        const innerGridConfig = getSectionConfig(
          Object.keys(currentConfig.items),
          currentConfig.gridConfig
        );
        const newGridConfig = change(innerGridConfig);
        return produce(currentConfig, draft => {
          draft.gridConfig = newGridConfig;
        });
      });
    },
    [updateConfig2]
  );
  return {gridConfig, updateGridConfig2};
};

export const PanelGroup: React.FC<PanelGroupProps> = props => {
  const config = props.config ?? PANEL_GROUP_DEFAULT_CONFIG();
  const {stack} = usePanelContext();
  const {updateConfig, updateConfig2} = props;

  if (updateConfig2 == null) {
    // For dev only
    throw new Error('PanelGroup requires updateConfig2');
  }
  const {handleAddPanel} = usePanelGroupCommon(props);

  const mutateItem = useCallback(
    (name: string, applyFn: (item: Draft<ChildPanelFullConfig>) => void) => {
      console.log('HIGHLIGHT ITEM NAME', name);
      updateConfig2(currentConfig => {
        return produce(currentConfig, draft => {
          if (currentConfig.items[name] != null) {
            console.log('HIGHLIGHT DIRECT CHILD');
            mutateEnsureItemIsFullChildPanel(draft.items, name);
            applyFn(draft.items[name] as ChildPanelFullConfig);
          } else {
            _.forEach(currentConfig.items, (item, itemName) => {
              const fullItem = getFullChildPanel(item);
              if (
                fullItem.id === 'Group' &&
                fullItem.config.items[name] != null
              ) {
                console.log('HIGHLIGHT GRAND CHILD');
                mutateEnsureItemIsFullChildPanel(draft.items, itemName);
                mutateEnsureItemIsFullChildPanel(
                  (draft.items[itemName] as ChildPanelFullConfig).config.items,
                  name
                );
                applyFn(
                  (draft.items[itemName] as ChildPanelFullConfig).config.items[
                    name
                  ] as ChildPanelFullConfig
                );
              }
            });
          }
        });
      });
    },
    [updateConfig2]
  );

  const findItemPath = (findInConfig: PanelGroupConfig, name: string) => {
    if (findInConfig.items[name] != null) {
      return [name];
    } else {
      for (const [itemName, item] of Object.entries(findInConfig.items)) {
        const fullItem = getFullChildPanel(item);
        if (fullItem.id === 'Group' && fullItem.config.items[name] != null) {
          return [itemName, name];
        }
      }
    }
    throw new Error('Could not find item path for ' + name);
  };

  const {path: groupPath} = usePanelContext();
  const setPanelIsHighlightedByPath = useSetPanelInputExprIsHighlighted();
  const setItemIsHighlighted = useCallback(
    (name: string, isHighlighted: boolean) => {
      // console.log('SET ITEM IS HIGHLIGHTED', name, isHighlighted, config);
      const itemPath = groupPath.concat(findItemPath(config, name));
      setPanelIsHighlightedByPath(itemPath, isHighlighted);
    },
    [config, groupPath, setPanelIsHighlightedByPath]
  );

  const handleSiblingVarEvent = useCallback(
    (varName: string, target: NodeOrVoidNode, event: ExpressionEvent) => {
      console.log('PG2 handleSiblingVarEvent', varName, target, event);
      if (event.id === 'hover') {
        setItemIsHighlighted(varName, true);
        // mutateItem(varName, item => (item.highlight = true));
      } else if (event.id === 'unhover') {
        setItemIsHighlighted(varName, false);
        // mutateItem(varName, item => (item.highlight = false));
      } else if (event.id === 'mutate') {
        mutateItem(varName, item => {
          console.log('PG2 mutate input expr');
          item.input_node = replaceChainRoot(
            item.input_node,
            event.newRootNode
          );
        });
      }
    },
    [mutateItem, setItemIsHighlighted]
  );

  const childPanelsByKey = useMemo(() => {
    let newVars: {[name: string]: NodeOrVoidNode} = {};
    const keyedChildPanels: {[key: string]: React.ReactNode} = {};
    _.forEach(config.items, (item, name) => {
      const unwrappedItem = (
        <PanelContextProvider newVars={newVars}>
          <PanelGroupItem
            siblingVars={newVars}
            handleSiblingVarEvent={handleSiblingVarEvent}
            item={item}
            name={name}
            config={config}
            updateConfig={updateConfig}
            updateConfig2={updateConfig2}
          />
        </PanelContextProvider>
      );
      keyedChildPanels[name] = unwrappedItem;
      newVars = {
        ...newVars,
        ...getItemVars(name, item, stack, config.allowedPanels),
      };
    });
    return keyedChildPanels;
  }, [config, handleSiblingVarEvent, stack, updateConfig, updateConfig2]);
  const {gridConfig, updateGridConfig2} = useSectionConfig(
    props.config,
    updateConfig2
  );
  const renderSectionPanel = useCallback(
    (panel: IdObj) => {
      return childPanelsByKey[panel.id];
    },
    [childPanelsByKey]
  );

  if (config.layoutMode === 'grid' || config.layoutMode === 'flow') {
    return (
      <>
        <PBSection
          mode={config.layoutMode}
          config={gridConfig}
          updateConfig2={updateGridConfig2}
          renderPanel={renderSectionPanel}
        />
        {config.enableAddPanel && (
          <Button
            size="tiny"
            style={{position: 'absolute', top: 0, right: 0}}
            onClick={handleAddPanel}>
            +
          </Button>
        )}
      </>
    );
  }

  if (config.layoutMode === 'tab') {
    const tabNames = Object.keys(config.items);
    return (
      <div>
        <LayoutTabs tabNames={tabNames} renderPanel={renderSectionPanel} />
      </div>
    );
  }

  if (config.layoutMode === 'section') {
    const sectionNames = Object.keys(config.items);
    return (
      <div>
        <LayoutSections
          sectionNames={sectionNames}
          renderPanel={renderSectionPanel}
        />
      </div>
    );
  }

  return (
    <Group
      layered={config.layoutMode === 'layer'}
      preferHorizontal={config.layoutMode === 'horizontal'}
      compStyle={config.style}>
      {Object.entries(config.items).map(([name, item]) => {
        const childPanelConfig = getFullChildPanel(item).config;
        // Hacky: pull width up from child to here.
        // TODO: fix
        let width: string | undefined;
        if (childPanelConfig?.style != null) {
          const styleItems: string[] = childPanelConfig.style.split(';');
          const widthItem = styleItems.find(i => i.includes('width'));
          width = widthItem?.split(':')[1];
        }
        return (
          <GroupItem
            key={name}
            width={width}
            layered={config.layoutMode === 'layer'}
            preferHorizontal={config.layoutMode === 'horizontal'}
            equalSize={config.equalSize}>
            {childPanelsByKey[name]}
          </GroupItem>
        );
      })}
      {config.enableAddPanel && (
        <Button onClick={handleAddPanel} size="tiny">
          Add {props.config?.childNameBase ?? 'panel'}
        </Button>
      )}
    </Group>
  );
};

export const PANEL_GROUP2_ID = 'Group';

export const Spec: Panel2.PanelSpec = {
  hidden: true,
  id: PANEL_GROUP2_ID,
  initialize: (weave, inputNode) => PANEL_GROUP_DEFAULT_CONFIG(),
  Component: PanelGroup,
  ConfigComponent: PanelGroupConfigComponent,
  inputType,
};<|MERGE_RESOLUTION|>--- conflicted
+++ resolved
@@ -188,133 +188,6 @@
   tracer: 'PanelTracer',
 };
 
-<<<<<<< HEAD
-=======
-export function toWeaveType(o: any): any {
-  if (o == null) {
-    return 'none';
-  }
-
-  if (o.domain != null && o.selection != null) {
-    // More hacks to properly type nested objects that seem like dicts to
-    // js.
-    // TODO: Really need to support ObjectType in javascript!
-
-    return {
-      type: 'Signals',
-      _is_object: true,
-      domain: {
-        ..._.mapValues(o.domain, toWeaveType),
-        type: 'AxisSelections',
-        _is_object: true,
-      },
-      selection: {
-        ..._.mapValues(o.selection, toWeaveType),
-        type: 'AxisSelections',
-        _is_object: true,
-      },
-    };
-  }
-
-  if (o.dims != null && o.constants != null) {
-    // More hacks to properly type nested objects that seem like dicts to
-    // js.
-    // TODO: Really need to support ObjectType in javascript!
-    return {
-      type: 'Series',
-      _is_object: true,
-      ..._.mapValues(_.omit(o, ['table', 'constants']), toWeaveType),
-      table: {
-        type: 'TableState',
-        _is_object: true,
-        ..._.mapValues(o.table, toWeaveType),
-      },
-      constants: {
-        type: 'PlotConstants',
-        _is_object: true,
-        ..._.mapValues(o.constants, toWeaveType),
-      },
-    };
-  }
-  if (o.columns != null && o.columnNames != null) {
-    const res = {
-      type: 'TableState',
-      _is_object: true,
-      ..._.mapValues(o, toWeaveType),
-    };
-    return res;
-  }
-
-  if (o.id != null && o.input_node != null) {
-    // Such hacks
-    let curPanelId = o.id;
-
-    if (curPanelId == null || curPanelId === '') {
-      curPanelId = 'Auto';
-    }
-    // We have to rename some of the types so to avoid collisions with basic
-    // types.
-    if (panelIdAlternativeMapping[curPanelId] != null) {
-      curPanelId = panelIdAlternativeMapping[curPanelId];
-    }
-
-    // This is a panel...
-    let configType: Type = 'none';
-    if (o.config != null) {
-      configType = {
-        type: curPanelId + 'Config',
-        _is_object: true as any,
-        ..._.mapValues(o.config, toWeaveType),
-      } as any;
-    }
-    return {
-      type: curPanelId,
-      id: 'string',
-      _is_object: true,
-      vars: {
-        type: 'typedDict',
-        propertyTypes: _.mapValues(o.vars, toWeaveType),
-      },
-      input_node: toWeaveType(o.input_node),
-      config: configType,
-      _renderAsPanel: toWeaveType(o.config?._renderAsPanel),
-    };
-  } else if (o.nodeType != null) {
-    if (o.nodeType === 'const' && isFunctionType(o.type)) {
-      return o.type;
-    }
-    return {
-      type: 'function',
-      inputTypes: {},
-      outputType: o.type,
-    };
-  } else if (_.isArray(o)) {
-    return {
-      type: 'list',
-      objectType: o.length === 0 ? 'unknown' : toWeaveType(o[0]),
-    };
-  } else if (_.isObject(o)) {
-    if ('_type' in o) {
-      return {
-        type: (o as {_type: any})._type,
-        ..._.mapValues(_.omit(o, ['_type']), toWeaveType),
-      };
-    }
-    return {
-      type: 'typedDict',
-      propertyTypes: _.mapValues(o, toWeaveType),
-    };
-  } else if (_.isString(o)) {
-    return 'string';
-  } else if (_.isNumber(o)) {
-    return 'number'; // TODO
-  } else if (_.isBoolean(o)) {
-    return 'boolean';
-  }
-  throw new Error('Type conversion not implemeneted for value: ' + o);
-}
-
->>>>>>> 1a15873f
 export const fixChildData = (
   fullItem: ChildPanelFullConfig
 ): ChildPanelFullConfig => {
