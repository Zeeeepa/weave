import {ApolloProvider} from '@apollo/client';
import {Box, Drawer} from '@mui/material';
import {
  GridColumnVisibilityModel,
  GridFilterModel,
  GridPaginationModel,
  GridPinnedColumnFields,
  GridSortModel,
} from '@mui/x-data-grid-pro';
import {LicenseInfo} from '@mui/x-license';
import {makeGorillaApolloClient} from '@wandb/weave/apollo';
import {EVALUATE_OP_NAME_POST_PYDANTIC} from '@wandb/weave/components/PagePanelComponents/Home/Browse3/pages/common/heuristics';
import {opVersionKeyToRefUri} from '@wandb/weave/components/PagePanelComponents/Home/Browse3/pages/wfReactInterface/utilities';
import * as Tabs from '@wandb/weave/components/Tabs';
import {debounce} from 'lodash';
import React, {
  FC,
  useCallback,
  useEffect,
  useMemo,
  useRef,
  useState,
} from 'react';
import useMousetrap from 'react-hook-mousetrap';
import {
  Redirect,
  Route,
  Switch,
  useHistory,
  useLocation,
  useParams,
} from 'react-router-dom';

import {URL_BROWSE3} from '../../../urls';
import {Button} from '../../Button';
import {ErrorBoundary} from '../../ErrorBoundary';
import {Tailwind} from '../../Tailwind';
import {ComparePage} from './Browse3/compare/ComparePage';
import {
  baseContext,
  browse2Context,
  Browse3WeaveflowRouteContextProvider,
  DESCENDENT_CALL_ID_PARAM,
  HIDE_TRACETREE_PARAM,
  PEEK_PARAM,
  SHOW_FEEDBACK_PARAM,
  useClosePeek,
  usePeekLocation,
  useWeaveflowCurrentRouteContext,
  useWeaveflowRouteContext,
  WeaveflowPeekContext,
} from './Browse3/context';
import {FullPageButton} from './Browse3/FullPageButton';
import {getValidFilterModel} from './Browse3/grid/filters';
import {
  DEFAULT_PAGE_SIZE,
  getValidPaginationModel,
} from './Browse3/grid/pagination';
import {getValidPinModel, removeAlwaysLeft} from './Browse3/grid/pin';
import {getValidSortModel} from './Browse3/grid/sort';
import {CallPage} from './Browse3/pages/CallPage/CallPage';
import {CallsPage} from './Browse3/pages/CallsPage/CallsPage';
import {
  ALWAYS_PIN_LEFT_CALLS,
  DEFAULT_PIN_CALLS,
  DEFAULT_SORT_CALLS,
  filterHasCalledAfterDateFilter,
} from './Browse3/pages/CallsPage/CallsTable';
import {WFHighLevelCallFilter} from './Browse3/pages/CallsPage/callsTableFilter';
import {
  DEFAULT_FILTER_CALLS,
  useMakeInitialDatetimeFilter,
} from './Browse3/pages/CallsPage/callsTableQuery';
import {Empty} from './Browse3/pages/common/Empty';
import {EMPTY_NO_TRACE_SERVER} from './Browse3/pages/common/EmptyContent';
import {SimplePageLayoutContext} from './Browse3/pages/common/SimplePageLayout';
import {CompareEvaluationsPage} from './Browse3/pages/CompareEvaluationsPage/CompareEvaluationsPage';
import {DatasetsPage} from './Browse3/pages/DatasetsPage/DatasetsPage';
import {LeaderboardListingPage} from './Browse3/pages/LeaderboardPage/LeaderboardListingPage';
import {LeaderboardPage} from './Browse3/pages/LeaderboardPage/LeaderboardPage';
import {ModsPage} from './Browse3/pages/ModsPage';
import {MonitorsPage} from './Browse3/pages/MonitorsPage/MonitorsPage';
import {ObjectPage} from './Browse3/pages/ObjectsPage/ObjectPage';
import {WFHighLevelObjectVersionFilter} from './Browse3/pages/ObjectsPage/objectsPageTypes';
import {ObjectVersionPage} from './Browse3/pages/ObjectsPage/ObjectVersionPage';
import {ObjectVersionsPage} from './Browse3/pages/ObjectsPage/ObjectVersionsPage';
import {OpPage} from './Browse3/pages/OpsPage/OpPage';
import {OpsPage} from './Browse3/pages/OpsPage/OpsPage';
import {OpVersionPage} from './Browse3/pages/OpsPage/OpVersionPage';
import {OpVersionsPage} from './Browse3/pages/OpsPage/OpVersionsPage';
import {PlaygroundPage} from './Browse3/pages/PlaygroundPage/PlaygroundPage';
import {ScorersPage} from './Browse3/pages/ScorersPage/ScorersPage';
import {TablePage} from './Browse3/pages/TablePage';
import {TablesPage} from './Browse3/pages/TablesPage';
import {useURLSearchParamsDict} from './Browse3/pages/util';
import {
  useWFHooks,
  WFDataModelAutoProvider,
} from './Browse3/pages/wfReactInterface/context';
import {useHasTraceServerClientContext} from './Browse3/pages/wfReactInterface/traceServerClientContext';
import {TableRowSelectionProvider} from './TableRowSelectionContext';
import {useDrawerResize} from './useDrawerResize';

LicenseInfo.setLicenseKey(
  'c3f549c76a1e054e5e314b2f1ecfca1cTz05OTY3MixFPTE3NjAxMTM3NDAwMDAsUz1wcm8sTE09c3Vic2NyaXB0aW9uLFBWPWluaXRpYWwsS1Y9Mg=='
);

type Browse3Params = Partial<Browse3ProjectParams> &
  Partial<Browse3TabParams> &
  Partial<Browse3TabItemParams> &
  Partial<Browse3TabItemVersionParams>;

type Browse3ProjectMountedParams = Browse3ProjectParams &
  Partial<Browse3TabParams> &
  Partial<Browse3TabItemParams> &
  Partial<Browse3TabItemVersionParams>;

type Browse3ProjectParams = {
  entity: string;
  project: string;
};

type Browse3TabParams = {
  entity: string;
  project: string;
  tab: string;
};

type Browse3TabItemParams = {
  entity: string;
  project: string;
  tab: string;
  itemName: string;
};

type Browse3TabItemVersionParams = {
  entity: string;
  project: string;
  tab: string;
  itemName: string;
  version: string;
};

const tabOptions = [
  'types',
  'type-versions',
  'objects',
  'object-versions',
  'ops',
  'op-versions',
  'calls',
  'evaluations',
  'leaderboards',
  'boards',
  'tables',
  'mods',
  'scorers',
];
const tabs = tabOptions.join('|');
const browse3Paths = (projectRoot: string) => [
  `${projectRoot}/:tab(${tabs})/:itemName/versions/:version/:refExtra*`,
  `${projectRoot}/:tab(${tabs})/:itemName`,
  `${projectRoot}/:tab(${tabs})`,
  `${projectRoot}`,
];

export const Browse3: FC<{
  hideHeader?: boolean;
  headerOffset?: number;
  gorillaApolloEndpoint?: string;
  navigateAwayFromProject?: () => void;
  projectRoot(entityName: string, projectName: string): string;
}> = props => {
  // const weaveContext = useWeaveContext();
  // useEffect(() => {
  //   const previousPolling = weaveContext.client.isPolling();
  //   weaveContext.client.setPolling(true);
  //   return () => {
  //     weaveContext.client.setPolling(previousPolling);
  //   };
  // }, [props.projectRoot, weaveContext]);
  const apolloClient = useMemo(
    () => makeGorillaApolloClient(props.gorillaApolloEndpoint),
    [props.gorillaApolloEndpoint]
  );
  return (
    <ApolloProvider client={apolloClient}>
      <Browse3WeaveflowRouteContextProvider projectRoot={props.projectRoot}>
        <Switch>
          <Route
            path={[
              ...browse3Paths(props.projectRoot(':entity', ':project')),
              `/${URL_BROWSE3}/:entity`,
              `/${URL_BROWSE3}`,
            ]}>
            <Browse3Mounted
              headerOffset={props.headerOffset}
              navigateAwayFromProject={props.navigateAwayFromProject}
            />
          </Route>
        </Switch>
      </Browse3WeaveflowRouteContextProvider>
    </ApolloProvider>
  );
};

const Browse3Mounted: FC<{
  headerOffset?: number;
  navigateAwayFromProject?: () => void;
}> = props => {
  const {baseRouter} = useWeaveflowRouteContext();
  const hasTSContext = useHasTraceServerClientContext();
  return (
    <Box
      sx={{
        display: 'flex',
        height: `calc(100vh - ${props.headerOffset ?? 0}px)`,
        overflow: 'auto',
        flexDirection: 'column',
      }}>
      <Switch>
        <Route path={baseRouter.projectUrl(':entity', ':project')} exact>
          <ProjectRedirect />
        </Route>
        {hasTSContext ? (
          <Route
            path={browse3Paths(baseRouter.projectUrl(':entity', ':project'))}>
            <Box
              component="main"
              sx={{
                flex: '1 1 auto',
                height: '100%',
                width: '100%',
                overflow: 'hidden',
                display: 'flex',
                flexDirection: 'column',
              }}>
              <ErrorBoundary>
                <MainPeekingLayout />
              </ErrorBoundary>
            </Box>
          </Route>
        ) : (
          <Empty {...EMPTY_NO_TRACE_SERVER} />
        )}
      </Switch>
    </Box>
  );
};

const MainPeekingLayout: FC = () => {
  const {baseRouter} = useWeaveflowRouteContext();
  const params = useParamsDecoded<Browse3Params>();
  const baseRouterProjectRoot = baseRouter.projectUrl(':entity', ':project');
  const generalProjectRoot = browse2Context.projectUrl(':entity', ':project');
  const query = useURLSearchParamsDict();
  const peekLocation = usePeekLocation();
  const generalBase = browse2Context.projectUrl(
    params.entity!,
    params.project!
  );
  const targetBase = baseRouter.projectUrl(params.entity!, params.project!);
  const isDrawerOpen = peekLocation != null;

  const drawerRef = useRef<HTMLDivElement | null>(null);
  const {handleMousedown, drawerWidthPx} = useDrawerResize(drawerRef);

  // State to track whether the user is currently dragging the drawer resize handle
  const [isDragging, setIsDragging] = useState(false);

  // Callback function to handle the end of dragging
  const handleDragEnd = useCallback(() => {
    setIsDragging(false);
    document.body.style.cursor = '';
    window.removeEventListener('mouseup', handleDragEnd);
  }, []);

  // Callback function to handle the start of dragging
  const handleDragStart = useCallback(
    (e: React.MouseEvent) => {
      setIsDragging(true);
      handleMousedown(e);
      document.body.style.cursor = 'col-resize';
      window.addEventListener('mouseup', handleDragEnd);
    },
    [handleDragEnd, handleMousedown]
  );

  const closePeek = useClosePeek();

  useMousetrap('esc', closePeek);

  return (
    <WFDataModelAutoProvider
      entityName={params.entity!}
      projectName={params.project!}>
      <TableRowSelectionProvider>
        <Box
          sx={{
            flex: '1 1 auto',
            width: '100%',
            height: '100%',
            display: 'flex',
            overflow: 'hidden',
            flexDirection: 'row',
            alignContent: 'stretch',
          }}>
          <Box
            sx={{
              flex: '1 1 40%',
              overflow: 'hidden',
              display: 'flex',
              marginRight: !isDrawerOpen ? 0 : `${drawerWidthPx}px`,
            }}>
            <Browse3ProjectRoot projectRoot={baseRouterProjectRoot} />
          </Box>

          <Drawer
            variant="persistent"
            anchor="right"
            open={isDrawerOpen}
            onClose={closePeek}
            PaperProps={{
              ref: drawerRef,
              style: {
                overflow: 'hidden',
                display: isDrawerOpen ? 'flex' : 'none',
                zIndex: 1,
                width: isDrawerOpen ? `${drawerWidthPx}px` : 0,
                height: '100%',
                borderLeft: '1px solid #e0e0e0',
                position: 'absolute',
                pointerEvents: isDragging ? 'none' : 'auto',
              },
            }}
            ModalProps={{
              keepMounted: true,
            }}>
            <div
              id="dragger"
              onMouseDown={handleDragStart}
              style={{
                position: 'absolute',
                top: 0,
                bottom: 0,
                left: 0,
                width: '5px',
                cursor: 'col-resize',
                zIndex: 2,
              }}
            />
            {peekLocation && (
              <WeaveflowPeekContext.Provider value={{isPeeking: true}}>
                <SimplePageLayoutContext.Provider
                  value={{
                    headerSuffix: (
                      <Box sx={{flex: '0 0 auto'}}>
                        <FullPageButton
                          query={query}
                          generalBase={generalBase}
                          targetBase={targetBase}
                        />
                        <Button
                          tooltip="Close drawer"
                          icon="close"
                          variant="ghost"
                          className="ml-4"
                          onClick={closePeek}
                        />
                      </Box>
                    ),
                  }}>
                  <Browse3ProjectRoot
                    customLocation={peekLocation}
                    projectRoot={generalProjectRoot}
                  />
                </SimplePageLayoutContext.Provider>
              </WeaveflowPeekContext.Provider>
            )}
          </Drawer>
        </Box>
      </TableRowSelectionProvider>
    </WFDataModelAutoProvider>
  );
};

const ProjectRedirect: FC = () => {
  const {entity, project} = useParamsDecoded<Browse3ProjectMountedParams>();
  const {baseRouter} = useWeaveflowRouteContext();
  const url = baseRouter.tracesUIUrl(entity, project);
  return <Redirect to={url} />;
};

const Browse3ProjectRoot: FC<{
  projectRoot: string;
  customLocation?: {
    key: string;
    pathname: string;
    search: string;
    hash: string;
    state: any;
  };
}> = ({projectRoot, customLocation}) => {
  return (
    <Box
      sx={{
        flex: '1 1 auto',
        width: '100%',
        overflowY: 'auto',
        // Very odd, but this is needed to prevent the horizontal scrollbar for a single pixel
        overflowX: 'hidden',
      }}>
      <Switch location={customLocation}>
        {/* OBJECTS */}
        <Route
          path={`${projectRoot}/objects/:itemName/versions/:version?/:refExtra*`}>
          <ObjectVersionRoutePageBinding />
        </Route>
        <Route path={`${projectRoot}/objects/:itemName`}>
          <ObjectPageBinding />
        </Route>
        <Route
          path={[
            `${projectRoot}/:tab(prompts|models|objects)`,
            `${projectRoot}/object-versions`,
          ]}>
          <ObjectVersionsPageBinding />
        </Route>
        <Route path={`${projectRoot}/:tab(datasets)`}>
          <DatasetsPageBinding />
        </Route>
        {/* OPS */}
        <Route path={`${projectRoot}/ops/:itemName/versions/:version?`}>
          <OpVersionRoutePageBinding />
        </Route>
        <Route path={`${projectRoot}/ops/:itemName`}>
          <OpPageBinding />
        </Route>
        <Route path={`${projectRoot}/ops`}>
          <OpsPageBinding />
        </Route>
        <Route
          path={[`${projectRoot}/operations`, `${projectRoot}/op-versions`]}>
          <OpVersionsPageBinding />
        </Route>
        {/* CALLS */}
        <Route path={`${projectRoot}/calls/:itemName`}>
          <CallPageBinding />
        </Route>
        <Route path={`${projectRoot}/:tab(traces|calls)`}>
          <CallsPageBinding />
        </Route>
        <Route path={`${projectRoot}/evaluations/:tab(evals|monitors)`}>
          <EvaluationsPageBinding />
        </Route>
        <Route path={`${projectRoot}/:tab(compare-evaluations)`}>
          <CompareEvaluationsBinding />
        </Route>
        <Route path={`${projectRoot}/:tab(scorers)`}>
          <ScorersPageBinding />
        </Route>
        <Route
          path={[
            `${projectRoot}/leaderboards/:itemName`,
            `${projectRoot}/leaderboards`,
          ]}>
          <LeaderboardPageBinding />
        </Route>
        {/* TABLES */}
        <Route path={`${projectRoot}/tables/:tableId`}>
          <TablePage />
        </Route>
        <Route path={`${projectRoot}/tables`}>
          <TablesPageBinding />
        </Route>
        {/* MODS */}
        <Route
          path={[`${projectRoot}/mods/:itemName`, `${projectRoot}/:tab(mods)`]}>
          <ModsPageBinding />
        </Route>
        {/* PLAYGROUND */}
        <Route
          path={[
            `${projectRoot}/playground/:itemName`,
            `${projectRoot}/playground`,
          ]}>
          <PlaygroundPageBinding />
        </Route>
        <Route path={`${projectRoot}/compare`}>
          <ComparePageBinding />
        </Route>
      </Switch>
    </Box>
  );
};

// TODO(tim/weaveflow_improved_nav): Generalize this
const ObjectVersionRoutePageBinding = () => {
  const params = useParamsDecoded<Browse3TabItemVersionParams>();
  const query = useURLSearchParamsDict();

  const history = useHistory();
  const routerContext = useWeaveflowCurrentRouteContext();
  useEffect(() => {
    if (!params.version) {
      history.replace(
        routerContext.objectUIUrl(
          params.entity,
          params.project,
          params.itemName
        )
      );
    }
  }, [
    history,
    params.version,
    params.entity,
    params.itemName,
    params.project,
    routerContext,
  ]);

  if (!params.version) {
    return <>Redirecting...</>;
  }
  return (
    <ObjectVersionPage
      entity={params.entity}
      project={params.project}
      objectName={params.itemName}
      version={params.version}
      filePath={query.path ?? 'obj'} // Default to obj
      refExtra={query.extra}
    />
  );
};

// TODO(tim/weaveflow_improved_nav): Generalize this
const OpVersionRoutePageBinding = () => {
  const params = useParamsDecoded<Browse3TabItemVersionParams>();
  const history = useHistory();
  const routerContext = useWeaveflowCurrentRouteContext();
  useEffect(() => {
    if (!params.version) {
      history.replace(
        routerContext.opUIUrl(params.entity, params.project, params.itemName)
      );
    }
  }, [
    history,
    params.version,
    params.entity,
    params.itemName,
    params.project,
    routerContext,
  ]);

  if (!params.version) {
    return <>Redirecting...</>;
  }
  return (
    <OpVersionPage
      entity={params.entity}
      project={params.project}
      opName={params.itemName}
      version={params.version}
    />
  );
};

const useCallPeekRedirect = () => {
  // This is a "hack" since the client doesn't have all the info
  // needed to make a correct peek URL. This allows the client to request
  // such a view and we can redirect to the correct URL.
  const params = useParamsDecoded<Browse3TabItemParams>();
  const {baseRouter} = useWeaveflowRouteContext();
  const history = useHistory();
  const {useCall} = useWFHooks();
  const {result: call} = useCall({
    entity: params.entity,
    project: params.project,
    callId: params.itemName,
  });
  const query = useURLSearchParamsDict();
  useEffect(() => {
    if (call && query.convertToPeek) {
      const opVersionRef = call.opVersionRef;
      if (!opVersionRef) {
        return;
      }
      const path = baseRouter.callsUIUrl(params.entity, params.project, {
        opVersionRefs: [opVersionRef],
      });
      const searchParams = new URLSearchParams();
      searchParams.set(
        PEEK_PARAM,
        baseContext.callUIUrl(
          params.entity,
          params.project,
          call.traceId,
          params.itemName,
          undefined
        )
      );
      const newSearch = searchParams.toString();
      const newUrl = `${path}&${newSearch}`;
      history.replace(newUrl);
    }
  }, [
    baseRouter,
    call,
    history,
    params.entity,
    params.itemName,
    params.project,
    query.convertToPeek,
  ]);
};

const useParamsDecoded = <T extends object>() => {
  // Handle the case where entity/project (old) have spaces
  const params = useParams<T>();
  return useMemo(() => {
    return Object.fromEntries(
      Object.entries(params).map(([key, value]) => [
        key,
        decodeURIComponent(value),
      ])
    );
  }, [params]);
};

const getOptionalBoolean = (
  dict: Record<string, string>,
  key: string
): boolean | undefined => {
  const value = dict[key];
  if (value == null) {
    return undefined;
  }
  return value === '1';
};

const getOptionalString = (
  dict: Record<string, string>,
  key: string
): string | undefined => {
  const value = dict[key];
  if (value == null) {
    return undefined;
  }
  return value;
};

const useURLBackedCallPageState = () => {
  const params = useParamsDecoded<Browse3TabItemParams>();
  const query = useURLSearchParamsDict();
  const history = useHistory();
  const currentRouter = useWeaveflowCurrentRouteContext();
  const [rootCallId, setRootCallId] = useState(params.itemName);
  useEffect(() => {
    setRootCallId(params.itemName);
  }, [params.itemName]);

  const [descendentCallId, setDescendentCallId] = useState<string | undefined>(
    getOptionalString(query, DESCENDENT_CALL_ID_PARAM)
  );
  useEffect(() => {
    setDescendentCallId(getOptionalString(query, DESCENDENT_CALL_ID_PARAM));
  }, [query]);

  const [showFeedback, setShowFeedback] = useState<boolean | undefined>(
    getOptionalBoolean(query, SHOW_FEEDBACK_PARAM)
  );
  useEffect(() => {
    setShowFeedback(getOptionalBoolean(query, SHOW_FEEDBACK_PARAM));
  }, [query]);

  const [hideTraceTree, setHideTraceTree] = useState<boolean | undefined>(
    getOptionalBoolean(query, HIDE_TRACETREE_PARAM)
  );
  useEffect(() => {
    setHideTraceTree(getOptionalBoolean(query, HIDE_TRACETREE_PARAM));
  }, [query]);

  const debouncedHistoryPush = useMemo(() => {
    return debounce((path: string) => {
      if (history.location.pathname + history.location.search !== path) {
        history.push(path);
      }
    }, 500);
  }, [history]);

  useEffect(() => {
    debouncedHistoryPush(
      currentRouter.callUIUrl(
        params.entity,
        params.project,
        '',
        rootCallId,
        descendentCallId,
        hideTraceTree,
        showFeedback
      )
    );
    return () => {
      debouncedHistoryPush.cancel();
    };
  }, [
    currentRouter,
    debouncedHistoryPush,
    params.entity,
    params.project,
    rootCallId,
    descendentCallId,
    showFeedback,
    hideTraceTree,
  ]);

  return {
    entity: params.entity,
    project: params.project,
    rootCallId,
    descendentCallId,
    showFeedback,
    hideTraceTree,
    setRootCallId,
    setDescendentCallId,
    setShowFeedback,
    setHideTraceTree,
  };
};

// TODO(tim/weaveflow_improved_nav): Generalize this
const CallPageBinding = () => {
  useCallPeekRedirect();
  const {
    entity,
    project,
    rootCallId,
    descendentCallId,
    showFeedback,
    hideTraceTree,
    setRootCallId,
    setDescendentCallId,
    setShowFeedback,
    setHideTraceTree,
  } = useURLBackedCallPageState();

  return (
    <CallPage
      entity={entity}
      project={project}
      rootCallId={rootCallId}
      setRootCallId={setRootCallId}
      focusedCallId={descendentCallId}
      setFocusedCallId={setDescendentCallId}
      hideTraceTree={hideTraceTree}
      setHideTraceTree={setHideTraceTree}
      showFeedback={showFeedback}
      setShowFeedback={setShowFeedback}
    />
  );
};

const EvaluationsPageBinding = () => {
  const {entity, project, tab} = useParamsDecoded<Browse3TabParams>();
  const tabs: Record<string, {label: string; content: React.ReactNode}> = {
    evals: {
      label: 'Evals',
      content: <CallsPageBinding />,
    },
    monitors: {
      label: 'Monitors',
      content: <MonitorsPageBinding />,
    },
  };

  const history = useHistory();

  const navigateToTab = useCallback(
    (clickedTab: string) => {
      history.push(`/${entity}/${project}/weave/evaluations/${clickedTab}`);
    },
    [entity, project, history]
  );

  return (
    <>
      <Tabs.Root
        value={tab}
        onValueChange={navigateToTab}
        className="mx-16 mt-12">
        <Tabs.List className="border-b-0">
          {Object.entries(tabs).map(([key, tab]) => (
            <Tabs.Trigger value={key} className="border-b-4 text-lg" key={key}>
              {tab.label}
            </Tabs.Trigger>
          ))}
        </Tabs.List>
      </Tabs.Root>
      <Tailwind>
        <Box className="pt-8">
          <ErrorBoundary>{tabs[tab].content}</ErrorBoundary>
        </Box>
      </Tailwind>
    </>
  );
};

const MonitorsPageBinding = () => {
  const {entity, project} = useParamsDecoded<Browse3TabParams>();
  return <MonitorsPage entity={entity} project={project} />;
};

// TODO(tim/weaveflow_improved_nav): Generalize this
const CallsPageBinding = () => {
  const {entity, project, tab} = useParamsDecoded<Browse3TabParams>();
  const query = useURLSearchParamsDict();
<<<<<<< HEAD
  const isEvaluationsTab = tab === 'evaluations';
  const initialFilter: WFHighLevelCallFilter = useMemo(() => {
    if (isEvaluationsTab) {
=======
  const initialFilter = useMemo(() => {
    if (tab === 'evals') {
>>>>>>> 701d5b74
      return {
        frozen: true,
        opVersionRefs: [
          opVersionKeyToRefUri({
            entity,
            project,
            opId: EVALUATE_OP_NAME_POST_PYDANTIC,
            versionHash: '*',
          }),
        ],
      };
    }
    if (query.filter === undefined) {
      return {};
    }
    try {
      return JSON.parse(query.filter);
    } catch (e) {
      console.log(e);
      return {};
    }
  }, [query.filter, entity, project, isEvaluationsTab]);
  const history = useHistory();
  const routerContext = useWeaveflowCurrentRouteContext();

  const {initialDatetimeFilter} = useMakeInitialDatetimeFilter(
    entity,
    project,
    initialFilter,
    isEvaluationsTab
  );

  const onFilterUpdate = useCallback(
    filter => {
      history.push(routerContext.callsUIUrl(entity, project, filter));
    },
    [history, entity, project, routerContext]
  );

  const location = useLocation();
  const columnVisibilityModel = useMemo(() => {
    try {
      return JSON.parse(query.cols);
    } catch (e) {
      return {};
    }
  }, [query.cols]);
  const setColumnVisibilityModel = (newModel: GridColumnVisibilityModel) => {
    const newQuery = new URLSearchParams(location.search);
    newQuery.set('cols', JSON.stringify(newModel));
    history.push({search: newQuery.toString()});
  };

  const pinModel = useMemo(
    () => getValidPinModel(query.pin, DEFAULT_PIN_CALLS, ALWAYS_PIN_LEFT_CALLS),
    [query.pin]
  );
  const setPinModel = (newModel: GridPinnedColumnFields) => {
    const newQuery = new URLSearchParams(location.search);
    newQuery.set(
      'pin',
      JSON.stringify(removeAlwaysLeft(newModel, ALWAYS_PIN_LEFT_CALLS))
    );
    history.push({search: newQuery.toString()});
  };

  // Track if the user has explicitly removed the date filter
  const hasRemovedDateFilter = useRef(false);

  // Only show the date filter if not evals and we haven't explicitly removed it
  const defaultFilter =
    isEvaluationsTab || hasRemovedDateFilter.current
      ? DEFAULT_FILTER_CALLS
      : initialDatetimeFilter;

  const filterModel = useMemo(
    () => getValidFilterModel(query.filters, defaultFilter),
    [query.filters, defaultFilter]
  );

  const setFilterModel = (newModel: GridFilterModel) => {
    // If there was a date filter and now there isn't, mark it as explicitly removed
    // so we don't add it back on subsequent navigations
    const hadDateFilter = filterHasCalledAfterDateFilter(filterModel);
    if (hadDateFilter && !filterHasCalledAfterDateFilter(newModel)) {
      hasRemovedDateFilter.current = true;
    }

    const newQuery = new URLSearchParams(location.search);
    if (newModel.items.length === 0) {
      newQuery.set('filters', JSON.stringify(DEFAULT_FILTER_CALLS));
    } else {
      newQuery.set('filters', JSON.stringify(newModel));
    }
    history.push({search: newQuery.toString()});
  };

  const sortModel = useMemo(
    () => getValidSortModel(query.sort, DEFAULT_SORT_CALLS),
    [query.sort]
  );
  const setSortModel = (newModel: GridSortModel) => {
    const newQuery = new URLSearchParams(location.search);
    if (newModel.length === 0) {
      newQuery.delete('sort');
    } else {
      newQuery.set('sort', JSON.stringify(newModel));
    }
    history.push({search: newQuery.toString()});
  };

  const paginationModel = useMemo(
    () => getValidPaginationModel(query.page, query.pageSize),
    [query.page, query.pageSize]
  );
  const setPaginationModel = (newModel: GridPaginationModel) => {
    const newQuery = new URLSearchParams(location.search);
    const {page, pageSize} = newModel;
    // TODO: If we change page size, should we reset page to 0?
    if (page === 0) {
      newQuery.delete('page');
    } else {
      newQuery.set('page', page.toString());
    }
    if (pageSize === DEFAULT_PAGE_SIZE) {
      newQuery.delete('pageSize');
    } else {
      newQuery.set('pageSize', pageSize.toString());
    }
    history.push({search: newQuery.toString()});
  };

  return (
    <CallsPage
      entity={entity}
      project={project}
      initialFilter={initialFilter}
      onFilterUpdate={onFilterUpdate}
      columnVisibilityModel={columnVisibilityModel}
      setColumnVisibilityModel={setColumnVisibilityModel}
      pinModel={pinModel}
      setPinModel={setPinModel}
      filterModel={filterModel}
      setFilterModel={setFilterModel}
      sortModel={sortModel}
      setSortModel={setSortModel}
      paginationModel={paginationModel}
      setPaginationModel={setPaginationModel}
    />
  );
};

// TODO(tim/weaveflow_improved_nav): Generalize this
const ObjectVersionsPageBinding = () => {
  const {entity, project, tab} = useParamsDecoded<Browse3TabParams>();
  const query = useURLSearchParamsDict();
  const filters: WFHighLevelObjectVersionFilter = useMemo(() => {
    let queryFilter: WFHighLevelObjectVersionFilter = {};
    // Parse the filter from the query string
    if (query.filter) {
      try {
        queryFilter = JSON.parse(
          query.filter
        ) as WFHighLevelObjectVersionFilter;
      } catch (e) {
        console.log(e);
      }
    }

    // Set the baseObjectClass filter based on the tab
    if (tab === 'prompts') {
      queryFilter.baseObjectClass = 'Prompt';
    } else if (tab === 'models') {
      queryFilter.baseObjectClass = 'Model';
    } else if (tab === 'datasets') {
      queryFilter.baseObjectClass = 'Dataset';
    }
    return queryFilter;
  }, [query.filter, tab]);

  const history = useHistory();
  const routerContext = useWeaveflowCurrentRouteContext();
  const onFilterUpdate = useCallback(
    filter => {
      history.push(routerContext.objectVersionsUIUrl(entity, project, filter));
    },
    [history, entity, project, routerContext]
  );
  return (
    <ObjectVersionsPage
      entity={entity}
      project={project}
      initialFilter={filters}
      onFilterUpdate={onFilterUpdate}
    />
  );
};

// New DatasetsPageBinding component for the dedicated datasets page
const DatasetsPageBinding = () => {
  const {entity, project} = useParamsDecoded<Browse3TabParams>();
  const query = useURLSearchParamsDict();
  const filters = useMemo(() => {
    if (query.filter === undefined) {
      return {};
    }
    try {
      return JSON.parse(query.filter);
    } catch (e) {
      console.log(e);
      return {};
    }
  }, [query.filter]);

  const history = useHistory();
  const routerContext = useWeaveflowCurrentRouteContext();
  const onFilterUpdate = useCallback(
    filter => {
      history.push(routerContext.objectVersionsUIUrl(entity, project, filter));
    },
    [history, entity, project, routerContext]
  );

  return (
    <DatasetsPage
      entity={entity}
      project={project}
      initialFilter={filters}
      onFilterUpdate={onFilterUpdate}
    />
  );
};

// TODO(tim/weaveflow_improved_nav): Generalize this
const OpVersionsPageBinding = () => {
  const params = useParamsDecoded<Browse3TabParams>();

  const query = useURLSearchParamsDict();
  const filters = useMemo(() => {
    if (query.filter === undefined) {
      return {};
    }
    try {
      return JSON.parse(query.filter);
    } catch (e) {
      console.log(e);
      return {};
    }
  }, [query.filter]);
  const history = useHistory();
  const routerContext = useWeaveflowCurrentRouteContext();
  const onFilterUpdate = useCallback(
    filter => {
      history.push(
        routerContext.opVersionsUIUrl(params.entity, params.project, filter)
      );
    },
    [history, params.entity, params.project, routerContext]
  );
  return (
    <OpVersionsPage
      entity={params.entity}
      project={params.project}
      initialFilter={filters}
      onFilterUpdate={onFilterUpdate}
    />
  );
};

// TODO(tim/weaveflow_improved_nav): Generalize this
const ObjectPageBinding = () => {
  const params = useParamsDecoded<Browse3TabItemVersionParams>();
  return (
    <ObjectPage
      entity={params.entity}
      project={params.project}
      objectName={params.itemName}
    />
  );
};

const OpPageBinding = () => {
  const params = useParamsDecoded<Browse3TabItemVersionParams>();
  return (
    <OpPage
      entity={params.entity}
      project={params.project}
      opName={params.itemName}
    />
  );
};

const CompareEvaluationsBinding = () => {
  const history = useHistory();
  const routerContext = useWeaveflowCurrentRouteContext();
  const {entity, project} = useParamsDecoded<Browse3TabParams>();
  const query = useURLSearchParamsDict();
  const evaluationCallIds = useMemo(() => {
    return JSON.parse(query.evaluationCallIds);
  }, [query.evaluationCallIds]);
  const selectedMetrics: Record<string, boolean> | null = useMemo(() => {
    try {
      return JSON.parse(query.metrics);
    } catch (e) {
      return null;
    }
  }, [query.metrics]);
  const onEvaluationCallIdsUpdate = useCallback(
    (newEvaluationCallIds: string[]) => {
      history.push(
        routerContext.compareEvaluationsUri(
          entity,
          project,
          newEvaluationCallIds,
          selectedMetrics
        )
      );
    },
    [history, entity, project, routerContext, selectedMetrics]
  );
  const setSelectedMetrics = useCallback(
    (newModel: Record<string, boolean>) => {
      history.push(
        routerContext.compareEvaluationsUri(
          entity,
          project,
          evaluationCallIds,
          newModel
        )
      );
    },
    [history, entity, project, routerContext, evaluationCallIds]
  );
  return (
    <CompareEvaluationsPage
      entity={entity}
      project={project}
      evaluationCallIds={evaluationCallIds}
      onEvaluationCallIdsUpdate={onEvaluationCallIdsUpdate}
      selectedMetrics={selectedMetrics}
      setSelectedMetrics={setSelectedMetrics}
    />
  );
};

const ScorersPageBinding = () => {
  const {entity, project} = useParamsDecoded<Browse3TabParams>();
  return <ScorersPage entity={entity} project={project} />;
};

const LeaderboardPageBinding = () => {
  const params = useParamsDecoded<Browse3TabItemParams>();
  const {entity, project, itemName: leaderboardName} = params;
  const query = useURLSearchParamsDict();
  const edit = query.edit === 'true';
  if (!leaderboardName) {
    return <LeaderboardListingPage entity={entity} project={project} />;
  }
  return (
    <LeaderboardPage
      entity={entity}
      project={project}
      leaderboardName={leaderboardName}
      openEditorOnMount={edit}
    />
  );
};

const OpsPageBinding = () => {
  const params = useParamsDecoded<Browse3TabItemParams>();

  return <OpsPage entity={params.entity} project={params.project} />;
};

const ModsPageBinding = () => {
  const params = useParamsDecoded<Browse3TabItemVersionParams>();
  return (
    <ModsPage
      entity={params.entity}
      project={params.project}
      itemName={params.itemName}
    />
  );
};

const TablesPageBinding = () => {
  const params = useParamsDecoded<Browse3TabItemParams>();

  return <TablesPage entity={params.entity} project={params.project} />;
};

const ComparePageBinding = () => {
  const params = useParamsDecoded<Browse3TabItemParams>();

  return <ComparePage entity={params.entity} project={params.project} />;
};

const PlaygroundPageBinding = () => {
  const params = useParamsDecoded<Browse3TabItemParams>();
  return (
    <PlaygroundPage
      entity={params.entity}
      project={params.project}
      callId={params.itemName}
    />
  );
};<|MERGE_RESOLUTION|>--- conflicted
+++ resolved
@@ -817,14 +817,9 @@
 const CallsPageBinding = () => {
   const {entity, project, tab} = useParamsDecoded<Browse3TabParams>();
   const query = useURLSearchParamsDict();
-<<<<<<< HEAD
   const isEvaluationsTab = tab === 'evaluations';
   const initialFilter: WFHighLevelCallFilter = useMemo(() => {
     if (isEvaluationsTab) {
-=======
-  const initialFilter = useMemo(() => {
-    if (tab === 'evals') {
->>>>>>> 701d5b74
       return {
         frozen: true,
         opVersionRefs: [
