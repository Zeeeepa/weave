--- conflicted
+++ resolved
@@ -204,15 +204,6 @@
       {Item}
     </Link>
   );
-<<<<<<< HEAD
-};
-
-export const parseRefMaybe = (s: string): ObjectRef | null => {
-  try {
-    return parseRef(s);
-  } catch (e) {
-    return null;
-  }
 };
 
 export const isObjDeleteError = (e: any): boolean => {
@@ -222,6 +213,4 @@
   const errorStr = String(e);
   const regex = /Obj .* was deleted at .*/;
   return regex.test(errorStr);
-=======
->>>>>>> a18cf9d4
 };