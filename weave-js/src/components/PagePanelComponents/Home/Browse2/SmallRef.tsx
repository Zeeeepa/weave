import {Box} from '@mui/material';
import {useArtifactWeaveReference} from '@wandb/weave/common/hooks/useArtifactWeaveReference';
import {getTypeName, Type} from '@wandb/weave/core';
import {
  isWandbArtifactRef,
  isWeaveObjectRef,
  ObjectRef,
  refUri,
  WandbArtifactRef,
  WeaveObjectRef,
} from '@wandb/weave/react';
import React, {FC} from 'react';

import {hexToRGB, MOON_300} from '../../../../common/css/globals.styles';
import {Icon, IconName, IconNames} from '../../../Icon';
import {useWeaveflowRouteContext} from '../Browse3/context';
import {Link} from '../Browse3/pages/common/Links';
import {useWFHooks} from '../Browse3/pages/wfReactInterface/context';
import {
  ObjectVersionKey,
  OpVersionKey,
} from '../Browse3/pages/wfReactInterface/wfDataModelHooksInterface';
import {fetchArtifactRefPageUrl} from './url';

const getRootType = (t: Type): Type => {
  if (
    (t as any)._base_type != null &&
    (t as any)._base_type?.type !== 'Object'
  ) {
    return getRootType((t as any)._base_type);
  }
  return t;
};

type WFDBTableType =
  | 'Op'
  | 'OpVersion'
  | 'Type'
  | 'TypeVersion'
  | 'Trace'
  | 'Call'
  | 'Object'
  | 'ObjectVersion';

export const objectRefDisplayName = (
  objRef: ObjectRef,
  versionIndex?: number
) => {
  if (isWandbArtifactRef(objRef)) {
    const versionStr =
      versionIndex != null
        ? `v${versionIndex}`
        : objRef.artifactVersion.slice(0, 6);
    let label = `${objRef.artifactName}:${versionStr}`;
    if (objRef.artifactPath !== 'obj') {
      label += '/' + objRef.artifactPath;
    }
    if (objRef.artifactRefExtra) {
      // Remove every other extra part
      const parts = objRef.artifactRefExtra.split('/');
      const newParts = [];
      for (let i = 1; i < parts.length; i += 2) {
        newParts.push(parts[i]);
      }
      label += '#' + newParts.join('/');
    }
    return {label};
  } else if (isWeaveObjectRef(objRef)) {
    const versionStr =
      versionIndex != null
        ? `v${versionIndex}`
        : objRef.artifactVersion.slice(0, 6);
    let label = `${objRef.artifactName}:${versionStr}`;
    if (objRef.artifactRefExtra) {
      label += '/' + objRef.artifactRefExtra;
    }
    return {label};
  }
  throw new Error('Unknown ref type');
};

export const SmallRefBox: FC<{
  iconName: IconName;
  text: string;
  iconOnly?: boolean;
}> = ({iconName, text, iconOnly = false}) => (
  <Box display="flex" alignItems="center">
    <Box
      mr="4px"
      bgcolor={hexToRGB(MOON_300, 0.48)}
      sx={{
        height: '22px',
        width: '22px',
        borderRadius: '16px',
        display: 'flex',
        flex: '0 0 22px',
        justifyContent: 'center',
        alignItems: 'center',
      }}>
      <Icon name={iconName} width={14} height={14} />
    </Box>
    {!iconOnly && (
      <Box
        sx={{
          height: '22px',
          flex: 1,
          minWidth: 0,
          overflow: 'hidden',
          whiteSpace: 'nowrap',
          textOverflow: 'ellipsis',
        }}>
        {text}
      </Box>
    )}
  </Box>
);

export const SmallArtifactRef: FC<{
  objRef: WandbArtifactRef;
  iconOnly?: boolean;
}> = ({objRef}) => {
  const {loading, artInfo} = useArtifactWeaveReference({
    entityName: objRef.entityName,
    projectName: objRef.projectName,
    artifactName: objRef.artifactName + ':' + objRef.artifactVersion,
  });
  if (loading) {
    return <SmallRefBox iconName={IconNames.Loading} text="Loading..." />;
  }

  const artifactUrl = artInfo
    ? fetchArtifactRefPageUrl({
        entityName: objRef.entityName,
        projectName: objRef.projectName,
        artifactName: objRef.artifactName,
        artifactVersion: objRef.artifactVersion,
        artifactType: artInfo?.artifactType,
        orgName: artInfo?.orgName,
      })
    : null;

  const Content = (
    <Box
      sx={{
        width: '100%',
        height: '100%',
        minHeight: '38px',
        display: 'flex',
        alignItems: 'center',
        cursor: artifactUrl ? 'pointer' : 'not-allowed',
      }}
      title={
        artifactUrl
          ? objRef.artifactPath
          : 'No link detected for this wandb artifact reference: ' +
            objRef.artifactPath
      }>
      <SmallRefBox
        iconName={IconNames.Registries}
        text={`${objRef.artifactName}:${objRef.artifactVersion}`}
      />
      {artifactUrl ? (
        <Box sx={{display: 'flex', alignItems: 'center'}}>
          <Icon name={IconNames.OpenNewTab} width={14} height={14} />
        </Box>
      ) : (
        <></>
      )}
    </Box>
  );

  return artifactUrl ? (
    <Link
      $variant="secondary"
      style={{width: '100%', height: '100%'}}
      as="a"
      href={artifactUrl}>
      {Content}
    </Link>
  ) : (
    Content
  );
};

export const SmallWeaveRef: FC<{
  objRef: WeaveObjectRef;
  wfTable?: WFDBTableType;
  iconOnly?: boolean;
}> = ({objRef, wfTable, iconOnly = false}) => {
  const {
    useObjectVersion,
    useOpVersion,
    derived: {useRefsType},
  } = useWFHooks();

  let objVersionKey: ObjectVersionKey | null = null;
  let opVersionKey: OpVersionKey | null = null;

  if (objRef.weaveKind === 'op') {
    opVersionKey = {
      entity: objRef.entityName,
      project: objRef.projectName,
      opId: objRef.artifactName,
      versionHash: objRef.artifactVersion,
    };
  } else {
    objVersionKey = {
      scheme: 'weave',
      entity: objRef.entityName,
      project: objRef.projectName,
      weaveKind: objRef.weaveKind,
      objectId: objRef.artifactName,
      versionHash: objRef.artifactVersion,
      path: '',
      refExtra: objRef.artifactRefExtra,
    };
  }

  const objectVersion = useObjectVersion(objVersionKey);
  const opVersion = useOpVersion(opVersionKey);
  const versionIndex =
    objectVersion.result?.versionIndex ?? opVersion.result?.versionIndex;

  const {peekingRouter} = useWeaveflowRouteContext();
  const refTypeQuery = useRefsType([refUri(objRef)]);
  const refType: Type =
    refTypeQuery.loading || refTypeQuery.result == null
      ? 'unknown'
      : refTypeQuery.result[0];
  let rootType = getRootType(refType);
  if (objRef.scheme === 'weave' && objRef.weaveKind === 'op') {
    // TODO: Why is this necessary? The type is coming back as `objRef`
    rootType = {type: 'OpDef'};
  }
  const {label} = objectRefDisplayName(objRef, versionIndex);

  const rootTypeName = getTypeName(rootType);
  let icon: IconName = IconNames.CubeContainer;
  if (rootTypeName === 'Dataset') {
    icon = IconNames.Table;
  } else if (rootTypeName === 'Model') {
    icon = IconNames.Model;
  } else if (rootTypeName === 'List') {
    icon = IconNames.List;
  } else if (rootTypeName === 'OpDef') {
    icon = IconNames.JobProgramCode;
  }
  const Item = <SmallRefBox iconName={icon} text={label} iconOnly={iconOnly} />;

  if (refTypeQuery.loading) {
    return Item;
  }
  return (
    <Link
      $variant="secondary"
      style={{
        width: '100%',
      }}
      to={peekingRouter.refUIUrl(rootTypeName, objRef, wfTable)}>
      {Item}
    </Link>
  );
<<<<<<< HEAD
};

export const SmallRef: FC<{
  objRef: ObjectRef;
  wfTable?: WFDBTableType;
  iconOnly?: boolean;
}> = ({objRef, wfTable, iconOnly = false}) => {
  const isArtifactRef = isWandbArtifactRef(objRef);
  const isWeaveObjRef = isWeaveObjectRef(objRef);

  if (!isArtifactRef && !isWeaveObjRef) {
    return <div>[Error: non wandb ref]</div>;
  }

  if (isArtifactRef) {
    return <SmallArtifactRef objRef={objRef} />;
  }
  return (
    <SmallWeaveRef objRef={objRef} wfTable={wfTable} iconOnly={iconOnly} />
  );
};

export const parseRefMaybe = (s: string): ObjectRef | null => {
  try {
    return parseRef(s);
  } catch (e) {
    return null;
  }
=======
>>>>>>> b388ab9f
};<|MERGE_RESOLUTION|>--- conflicted
+++ resolved
@@ -260,8 +260,8 @@
       {Item}
     </Link>
   );
-<<<<<<< HEAD
-};
+};
+
 
 export const SmallRef: FC<{
   objRef: ObjectRef;
@@ -281,14 +281,4 @@
   return (
     <SmallWeaveRef objRef={objRef} wfTable={wfTable} iconOnly={iconOnly} />
   );
-};
-
-export const parseRefMaybe = (s: string): ObjectRef | null => {
-  try {
-    return parseRef(s);
-  } catch (e) {
-    return null;
-  }
-=======
->>>>>>> b388ab9f
 };