--- conflicted
+++ resolved
@@ -8,12 +8,9 @@
   Model: 'blue',
   Dataset: 'green',
   Evaluation: 'cactus',
-<<<<<<< HEAD
+Leaderboard: 'gold',
   Scorer: 'purple',
   ConfiguredAction: 'sienna',
-=======
-  Leaderboard: 'gold',
->>>>>>> 69a0f9b6
 };
 
 export const TypeVersionCategoryChip: React.FC<{
