import {Box, Divider} from '@mui/material';
import {MOON_250, MOON_500} from '@wandb/weave/common/css/color.styles';
import {Button} from '@wandb/weave/components/Button';
import React, {useState} from 'react';

import {StyledTextArea} from '../StyledTextarea';
import {PlaygroundMessageRole} from '../types';

type PlaygroundChatInputProps = {
  chatText: string;
  setChatText: (text: string) => void;
  isLoading: boolean;
  onSend: (role: PlaygroundMessageRole) => void;
  onAdd: (role: PlaygroundMessageRole, text: string) => void;
<<<<<<< HEAD
  hasPendingToolResponses: boolean;
=======
  settingsTab: number | null;
};

const isMac = () => {
  const platform = navigator.platform || '';
  const userAgent = navigator.userAgent || '';
  const appVersion = navigator.appVersion || '';
  const checkString = (str: string) => /Mac|iPhone|iPod|iPad/i.test(str);
  return (
    checkString(platform) || checkString(userAgent) || checkString(appVersion)
  );
>>>>>>> 4efd840d
};

export const PlaygroundChatInput: React.FC<PlaygroundChatInputProps> = ({
  chatText,
  setChatText,
  isLoading,
  onSend,
  onAdd,
<<<<<<< HEAD
  hasPendingToolResponses,
}) => {
  const [addMessageRole, setAddMessageRole] =
    useState<PlaygroundMessageRole>('user');
=======
  settingsTab,
}) => {
  const [addMessageRole, setAddMessageRole] =
    useState<PlaygroundMessageRole>('user');
  const [shouldReset, setShouldReset] = useState(false);

  const handleReset = () => {
    setShouldReset(true);
    setTimeout(() => setShouldReset(false), 0);
  };

  const handleSend = (role: PlaygroundMessageRole) => {
    onSend(role);
    handleReset();
  };

  const handleAdd = (role: PlaygroundMessageRole, text: string) => {
    onAdd(role, text);
    handleReset();
  };
>>>>>>> 4efd840d

  const handleKeyDown = (event: React.KeyboardEvent<HTMLTextAreaElement>) => {
    if (event.key === 'Enter' && (event.metaKey || event.ctrlKey)) {
      event.preventDefault();
      handleSend(addMessageRole);
    }
  };

  return (
    <Box
      sx={{
        position: 'fixed',
        bottom: '0',
        left: '58px',
        paddingBottom: '16px',
        paddingTop: '8px',
        backgroundColor: 'white',
        width:
          settingsTab !== null
            ? 'calc(100% - 58px - 320px)'
            : 'calc(100% - 58px)',
        zIndex: 1, // WARN: z-index position of navbar overflow menu is `2`, check first if changing
      }}>
      <Box
        sx={{
          maxWidth: '800px',
          marginX: 'auto',
        }}>
        <Box
          sx={{
            marginBottom: '4px',
            textAlign: 'right',
            fontSize: '12px',
            color: MOON_500,
          }}>
          Press {isMac() ? 'CMD' : 'Ctrl'} + Enter to send
        </Box>
<<<<<<< HEAD
        <Box sx={{display: 'flex', gap: '8px'}}>
          <Box
            sx={{
              display: 'flex',
              color: MOON_500,
              fontSize: '12px',
              gap: '4px',
            }}>
            Add as
=======
        <StyledTextArea
          onChange={e => setChatText(e.target.value)}
          value={chatText}
          onKeyDown={handleKeyDown}
          placeholder="Type your message here..."
          autoGrow
          maxHeight={160}
          reset={shouldReset}
        />
        <Box sx={{display: 'flex', justifyContent: 'space-between'}}>
          <Box sx={{display: 'flex', gap: '8px'}}>
            {/* TODO: Add image upload */}
            {/* <Button variant="secondary" size="small" startIcon="photo" /> */}
          </Box>
          <Box sx={{display: 'flex', gap: '8px'}}>
            <Box
              sx={{
                display: 'flex',
                alignItems: 'center',
                color: MOON_500,
                fontSize: '12px',
              }}>
              Add as
              <Button
                className="ml-4 rounded-r-none"
                variant="secondary"
                size="medium"
                active={addMessageRole === 'system'}
                onClick={() => setAddMessageRole('system')}>
                System
              </Button>
              <Button
                className="rounded-none"
                variant="secondary"
                size="medium"
                active={addMessageRole === 'assistant'}
                onClick={() => setAddMessageRole('assistant')}>
                Assistant
              </Button>
              <Button
                className="rounded-l-none"
                variant="secondary"
                size="medium"
                active={addMessageRole === 'user'}
                onClick={() => setAddMessageRole('user')}>
                User
              </Button>
            </Box>
>>>>>>> 4efd840d
            <Button
              variant="secondary"
<<<<<<< HEAD
              size="small"
              active={addMessageRole === 'system'}
              onClick={() => setAddMessageRole('system')}>
              System
            </Button>
            <Button
              variant="secondary"
              size="small"
              active={addMessageRole === 'assistant'}
              onClick={() => setAddMessageRole('assistant')}>
              Assistant
=======
              size="medium"
              startIcon="add-new"
              onClick={() => handleAdd(addMessageRole, chatText)}>
              Add
>>>>>>> 4efd840d
            </Button>
            <Divider orientation="vertical" flexItem sx={{bgcolor: MOON_250}} />
            <Button
              size="medium"
              onClick={() => handleSend(addMessageRole)}
              disabled={isLoading || chatText.trim() === ''}
              startIcon={isLoading ? 'loading' : undefined}>
              {isLoading ? 'Sending...' : 'Send'}
            </Button>
          </Box>
<<<<<<< HEAD
          <Button
            variant="secondary"
            size="small"
            startIcon="add-new"
            onClick={() => onAdd(addMessageRole, chatText)}>
            Add
          </Button>
          <Divider orientation="vertical" flexItem sx={{bgcolor: MOON_250}} />
          <Button
            size="small"
            onClick={() => onSend(addMessageRole)}
            tooltip={
              hasPendingToolResponses
                ? 'Waiting for tool call response(s)'
                : undefined
            }
            disabled={
              isLoading || chatText.trim() === '' || hasPendingToolResponses
            }
            startIcon={isLoading ? 'loading' : undefined}>
            {isLoading ? 'Sending...' : 'Send'}
          </Button>
=======
>>>>>>> 4efd840d
        </Box>
      </Box>
    </Box>
  );
};<|MERGE_RESOLUTION|>--- conflicted
+++ resolved
@@ -12,9 +12,7 @@
   isLoading: boolean;
   onSend: (role: PlaygroundMessageRole) => void;
   onAdd: (role: PlaygroundMessageRole, text: string) => void;
-<<<<<<< HEAD
   hasPendingToolResponses: boolean;
-=======
   settingsTab: number | null;
 };
 
@@ -26,7 +24,6 @@
   return (
     checkString(platform) || checkString(userAgent) || checkString(appVersion)
   );
->>>>>>> 4efd840d
 };
 
 export const PlaygroundChatInput: React.FC<PlaygroundChatInputProps> = ({
@@ -35,12 +32,7 @@
   isLoading,
   onSend,
   onAdd,
-<<<<<<< HEAD
   hasPendingToolResponses,
-}) => {
-  const [addMessageRole, setAddMessageRole] =
-    useState<PlaygroundMessageRole>('user');
-=======
   settingsTab,
 }) => {
   const [addMessageRole, setAddMessageRole] =
@@ -61,7 +53,6 @@
     onAdd(role, text);
     handleReset();
   };
->>>>>>> 4efd840d
 
   const handleKeyDown = (event: React.KeyboardEvent<HTMLTextAreaElement>) => {
     if (event.key === 'Enter' && (event.metaKey || event.ctrlKey)) {
@@ -99,17 +90,6 @@
           }}>
           Press {isMac() ? 'CMD' : 'Ctrl'} + Enter to send
         </Box>
-<<<<<<< HEAD
-        <Box sx={{display: 'flex', gap: '8px'}}>
-          <Box
-            sx={{
-              display: 'flex',
-              color: MOON_500,
-              fontSize: '12px',
-              gap: '4px',
-            }}>
-            Add as
-=======
         <StyledTextArea
           onChange={e => setChatText(e.target.value)}
           value={chatText}
@@ -158,27 +138,12 @@
                 User
               </Button>
             </Box>
->>>>>>> 4efd840d
             <Button
               variant="secondary"
-<<<<<<< HEAD
-              size="small"
-              active={addMessageRole === 'system'}
-              onClick={() => setAddMessageRole('system')}>
-              System
-            </Button>
-            <Button
-              variant="secondary"
-              size="small"
-              active={addMessageRole === 'assistant'}
-              onClick={() => setAddMessageRole('assistant')}>
-              Assistant
-=======
               size="medium"
               startIcon="add-new"
               onClick={() => handleAdd(addMessageRole, chatText)}>
               Add
->>>>>>> 4efd840d
             </Button>
             <Divider orientation="vertical" flexItem sx={{bgcolor: MOON_250}} />
             <Button
@@ -189,31 +154,6 @@
               {isLoading ? 'Sending...' : 'Send'}
             </Button>
           </Box>
-<<<<<<< HEAD
-          <Button
-            variant="secondary"
-            size="small"
-            startIcon="add-new"
-            onClick={() => onAdd(addMessageRole, chatText)}>
-            Add
-          </Button>
-          <Divider orientation="vertical" flexItem sx={{bgcolor: MOON_250}} />
-          <Button
-            size="small"
-            onClick={() => onSend(addMessageRole)}
-            tooltip={
-              hasPendingToolResponses
-                ? 'Waiting for tool call response(s)'
-                : undefined
-            }
-            disabled={
-              isLoading || chatText.trim() === '' || hasPendingToolResponses
-            }
-            startIcon={isLoading ? 'loading' : undefined}>
-            {isLoading ? 'Sending...' : 'Send'}
-          </Button>
-=======
->>>>>>> 4efd840d
         </Box>
       </Box>
     </Box>
