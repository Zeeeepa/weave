--- conflicted
+++ resolved
@@ -1,15 +1,11 @@
 import {toast} from '@wandb/weave/common/components/elements/Toast';
 import {SetStateAction, useCallback, useState} from 'react';
 
-<<<<<<< HEAD
 import {
   findMostSimilarLLMName,
   LLM_MAX_TOKENS_KEYS,
   LLMMaxTokensKey,
 } from './llmMaxTokens';
-=======
-import {LLM_MAX_TOKENS_KEYS, LLMMaxTokensKey} from './llmMaxTokens';
->>>>>>> 4efd840d
 import {
   OptionalTraceCallSchema,
   PlaygroundResponseFormats,
@@ -46,11 +42,7 @@
   presencePenalty: 0,
   //   nTimes: 1,
   maxTokensLimit: 16384,
-<<<<<<< HEAD
-  model: 'gpt-4o-mini-2024-07-18' as LLMMaxTokensKey,
-=======
   model: DEFAULT_MODEL,
->>>>>>> 4efd840d
 };
 
 export const usePlaygroundState = () => {
@@ -126,7 +118,6 @@
           if (LLM_MAX_TOKENS_KEYS.includes(inputs.model as LLMMaxTokensKey)) {
             newState.model = inputs.model as LLMMaxTokensKey;
           } else {
-<<<<<<< HEAD
             const closestModel = findMostSimilarLLMName(
               inputs.model,
               LLM_MAX_TOKENS_KEYS
@@ -135,9 +126,6 @@
               `We currently don't support ${inputs.model}, in the playground. We will default to ${closestModel}`
             );
             newState.model = closestModel as LLMMaxTokensKey;
-=======
-            newState.model = DEFAULT_MODEL;
->>>>>>> 4efd840d
           }
         }
         return [newState];
