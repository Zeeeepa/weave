--- conflicted
+++ resolved
@@ -516,7 +516,6 @@
   LLM_MAX_TOKENS
 ) as LLMMaxTokensKey[];
 
-<<<<<<< HEAD
 export const LLM_PROVIDER_SECRETS: Record<string, string[]> = {
   openai: ['OPENAI_API_KEY'],
   anthropic: ['ANTHROPIC_API_KEY'],
@@ -525,23 +524,12 @@
   bedrock: ['AWS_SECRET_ACCESS_KEY', 'AWS_REGION_NAME', 'AWS_ACCESS_KEY_ID'],
   azure: ['AZURE_API_BASE', 'AZURE_API_VERSION', 'AZURE_API_KEY'],
   groq: ['GEMMA_API_KEY'],
+  deepseek: ['DEEPSEEK_API_KEY'],
 };
 
 export const LLM_PROVIDERS = Object.keys(LLM_PROVIDER_SECRETS) as Array<
   keyof typeof LLM_PROVIDER_SECRETS
 >;
-=======
-export const LLM_PROVIDERS = [
-  'openai',
-  'anthropic',
-  'azure',
-  'gemini',
-  'groq',
-  'bedrock',
-  'xai',
-  'deepseek',
-];
->>>>>>> 9d75a0d2
 
 export const LLM_PROVIDER_LABELS: Record<
   (typeof LLM_PROVIDERS)[number],
