import {Box, CircularProgress, Divider} from '@mui/material';
import {MOON_200, WHITE} from '@wandb/weave/common/css/color.styles';
import {hexToRGB} from '@wandb/weave/common/css/utils';
import {useIsTeamAdmin} from '@wandb/weave/common/hooks/useIsTeamAdmin';
import {useViewerInfo} from '@wandb/weave/common/hooks/useViewerInfo';
import {Button} from '@wandb/weave/components/Button';
import {Tailwind} from '@wandb/weave/components/Tailwind';
import React, {Dispatch, SetStateAction, useMemo, useState} from 'react';

import {CallChat} from '../../CallPage/CallChat';
import {Empty} from '../../common/Empty';
import {
  EMPTY_PROPS_NO_LLM_PROVIDERS,
  EMPTY_PROPS_NO_LLM_PROVIDERS_ADMIN,
} from '../../common/EmptyContent';
<<<<<<< HEAD
import {Provider} from '../../wfReactInterface/generatedBuiltinObjectClasses.zod';
=======
import {TraceObjSchemaForBaseObjectClass} from '../../wfReactInterface/objectClassQuery';
>>>>>>> a5169f5a
import {TraceCallSchema} from '../../wfReactInterface/traceServerClientTypes';
import {PlaygroundContext} from '../PlaygroundContext';
import {PlaygroundMessageRole, PlaygroundState} from '../types';
import {ProviderStatus} from '../useConfiguredProviders';
<<<<<<< HEAD
import {ProviderOption} from './LLMDropdownOptions';
=======
import {getLLMDropdownOptions} from './LLMDropdownOptions';
>>>>>>> a5169f5a
import {PlaygroundCallStats} from './PlaygroundCallStats';
import {PlaygroundChatInput} from './PlaygroundChatInput';
import {PlaygroundChatTopBar} from './PlaygroundChatTopBar';
import {ProviderConfigDrawer} from './ProviderConfigDrawer';
import {useChatCompletionFunctions} from './useChatCompletionFunctions';
import {
  SetPlaygroundStateFieldFunctionType,
  useChatFunctions,
} from './useChatFunctions';

const EmptyWithSettingsButton: React.FC<{
  entity: string;
  project: string;
  isTeamAdmin: boolean;
  onConfigureProvider: () => void;
}> = ({entity, project, isTeamAdmin, onConfigureProvider}) => {
  const [isDrawerOpen, setIsDrawerOpen] = useState(false);

  const emptyProps = isTeamAdmin
    ? EMPTY_PROPS_NO_LLM_PROVIDERS_ADMIN
    : EMPTY_PROPS_NO_LLM_PROVIDERS;

  return (
    <>
      <Box
        sx={{
          display: 'flex',
          flexDirection: 'column',
          alignItems: 'center',
          gap: '16px',
        }}>
        <Empty {...emptyProps} />
        {isTeamAdmin && (
          <Button
            variant="primary"
            onClick={() => setIsDrawerOpen(true)}
            icon="key-admin"
            size="medium">
            Configure provider
          </Button>
        )}
      </Box>
      <ProviderConfigDrawer
        isOpen={isDrawerOpen}
        onClose={() => {
          onConfigureProvider();
          setIsDrawerOpen(false);
        }}
        entity={entity}
      />
    </>
  );
};

export type PlaygroundChatProps = {
  entity: string;
  project: string;
  setPlaygroundStates: Dispatch<SetStateAction<PlaygroundState[]>>;
  playgroundStates: PlaygroundState[];
  setPlaygroundStateField: SetPlaygroundStateFieldFunctionType;
  setSettingsTab: (callIndex: number | null) => void;
  settingsTab: number | null;
  isOpenInPlayground?: boolean;
<<<<<<< HEAD
  allOptions: ProviderOption[];
  overallLoading: boolean;
  refetch: () => void;
  configuredProviders: Record<string, ProviderStatus>;
  configuredProvidersLoading: boolean;
  refetchConfiguredProviders: () => void;
  customProvidersResult: Provider[];
=======
  customProvidersResult: TraceObjSchemaForBaseObjectClass<'Provider'>[];
  customProviderModelsResult: TraceObjSchemaForBaseObjectClass<'ProviderModel'>[];
  areCustomProvidersLoading: boolean;
  refetchCustomLLMs: () => void;
  refetchConfiguredProviders: () => void;
  configuredProvidersLoading: boolean;
  configuredProviders: Record<string, ProviderStatus>;
>>>>>>> a5169f5a
};

export const PlaygroundChat = ({
  entity,
  project,
  setPlaygroundStates,
  playgroundStates,
  setPlaygroundStateField,
  setSettingsTab,
  settingsTab,
  isOpenInPlayground = false,
<<<<<<< HEAD
  allOptions,
  overallLoading,
  refetch,
  configuredProviders,
  configuredProvidersLoading,
  refetchConfiguredProviders,
  customProvidersResult,
=======
  customProvidersResult,
  customProviderModelsResult,
  areCustomProvidersLoading,
  refetchCustomLLMs,
  refetchConfiguredProviders,
  configuredProvidersLoading,
  configuredProviders,
>>>>>>> a5169f5a
}: PlaygroundChatProps) => {
  const [chatText, setChatText] = useState('');

  const {handleRetry, handleSend} = useChatCompletionFunctions(
    setPlaygroundStates,
    setPlaygroundStateField,
    playgroundStates,
    entity,
    project,
    setChatText
  );

  const {deleteMessage, editMessage, deleteChoice, editChoice, addMessage} =
    useChatFunctions(setPlaygroundStateField);

  const handleAddMessage = (role: PlaygroundMessageRole, text: string) => {
    for (let i = 0; i < playgroundStates.length; i++) {
      addMessage(i, {role, content: text});
    }
    setChatText('');
  };

  const {userInfo} = useViewerInfo();
  const {isAdmin: maybeTeamAdmin} = useIsTeamAdmin(
    entity,
    userInfo && 'username' in userInfo ? userInfo.username : ''
  );
  const isTeamAdmin = maybeTeamAdmin ?? false;

  const llmDropdownOptions = getLLMDropdownOptions(
    configuredProviders,
    configuredProvidersLoading,
    customProvidersResult,
    customProviderModelsResult,
    areCustomProvidersLoading
  );

  // Check if any chat is loading
  const isAnyLoading = useMemo(
    () => playgroundStates.some(state => state.loading),
    [playgroundStates]
  );

  // Check if there are any configured providers
  const hasConfiguredProviders = useMemo(() => {
    if (configuredProvidersLoading) {
      return true;
    } // Don't show empty state while loading
    return Object.values(configuredProviders).some(({status}) => status);
  }, [configuredProviders, configuredProvidersLoading]);

  if (!hasConfiguredProviders && !isOpenInPlayground) {
    return (
      <Box
        sx={{
          width: '100%',
          height: '100%',
          display: 'flex',
          flexDirection: 'column',
          alignItems: 'center',
          overflow: 'hidden',
        }}>
        <Box
          sx={{
            width: '100%',
            height: '100%',
            maxHeight: 'calc(100% - 130px)',
            display: 'flex',
            position: 'relative',
          }}>
          <Box
            sx={{
              width: '100%',
              height: '100%',
              display: 'flex',
              flexDirection: 'column',
              position: 'relative',
            }}>
            <Box
              sx={{
                backgroundColor: 'white',
                borderBottom: `1px solid ${MOON_200}`,
                position: 'absolute',
                top: '0',
                width: '100%',
                paddingTop: '8px',
                paddingBottom: '8px',
                paddingLeft: '16px',
                paddingRight: '16px',
                zIndex: 10,
              }}>
              <PlaygroundChatTopBar
                idx={0}
                settingsTab={settingsTab}
                setSettingsTab={setSettingsTab}
                setPlaygroundStateField={setPlaygroundStateField}
                setPlaygroundStates={setPlaygroundStates}
                playgroundStates={playgroundStates}
                entity={entity}
                project={project}
                isTeamAdmin={isTeamAdmin}
<<<<<<< HEAD
                allOptions={allOptions}
                overallLoading={overallLoading}
                refetch={refetch}
=======
                refetchConfiguredProviders={refetchConfiguredProviders}
                refetchCustomLLMs={refetchCustomLLMs}
                llmDropdownOptions={llmDropdownOptions}
                areProvidersLoading={
                  configuredProvidersLoading || areCustomProvidersLoading
                }
>>>>>>> a5169f5a
                customProvidersResult={customProvidersResult}
              />
            </Box>
            <Box
              sx={{
                width: '100%',
                height: '100%',
                display: 'flex',
                alignItems: 'center',
                justifyContent: 'center',
                paddingTop: '48px',
              }}>
              <EmptyWithSettingsButton
                entity={entity}
                project={project}
                isTeamAdmin={isTeamAdmin}
                onConfigureProvider={() => {
                  refetchConfiguredProviders();
                }}
              />
            </Box>
          </Box>
        </Box>
        <PlaygroundChatInput
          chatText={chatText}
          setChatText={setChatText}
          isLoading={isAnyLoading}
          onSend={handleSend}
          onAdd={handleAddMessage}
          settingsTab={settingsTab}
          hasConfiguredProviders={hasConfiguredProviders}
        />
      </Box>
    );
  }

  return (
    <Box
      sx={{
        width: '100%',
        height: '100%',
        display: 'flex',
        flexDirection: 'column',
        alignItems: 'center',
        overflow: 'hidden', // Rely on inner overflows, not outer page
      }}>
      <Box
        sx={{
          width: '100%',
          height: '100%',
          maxHeight: 'calc(100% - 130px)',
          display: 'flex',
          position: 'relative',
        }}>
        {playgroundStates.map((state, idx) => (
          <React.Fragment key={idx}>
            {idx > 0 && (
              <Divider
                orientation="vertical"
                flexItem
                sx={{
                  height: '100%',
                  borderRight: `1px solid ${MOON_200}`,
                }}
              />
            )}
            <Box
              sx={{
                width: '100%',
                height: '100%',
                display: 'flex',
                flexDirection: 'column',
                position: 'relative',
              }}>
              {state.loading && (
                <Box
                  sx={{
                    position: 'absolute',
                    top: 0,
                    left: 0,
                    right: 0,
                    bottom: 0,
                    backgroundColor: hexToRGB(WHITE, 0.7),
                    zIndex: 100,
                    display: 'flex',
                    alignItems: 'center',
                    justifyContent: 'center',
                  }}>
                  <CircularProgress />
                </Box>
              )}
              <Box
                sx={{
                  backgroundColor: 'white',
                  borderBottom: `1px solid ${MOON_200}`,
                  position: 'absolute',
                  top: '0',
                  width: '100%',
                  paddingTop: '8px',
                  paddingBottom: '8px',
                  paddingLeft: '16px',
                  paddingRight: '16px',
                  zIndex: 10,
                }}>
                <PlaygroundChatTopBar
                  idx={idx}
                  settingsTab={settingsTab}
                  setSettingsTab={setSettingsTab}
                  setPlaygroundStateField={setPlaygroundStateField}
                  setPlaygroundStates={setPlaygroundStates}
                  playgroundStates={playgroundStates}
                  entity={entity}
                  project={project}
                  isTeamAdmin={isTeamAdmin}
<<<<<<< HEAD
                  allOptions={allOptions}
                  overallLoading={overallLoading}
                  refetch={refetch}
=======
                  refetchConfiguredProviders={refetchConfiguredProviders}
                  refetchCustomLLMs={refetchCustomLLMs}
                  llmDropdownOptions={llmDropdownOptions}
                  areProvidersLoading={
                    configuredProvidersLoading || areCustomProvidersLoading
                  }
>>>>>>> a5169f5a
                  customProvidersResult={customProvidersResult}
                />
              </Box>
              <Box
                sx={{
                  width: '100%',
                  height: '100%',
                  overflow: 'scroll',
                  paddingTop: '48px', // Height of the top bar
                  paddingX: '16px',
                  flexGrow: 1,
                }}>
                <Tailwind>
                  <div className=" mx-auto mt-[32px] h-full min-w-[400px] max-w-[800px] pb-8">
                    {state.traceCall && (
                      <PlaygroundContext.Provider
                        value={{
                          isPlayground: true,
                          deleteMessage: (messageIndex, responseIndexes) =>
                            deleteMessage(idx, messageIndex, responseIndexes),
                          editMessage: (messageIndex, newMessage) =>
                            editMessage(idx, messageIndex, newMessage),
                          deleteChoice: (messageIndex, choiceIndex) =>
                            deleteChoice(idx, choiceIndex),
                          addMessage: newMessage => addMessage(idx, newMessage),
                          editChoice: (choiceIndex, newChoice) =>
                            editChoice(idx, choiceIndex, newChoice),
                          retry: (messageIndex: number, choiceIndex?: number) =>
                            handleRetry(idx, messageIndex, choiceIndex),
                          sendMessage: (
                            role: PlaygroundMessageRole,
                            content: string,
                            toolCallId?: string
                          ) => {
                            handleSend(
                              role,
                              chatText,
                              idx,
                              content,
                              toolCallId
                            );
                          },
                          setSelectedChoiceIndex: (choiceIndex: number) =>
                            setPlaygroundStateField(
                              idx,
                              'selectedChoiceIndex',
                              choiceIndex
                            ),
                        }}>
                        <CallChat call={state.traceCall as TraceCallSchema} />
                      </PlaygroundContext.Provider>
                    )}
                  </div>
                  {/* Spacer used for leaving room for the input */}
                  <div className="h-[125px] w-full" />
                </Tailwind>
              </Box>
              <Box
                sx={{
                  width: '100%',
                  maxWidth: '800px',
                  padding: '8px',
                  paddingLeft: '12px',
                  marginX: 'auto',
                  marginBottom: '16px',
                }}>
                {state.traceCall.summary && (
                  <PlaygroundCallStats
                    call={state.traceCall as TraceCallSchema}
                  />
                )}
              </Box>
            </Box>
          </React.Fragment>
        ))}
      </Box>
      <PlaygroundChatInput
        chatText={chatText}
        setChatText={setChatText}
        isLoading={isAnyLoading}
        onSend={handleSend}
        onAdd={handleAddMessage}
        settingsTab={settingsTab}
        hasConfiguredProviders={hasConfiguredProviders}
      />
    </Box>
  );
};<|MERGE_RESOLUTION|>--- conflicted
+++ resolved
@@ -13,20 +13,12 @@
   EMPTY_PROPS_NO_LLM_PROVIDERS,
   EMPTY_PROPS_NO_LLM_PROVIDERS_ADMIN,
 } from '../../common/EmptyContent';
-<<<<<<< HEAD
-import {Provider} from '../../wfReactInterface/generatedBuiltinObjectClasses.zod';
-=======
 import {TraceObjSchemaForBaseObjectClass} from '../../wfReactInterface/objectClassQuery';
->>>>>>> a5169f5a
 import {TraceCallSchema} from '../../wfReactInterface/traceServerClientTypes';
 import {PlaygroundContext} from '../PlaygroundContext';
 import {PlaygroundMessageRole, PlaygroundState} from '../types';
 import {ProviderStatus} from '../useConfiguredProviders';
-<<<<<<< HEAD
-import {ProviderOption} from './LLMDropdownOptions';
-=======
 import {getLLMDropdownOptions} from './LLMDropdownOptions';
->>>>>>> a5169f5a
 import {PlaygroundCallStats} from './PlaygroundCallStats';
 import {PlaygroundChatInput} from './PlaygroundChatInput';
 import {PlaygroundChatTopBar} from './PlaygroundChatTopBar';
@@ -90,15 +82,6 @@
   setSettingsTab: (callIndex: number | null) => void;
   settingsTab: number | null;
   isOpenInPlayground?: boolean;
-<<<<<<< HEAD
-  allOptions: ProviderOption[];
-  overallLoading: boolean;
-  refetch: () => void;
-  configuredProviders: Record<string, ProviderStatus>;
-  configuredProvidersLoading: boolean;
-  refetchConfiguredProviders: () => void;
-  customProvidersResult: Provider[];
-=======
   customProvidersResult: TraceObjSchemaForBaseObjectClass<'Provider'>[];
   customProviderModelsResult: TraceObjSchemaForBaseObjectClass<'ProviderModel'>[];
   areCustomProvidersLoading: boolean;
@@ -106,7 +89,8 @@
   refetchConfiguredProviders: () => void;
   configuredProvidersLoading: boolean;
   configuredProviders: Record<string, ProviderStatus>;
->>>>>>> a5169f5a
+  savedModelsResult: TraceObjSchemaForBaseObjectClass<'LLMStructuredCompletionModel'>[];
+  savedModelsLoading: boolean;
 };
 
 export const PlaygroundChat = ({
@@ -118,15 +102,6 @@
   setSettingsTab,
   settingsTab,
   isOpenInPlayground = false,
-<<<<<<< HEAD
-  allOptions,
-  overallLoading,
-  refetch,
-  configuredProviders,
-  configuredProvidersLoading,
-  refetchConfiguredProviders,
-  customProvidersResult,
-=======
   customProvidersResult,
   customProviderModelsResult,
   areCustomProvidersLoading,
@@ -134,7 +109,8 @@
   refetchConfiguredProviders,
   configuredProvidersLoading,
   configuredProviders,
->>>>>>> a5169f5a
+  savedModelsResult,
+  savedModelsLoading,
 }: PlaygroundChatProps) => {
   const [chatText, setChatText] = useState('');
 
@@ -236,19 +212,15 @@
                 entity={entity}
                 project={project}
                 isTeamAdmin={isTeamAdmin}
-<<<<<<< HEAD
-                allOptions={allOptions}
-                overallLoading={overallLoading}
-                refetch={refetch}
-=======
                 refetchConfiguredProviders={refetchConfiguredProviders}
                 refetchCustomLLMs={refetchCustomLLMs}
                 llmDropdownOptions={llmDropdownOptions}
                 areProvidersLoading={
                   configuredProvidersLoading || areCustomProvidersLoading
                 }
->>>>>>> a5169f5a
                 customProvidersResult={customProvidersResult}
+                savedModelsResult={savedModelsResult}
+                savedModelsLoading={savedModelsLoading}
               />
             </Box>
             <Box
@@ -362,19 +334,15 @@
                   entity={entity}
                   project={project}
                   isTeamAdmin={isTeamAdmin}
-<<<<<<< HEAD
-                  allOptions={allOptions}
-                  overallLoading={overallLoading}
-                  refetch={refetch}
-=======
                   refetchConfiguredProviders={refetchConfiguredProviders}
                   refetchCustomLLMs={refetchCustomLLMs}
                   llmDropdownOptions={llmDropdownOptions}
                   areProvidersLoading={
                     configuredProvidersLoading || areCustomProvidersLoading
                   }
->>>>>>> a5169f5a
                   customProvidersResult={customProvidersResult}
+                  savedModelsResult={savedModelsResult}
+                  savedModelsLoading={savedModelsLoading}
                 />
               </Box>
               <Box
