--- conflicted
+++ resolved
@@ -6,23 +6,15 @@
 import {CallChat} from '../../CallPage/CallChat';
 import {TraceCallSchema} from '../../wfReactInterface/traceServerClientTypes';
 import {PlaygroundContext} from '../PlaygroundContext';
-<<<<<<< HEAD
-import {PlaygroundState, PlaygroundStateKey} from '../types';
+import {PlaygroundState} from '../types';
 import {PlaygroundCallStats} from './PlaygroundCallStats';
 import {PlaygroundChatInput} from './PlaygroundChatInput';
 import {PlaygroundChatTopBar} from './PlaygroundChatTopBar';
 import {useChatCompletionFunctions} from './useChatCompletionFunctions';
-import {useChatFunctions} from './useChatFunctions';
-=======
-import {PlaygroundState} from '../types';
-import {PlaygroundCallStats} from './PlaygroundCallStats';
-import {PlaygroundChatInput} from './PlaygroundChatInput';
-import {PlaygroundChatTopBar} from './PlaygroundChatTopBar';
 import {
   SetPlaygroundStateFieldFunctionType,
   useChatFunctions,
 } from './useChatFunctions';
->>>>>>> f6642687
 
 export type PlaygroundChatProps = {
   entity: string;
@@ -173,28 +165,14 @@
                           editChoice: (choiceIndex, newChoice) =>
                             editChoice(idx, choiceIndex, newChoice),
                           retry: (messageIndex: number, isChoice?: boolean) =>
-<<<<<<< HEAD
                             handleRetry(idx, messageIndex, isChoice),
-=======
-                            console.log('retry', messageIndex, isChoice),
->>>>>>> f6642687
                           sendMessage: (
                             role: 'assistant' | 'user' | 'tool',
                             content: string,
                             toolCallId?: string
-<<<<<<< HEAD
                           ) => {
                             handleSend(role, idx, content, toolCallId);
                           },
-=======
-                          ) =>
-                            console.log(
-                              'sendMessage',
-                              role,
-                              content,
-                              toolCallId
-                            ),
->>>>>>> f6642687
                         }}>
                         <CallChat call={state.traceCall as TraceCallSchema} />
                       </PlaygroundContext.Provider>
@@ -225,11 +203,7 @@
         chatText={chatText}
         setChatText={setChatText}
         isLoading={isLoading}
-<<<<<<< HEAD
         onSend={handleAllSend}
-=======
-        onSend={() => {}}
->>>>>>> f6642687
         onAdd={handleAddMessage}
       />
     </Box>
