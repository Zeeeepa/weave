import {Box} from '@mui/material';
import {useViewerInfo} from '@wandb/weave/common/hooks/useViewerInfo';
import {Select} from '@wandb/weave/components/Form/Select';
import React from 'react';

import {
  LLM_MAX_TOKENS,
  LLM_PROVIDER_LABELS,
  LLMMaxTokensKey,
} from '../llmMaxTokens';
import {useConfiguredProviders} from '../useConfiguredProviders';
import {CustomOption, ProviderOption} from './LLMDropdownOptions';

interface LLMDropdownProps {
  value: LLMMaxTokensKey;
  onChange: (value: LLMMaxTokensKey, maxTokens: number) => void;
  entity: string;
  project: string;
}

export const LLMDropdown: React.FC<LLMDropdownProps> = ({
  value,
  onChange,
  entity,
  project,
}) => {
  const {result: configuredProviders, loading: configuredProvidersLoading} =
    useConfiguredProviders(entity);

<<<<<<< HEAD
=======
  const {loading: loadingUserInfo, userInfo} = useViewerInfo();
  const isTeamAdmin = !loadingUserInfo && userInfo?.roles[entity] === 'admin';

>>>>>>> ba096989
  const options: ProviderOption[] = [];
  const disabledOptions: ProviderOption[] = [];

  if (configuredProvidersLoading) {
    options.push({
      label: 'Loading providers...',
      value: 'loading',
      llms: [],
    });
  } else {
    Object.entries(configuredProviders).forEach(([provider, {status}]) => {
      const providerLLMs = Object.entries(LLM_MAX_TOKENS)
        .filter(([_, config]) => config.provider === provider)
        .map(([llmKey]) => ({
          label: llmKey,
          value: llmKey as LLMMaxTokensKey,
          max_tokens: LLM_MAX_TOKENS[llmKey as LLMMaxTokensKey].max_tokens,
        }));

      const option = {
        label:
          LLM_PROVIDER_LABELS[provider as keyof typeof LLM_PROVIDER_LABELS],
        value: provider,
        llms: status ? providerLLMs : [],
        isDisabled: !status,
      };

      if (!status) {
        disabledOptions.push(option);
      } else {
        options.push(option);
      }
    });
  }

  // Combine enabled and disabled options
  const allOptions = [...options, ...disabledOptions];

  return (
    <Box sx={{width: '300px'}}>
      <Select
        isDisabled={configuredProvidersLoading}
        placeholder={
          configuredProvidersLoading ? 'Loading providers...' : 'Select a model'
        }
        value={allOptions.find(
          option =>
            'llms' in option && option.llms?.some(llm => llm.value === value)
        )}
        formatOptionLabel={(option: ProviderOption, meta) => {
          if (meta.context === 'value' && 'llms' in option) {
            const selectedLLM = option.llms.find(llm => llm.value === value);
            return selectedLLM?.label ?? option.label;
          }
          return option.label;
        }}
        onChange={option => {
          // When you click a provider, select the first LLM
          if (option && 'value' in option) {
            const selectedOption = option as ProviderOption;
            if (selectedOption.llms.length > 0) {
              const llm = selectedOption.llms[0];
              onChange(llm.value, llm.max_tokens);
            }
          }
        }}
        options={allOptions}
        maxMenuHeight={500}
        components={{
          Option: props => (
            <CustomOption
              {...props}
              onChange={onChange}
              entity={entity}
              project={project}
<<<<<<< HEAD
=======
              isAdmin={isTeamAdmin}
>>>>>>> ba096989
            />
          ),
        }}
        size="medium"
        isSearchable
        filterOption={(option, inputValue) => {
          const searchTerm = inputValue.toLowerCase();
          const label =
            typeof option.data.label === 'string' ? option.data.label : '';
          return (
            label.toLowerCase().includes(searchTerm) ||
            option.data.llms.some(llm =>
              llm.label.toLowerCase().includes(searchTerm)
            )
          );
        }}
      />
    </Box>
  );
};<|MERGE_RESOLUTION|>--- conflicted
+++ resolved
@@ -27,12 +27,9 @@
   const {result: configuredProviders, loading: configuredProvidersLoading} =
     useConfiguredProviders(entity);
 
-<<<<<<< HEAD
-=======
   const {loading: loadingUserInfo, userInfo} = useViewerInfo();
   const isTeamAdmin = !loadingUserInfo && userInfo?.roles[entity] === 'admin';
 
->>>>>>> ba096989
   const options: ProviderOption[] = [];
   const disabledOptions: ProviderOption[] = [];
 
@@ -108,10 +105,7 @@
               onChange={onChange}
               entity={entity}
               project={project}
-<<<<<<< HEAD
-=======
               isAdmin={isTeamAdmin}
->>>>>>> ba096989
             />
           ),
         }}
