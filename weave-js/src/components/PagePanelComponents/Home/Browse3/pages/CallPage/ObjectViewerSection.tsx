import Box from '@mui/material/Box';
import {GridRowId, useGridApiRef} from '@mui/x-data-grid-pro';
import _ from 'lodash';
import React, {
  useCallback,
  useContext,
  useEffect,
  useMemo,
  useState,
} from 'react';
import styled from 'styled-components';

import {isWeaveObjectRef, parseRef} from '../../../../../../react';
import {Alert} from '../../../../../Alert';
import {Button} from '../../../../../Button';
import {CodeEditor} from '../../../../../CodeEditor';
import {Icon} from '../../../../../Icon';
import {isWeaveRef} from '../../filters/common';
import {isCustomWeaveTypePayload} from '../../typeViews/customWeaveType.types';
import {CustomWeaveTypeDispatcher} from '../../typeViews/CustomWeaveTypeDispatcher';
import {OBJECT_ATTR_EDGE_NAME} from '../wfReactInterface/constants';
import {WeaveCHTable, WeaveCHTableSourceRefContext} from './DataTableView';
import {ObjectViewer} from './ObjectViewer';
import {getValueType, traverse} from './traverse';
import {ValueView} from './ValueView';

type Mode = 'hidden' | 'collapsed' | 'expanded' | 'json';

function isModeHidden(mode: Mode): boolean {
  return mode === 'hidden';
}

function isModeCollapsed(mode: Mode): boolean {
  return mode === 'collapsed';
}

function isModeExpanded(mode: Mode): boolean {
  return mode === 'expanded';
}

function isModeJson(mode: Mode): boolean {
  return mode === 'json';
}

function isModeCollapsedOrExpanded(mode: Mode): boolean {
  return isModeCollapsed(mode) || isModeExpanded(mode);
}

const EXPANDED_IDS_LENGTH = 200;

type Data = Record<string, any>;

type ObjectViewerSectionProps = {
  title: string;
  data: Data;
  noHide?: boolean;
  isExpanded?: boolean;
};

const TitleRow = styled.div`
  display: flex;
  align-items: center;
  margin-bottom: 4px;
`;
TitleRow.displayName = 'S.TitleRow';

const Title = styled.div`
  flex: 1 1 auto;
  font-family: Source Sans Pro;
  font-size: 14px;
  font-weight: 600;
  line-height: 32px;
  letter-spacing: 0px;
  text-align: left;
  display: flex;
  align-items: center;
  cursor: pointer;

  &:hover {
    opacity: 0.8;
  }
`;
Title.displayName = 'S.Title';

// We'll automatically expand objects if they are "simple" enough.
// This is a heuristic for what that means.
const isSimpleData = (data: Data): boolean => {
  let isSimple = true;
  traverse(data, context => {
    if (context.depth > 3) {
      isSimple = false;
      return false;
    }
    if (isWeaveRef(context.value)) {
      isSimple = false;
      return false;
    }
    if (context.valueType === 'array' && context.value.length > 10) {
      isSimple = false;
      return false;
    }
    if (
      context.valueType === 'object' &&
      Object.keys(context.value).length > 10
    ) {
      isSimple = false;
      return false;
    }
    return undefined;
  });
  return isSimple;
};

// Use a deep comparison to avoid re-rendering when the data object hasn't really changed.
const ObjectViewerSectionNonEmptyMemoed = React.memo(
  (props: ObjectViewerSectionProps) => (
    <ObjectViewerSectionNonEmpty {...props} />
  ),
  (prevProps, nextProps) => _.isEqual(prevProps, nextProps)
);

const ObjectViewerSectionNonEmpty = ({
  title,
  data,
  noHide,
  isExpanded,
}: ObjectViewerSectionProps) => {
  const apiRef = useGridApiRef();
  const [mode, setMode] = useState<Mode>('collapsed');
  const [expandedIds, setExpandedIds] = useState<GridRowId[]>([]);

  const body = useMemo(() => {
    if (isModeCollapsedOrExpanded(mode)) {
      return (
        <ObjectViewer
          apiRef={apiRef}
          data={data}
          isExpanded={isModeExpanded(mode)}
          expandedIds={expandedIds}
          setExpandedIds={setExpandedIds}
        />
      );
    }
    if (isModeJson(mode)) {
      return (
        <CodeEditor
          value={JSON.stringify(data, null, 2)}
          language="json"
          handleMouseWheel
          alwaysConsumeMouseWheel={false}
          readOnly
        />
      );
    }
    return null;
  }, [mode, apiRef, data, expandedIds]);

  const setTreeExpanded = useCallback(
    (setIsExpanded: boolean) => {
      const rowIds = apiRef.current.getAllRowIds();
      rowIds.forEach(rowId => {
        const rowNode = apiRef.current.getRowNode(rowId);
        if (rowNode && rowNode.type === 'group') {
          apiRef.current.setRowChildrenExpansion(rowId, setIsExpanded);
        }
      });
    },
    [apiRef]
  );
  const getGroupIds = useCallback(() => {
    const rowIds = apiRef.current.getAllRowIds();
    return rowIds.filter(rowId => {
      const rowNode = apiRef.current.getRowNode(rowId);
      return rowNode && rowNode.type === 'group';
    });
  }, [apiRef]);

  // Re-clicking the button will reapply collapse/expand
  const onClickCollapsed = () => {
    if (isModeCollapsed(mode)) {
      setTreeExpanded(false);
    }
    setMode('collapsed');
    setExpandedIds([]);
  };

  const isExpandAllSmall =
    !!apiRef?.current?.getAllRowIds &&
    getGroupIds().length - expandedIds.length < EXPANDED_IDS_LENGTH;

  const onClickExpanded = () => {
    if (isModeExpanded(mode)) {
      setTreeExpanded(true);
    }
    setMode('expanded');
    if (isExpandAllSmall) {
      setExpandedIds(getGroupIds());
    } else {
      setExpandedIds(
        getGroupIds().slice(0, expandedIds.length + EXPANDED_IDS_LENGTH)
      );
    }
  };

  // On first render and when data changes, recompute expansion state
  useEffect(() => {
    const isSimple = isSimpleData(data);
    const newMode = isSimple || isExpanded ? 'expanded' : 'collapsed';
    if (newMode === 'expanded') {
      onClickExpanded();
    } else {
      onClickCollapsed();
    }
    // eslint-disable-next-line react-hooks/exhaustive-deps
  }, [data, isExpanded]);

  return (
    <Box sx={{height: '100%', display: 'flex', flexDirection: 'column'}}>
      <TitleRow>
        <Title
          onClick={() => setMode(isModeHidden(mode) ? 'collapsed' : 'hidden')}>
          <Icon
            name={isModeHidden(mode) ? 'chevron-next' : 'chevron-down'}
            width={16}
            height={16}
            style={{marginRight: '8px'}}
          />
          {title}
        </Title>
        <Button
<<<<<<< HEAD
          variant="quiet"
          icon="collapse"
=======
          variant="ghost"
          icon="row-height-small"
          active={mode === 'collapsed'}
>>>>>>> 6841aa70
          onClick={onClickCollapsed}
          tooltip="Collapse all"
          active={isModeCollapsed(mode)}
        />
        <Button
          variant="ghost"
          icon="expand-uncollapse"
          onClick={onClickExpanded}
          tooltip={
            isExpandAllSmall
              ? 'Expand all'
              : `Expand next ${EXPANDED_IDS_LENGTH} rows`
          }
          active={isModeExpanded(mode)}
        />
        <Button
          variant="ghost"
          icon="code-alt"
          active={isModeJson(mode)}
          onClick={() => setMode('json')}
          tooltip="View as JSON"
        />
<<<<<<< HEAD
=======
        {!noHide && (
          <Button
            variant="ghost"
            icon="hide-hidden"
            active={mode === 'hidden'}
            onClick={() => setMode('hidden')}
            tooltip="Hide"
          />
        )}
>>>>>>> 6841aa70
      </TitleRow>
      {body}
    </Box>
  );
};

export const ObjectViewerSection = ({
  title,
  data,
  noHide,
  isExpanded,
}: ObjectViewerSectionProps) => {
  const currentRef = useContext(WeaveCHTableSourceRefContext);

  if (isCustomWeaveTypePayload(data)) {
    return (
      <>
        <TitleRow>
          <Title>{title}</Title>
        </TitleRow>
        <CustomWeaveTypeDispatcher data={data} />
      </>
    );
  }

  const numKeys = Object.keys(data).length;
  if (numKeys === 0) {
    return (
      <>
        <TitleRow>
          <Title>{title}</Title>
        </TitleRow>
        <Alert>None</Alert>
      </>
    );
  }
  if (numKeys === 1 && '_result' in data) {
    let value = data._result;
    if (isWeaveRef(value)) {
      // Little hack to make sure that we render refs
      // inside the expansion table view
      value = {' ': value};
    }
    const valueType = getValueType(value);
    if (valueType === 'object' || (valueType === 'array' && value.length > 0)) {
      return (
        <ObjectViewerSectionNonEmptyMemoed
          title={title}
          data={value}
          noHide={noHide}
          isExpanded={isExpanded}
        />
      );
    }
    const oneResultData = {
      value,
      valueType,
      isLeaf: true,
    };
    return (
      <>
        <TitleRow>
          <Title>{title}</Title>
        </TitleRow>
        <ValueView data={oneResultData} isExpanded={true} />
      </>
    );
  }

  // Here we have a very special case for when the section is viewing a dataset.
  // Instead of rending the generic renderer, we directly render a full-screen
  // data table.
  if (
    data._type === 'Dataset' &&
    data._class_name === 'Dataset' &&
    _.isEqual(data._bases, ['Object', 'BaseModel'])
  ) {
    const parsed = parseRef(data.rows);
    if (isWeaveObjectRef(parsed) && parsed.weaveKind === 'table') {
      const inner = (
        <Box
          sx={{
            height: '100%',
            overflow: 'hidden',
          }}>
          <WeaveCHTable tableRefUri={data.rows} fullHeight />
        </Box>
      );
      if (currentRef != null) {
        return (
          <WeaveCHTableSourceRefContext.Provider
            value={currentRef + '/' + OBJECT_ATTR_EDGE_NAME + '/rows'}>
            {inner}
          </WeaveCHTableSourceRefContext.Provider>
        );
      }
      return inner;
    }
  }
  return (
    <ObjectViewerSectionNonEmpty
      title={title}
      data={data}
      noHide={noHide}
      isExpanded={isExpanded}
    />
  );
};<|MERGE_RESOLUTION|>--- conflicted
+++ resolved
@@ -228,14 +228,8 @@
           {title}
         </Title>
         <Button
-<<<<<<< HEAD
-          variant="quiet"
+          variant="ghost"
           icon="collapse"
-=======
-          variant="ghost"
-          icon="row-height-small"
-          active={mode === 'collapsed'}
->>>>>>> 6841aa70
           onClick={onClickCollapsed}
           tooltip="Collapse all"
           active={isModeCollapsed(mode)}
@@ -258,18 +252,6 @@
           onClick={() => setMode('json')}
           tooltip="View as JSON"
         />
-<<<<<<< HEAD
-=======
-        {!noHide && (
-          <Button
-            variant="ghost"
-            icon="hide-hidden"
-            active={mode === 'hidden'}
-            onClick={() => setMode('hidden')}
-            tooltip="Hide"
-          />
-        )}
->>>>>>> 6841aa70
       </TitleRow>
       {body}
     </Box>
