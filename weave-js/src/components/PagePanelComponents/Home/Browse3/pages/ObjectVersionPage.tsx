import Box from '@mui/material/Box';
import {useObjectViewEvent} from '@wandb/weave/integrations/analytics/useViewEvents';
import React, {useMemo} from 'react';

import {maybePluralizeWord} from '../../../../../core/util/string';
import {BytesStoredInfoIcon} from '../../../../BytesStoredInfoIcon';
import {Icon, IconName} from '../../../../Icon';
import {LoadingDots} from '../../../../LoadingDots';
import {Tailwind} from '../../../../Tailwind';
import {Tooltip} from '../../../../Tooltip';
import {NotFoundPanel} from '../NotFoundPanel';
import {CustomWeaveTypeProjectContext} from '../typeViews/CustomWeaveTypeDispatcher';
import {WeaveCHTableSourceRefContext} from './CallPage/DataTableView';
import {ObjectViewerSection} from './CallPage/ObjectViewerSection';
import {WFHighLevelCallFilter} from './CallsPage/callsTableFilter';
import {
  CallLink,
  CallsLink,
  ObjectVersionsLink,
  objectVersionText,
  OpVersionLink,
} from './common/Links';
import {CenteredAnimatedLoader} from './common/Loader';
import {
  ScrollableTabContent,
  SimpleKeyValueTable,
  SimplePageLayoutWithHeader,
} from './common/SimplePageLayout';
import {EvaluationLeaderboardTab} from './LeaderboardTab';
import {TabPrompt} from './TabPrompt';
import {TabUseDataset} from './TabUseDataset';
import {TabUseModel} from './TabUseModel';
import {TabUseObject} from './TabUseObject';
import {TabUsePrompt} from './TabUsePrompt';
import {KNOWN_BASE_OBJECT_CLASSES} from './wfReactInterface/constants';
import {useWFHooks} from './wfReactInterface/context';
import {
  objectVersionKeyToRefUri,
  refUriToOpVersionKey,
} from './wfReactInterface/utilities';
import {
  CallSchema,
  KnownBaseObjectClassType,
  ObjectVersionSchema,
} from './wfReactInterface/wfDataModelHooksInterface';

type ObjectIconProps = {
  baseObjectClass: KnownBaseObjectClassType;
};
const OBJECT_ICONS: Record<KnownBaseObjectClassType, IconName> = {
  Prompt: 'forum-chat-bubble',
  Model: 'model',
  Dataset: 'table',
<<<<<<< HEAD
  Evaluation: 'benchmark-square',
  Scorer: 'type-number-alt',
  ConfiguredAction: 'rocket-launch',
=======
  Evaluation: 'baseline-alt',
  Leaderboard: 'benchmark-square',
>>>>>>> 69a0f9b6
};
const ObjectIcon = ({baseObjectClass}: ObjectIconProps) => {
  if (baseObjectClass in OBJECT_ICONS) {
    const iconName = OBJECT_ICONS[baseObjectClass];
    return (
      <Tooltip
        trigger={
          <div className="flex h-22 w-22 items-center justify-center rounded-full bg-moon-300/[0.48] text-moon-600">
            <Icon width={14} height={14} name={iconName} />
          </div>
        }
        content={baseObjectClass}
      />
    );
  }
  return null;
};

export const ObjectVersionPage: React.FC<{
  entity: string;
  project: string;
  objectName: string;
  version: string;
  filePath: string;
  refExtra?: string;
}> = props => {
  const {useObjectVersion} = useWFHooks();

  const objectVersion = useObjectVersion({
    // Blindly assume this is weave object?
    scheme: 'weave',
    entity: props.entity,
    project: props.project,
    weaveKind: 'object',
    objectId: props.objectName,
    versionHash: props.version,
    path: props.filePath,
    refExtra: props.refExtra,
  });
  if (objectVersion.loading) {
    return <CenteredAnimatedLoader />;
  } else if (objectVersion.result == null) {
    return <NotFoundPanel title="Object not found" />;
  }
  return (
    <ObjectVersionPageInner {...props} objectVersion={objectVersion.result} />
  );
};
const ObjectVersionPageInner: React.FC<{
  objectVersion: ObjectVersionSchema;
}> = ({objectVersion}) => {
  useObjectViewEvent(objectVersion);

  const {useRootObjectVersions, useCalls, useRefsData} = useWFHooks();
  const entityName = objectVersion.entity;
  const projectName = objectVersion.project;
  const objectName = objectVersion.objectId;
  const objectVersionIndex = objectVersion.versionIndex;
  const refExtra = objectVersion.refExtra;
  const objectVersions = useRootObjectVersions(
    entityName,
    projectName,
    {
      objectIds: [objectName],
    },
    undefined,
    true
  );
  const objectVersionCount = (objectVersions.result ?? []).length;
  const baseObjectClass = useMemo(() => {
    const s = objectVersion.baseObjectClass;
    return KNOWN_BASE_OBJECT_CLASSES.includes(s as KnownBaseObjectClassType)
      ? (s as KnownBaseObjectClassType)
      : null;
  }, [objectVersion.baseObjectClass]);
  const refUri = objectVersionKeyToRefUri(objectVersion);

  const showPromptTab = objectVersion.val._class_name === 'EasyPrompt';

  const minimalColumns = useMemo(() => {
    return ['id', 'op_name', 'project_id'];
  }, []);
  const producingCalls = useCalls(
    entityName,
    projectName,
    {
      outputObjectVersionRefs: [refUri],
    },
    undefined,
    undefined,
    undefined,
    undefined,
    minimalColumns
  );

  const consumingCalls = useCalls(
    entityName,
    projectName,
    {
      inputObjectVersionRefs: [refUri],
    },
    undefined,
    undefined,
    undefined,
    undefined,
    minimalColumns
  );

  const showCallsTab =
    !(producingCalls.loading || consumingCalls.loading) &&
    (producingCalls.result?.length ?? 0) +
      (consumingCalls.result?.length ?? 0) >
      0;
  const data = useRefsData([refUri]);
  const viewerData = useMemo(() => {
    if (data.loading) {
      return {};
    }
    return data.result?.[0] ?? {};
  }, [data.loading, data.result]);

  const viewerDataAsObject = useMemo(() => {
    const dataIsPrimitive =
      typeof viewerData !== 'object' ||
      viewerData === null ||
      Array.isArray(viewerData);
    if (dataIsPrimitive) {
      // _result is a special key that is automatically removed by the
      // ObjectViewerSection component.
      return {_result: viewerData};
    }
    return viewerData;
  }, [viewerData]);

  const isDataset = baseObjectClass === 'Dataset' && refExtra == null;
  const isEvaluation = baseObjectClass === 'Evaluation' && refExtra == null;
  const evalHasCalls = (consumingCalls.result?.length ?? 0) > 0;
  const evalHasCallsLoading = consumingCalls.loading;

  const bytesStored = useMemo(
    () => (data.result?.[0] ? JSON.stringify(data.result?.[0]).length : 0),
    [data.result]
  );

  if (isEvaluation && evalHasCallsLoading) {
    return <CenteredAnimatedLoader />;
  }

  return (
    <SimplePageLayoutWithHeader
      title={
        <Tailwind>
          <div className="flex items-center gap-8">
            {baseObjectClass && (
              <ObjectIcon baseObjectClass={baseObjectClass} />
            )}
            {objectVersionText(objectName, objectVersionIndex)}
          </div>
        </Tailwind>
      }
      headerContent={
        <SimpleKeyValueTable
          data={{
            [refExtra ? 'Parent Object' : 'Name']: (
              <>
                {objectName}{' '}
                {objectVersions.loading ? (
                  <LoadingDots />
                ) : (
                  <>
                    [
                    <ObjectVersionsLink
                      entity={entityName}
                      project={projectName}
                      filter={{
                        objectName,
                      }}
                      versionCount={objectVersionCount}
                      neverPeek
                      variant="secondary"
                    />
                    ]
                  </>
                )}
              </>
            ),
            Version: <>{objectVersionIndex}</>,
            ...(refExtra
              ? {
                  Subpath: refExtra,
                }
              : {}),
            'Bytes stored': (
              <>
                {data.loading ? (
                  <LoadingDots />
                ) : (
                  <BytesStoredInfoIcon
                    bytesStored={bytesStored}
                    weaveKind="object"
                  />
                )}
              </>
            ),
            // 'Type Version': (
            //   <TypeVersionLink
            //     entityName={entityName}
            //     projectName={projectName}
            //     typeName={typeName}
            //     version={typeVersionHash}
            //   />
            // ),
          }}
        />
      }
      // menuItems={[
      //   {
      //     label: 'Open in Board',
      //     onClick: () => {
      //       onMakeBoard();
      //     },
      //   },
      //   {
      //     label: '(Under Construction) Compare',
      //     onClick: () => {
      //       console.log('(Under Construction) Compare');
      //     },
      //   },
      //   {
      //     label: '(Under Construction) Process with Function',
      //     onClick: () => {
      //       console.log('(Under Construction) Process with Function');
      //     },
      //   },
      //   {
      //     label: '(Coming Soon) Add to Hub',
      //     onClick: () => {
      //       console.log('(Under Construction) Add to Hub');
      //     },
      //   },
      // ]}
      tabs={[
        ...(showPromptTab
          ? [
              {
                label: 'Prompt',
                content: (
                  <ScrollableTabContent>
                    {data.loading ? (
                      <CenteredAnimatedLoader />
                    ) : (
                      <TabPrompt
                        entity={entityName}
                        project={projectName}
                        data={viewerDataAsObject}
                      />
                    )}
                  </ScrollableTabContent>
                ),
              },
            ]
          : []),
        ...(isEvaluation && evalHasCalls
          ? [
              {
                label: 'Leaderboard',
                content: (
                  <EvaluationLeaderboardTab
                    entity={entityName}
                    project={projectName}
                    evaluationObjectName={objectName}
                    evaluationObjectVersion={objectVersion.versionHash}
                  />
                ),
              },
            ]
          : []),
        {
          label: isDataset ? 'Rows' : 'Values',
          content: (
            <ScrollableTabContent sx={isDataset ? {p: 0} : {}}>
              <Box
                sx={{
                  flex: '0 0 auto',
                  height: '100%',
                }}>
                {data.loading ? (
                  <CenteredAnimatedLoader />
                ) : (
                  <WeaveCHTableSourceRefContext.Provider value={refUri}>
                    <CustomWeaveTypeProjectContext.Provider
                      value={{entity: entityName, project: projectName}}>
                      <ObjectViewerSection
                        title=""
                        data={viewerDataAsObject}
                        noHide
                        isExpanded
                      />
                    </CustomWeaveTypeProjectContext.Provider>
                  </WeaveCHTableSourceRefContext.Provider>
                )}
              </Box>
            </ScrollableTabContent>
          ),
        },
        {
          label: 'Use',
          content: (
            <ScrollableTabContent>
              <Tailwind>
                {baseObjectClass === 'Prompt' ? (
                  <TabUsePrompt
                    name={objectName}
                    uri={refUri}
                    entityName={entityName}
                    projectName={projectName}
                    data={viewerDataAsObject}
                  />
                ) : baseObjectClass === 'Dataset' ? (
                  <TabUseDataset
                    name={objectName}
                    uri={refUri}
                    versionIndex={objectVersionIndex}
                  />
                ) : baseObjectClass === 'Model' ? (
                  <TabUseModel
                    name={objectName}
                    uri={refUri}
                    projectName={projectName}
                  />
                ) : (
                  <TabUseObject name={objectName} uri={refUri} />
                )}
              </Tailwind>
            </ScrollableTabContent>
          ),
        },

        // {
        //   label: 'Metadata',
        //   content: (
        //     <ScrollableTabContent>
        //       <SimpleKeyValueTable
        //         data={{
        //           Object: (
        //             <ObjectLink
        //               entityName={entityName}
        //               projectName={projectName}
        //               objectName={objectName}
        //             />
        //           ),
        //           'Type Version': (
        //             <>
        //               <TypeVersionCategoryChip
        //                 typeCategory={objectTypeCategory}
        //               />

        //               <TypeVersionLink
        //                 entityName={entityName}
        //                 projectName={projectName}
        //                 typeName={typeName}
        //                 version={typeVersionHash}
        //               />
        //             </>
        //           ),
        //           Ref: fullUri,
        //           'Producing Calls': (
        //             <ObjectVersionProducingCallsItem
        //               objectVersion={objectVersion}
        //             />
        //           ),
        //         }}
        //       />
        //     </ScrollableTabContent>
        //   ),
        // },
        // {
        //   label: 'Consuming Calls',
        //   content: (
        //     <CallsTable
        //       entity={entityName}
        //       project={projectName}
        //       frozenFilter={{
        //         inputObjectVersions: [objectName + ':' + objectVersionHash],
        //       }}
        //     />
        //   ),
        // },
        ...(showCallsTab
          ? [
              {
                label: 'Calls',
                content: (
                  <Box sx={{p: 2}}>
                    <SimpleKeyValueTable
                      data={{
                        ...(producingCalls.result!.length > 0
                          ? {
                              [maybePluralizeWord(
                                producingCalls.result!.length,
                                'Producing Call'
                              )]: (
                                <ObjectVersionProducingCallsItem
                                  producingCalls={producingCalls.result ?? []}
                                  refUri={refUri}
                                />
                              ),
                            }
                          : {}),
                        ...(consumingCalls.result!.length
                          ? {
                              [maybePluralizeWord(
                                consumingCalls.result!.length,
                                'Consuming Call'
                              )]: (
                                <ObjectVersionConsumingCallsItem
                                  consumingCalls={consumingCalls.result ?? []}
                                  refUri={refUri}
                                />
                              ),
                            }
                          : {}),
                      }}
                    />
                  </Box>
                ),
              },
            ]
          : []),
      ]}
    />
  );
};

const ObjectVersionProducingCallsItem: React.FC<{
  producingCalls: CallSchema[];
  refUri: string;
}> = props => {
  if (props.producingCalls.length === 1) {
    const call = props.producingCalls[0];
    const {opVersionRef, spanName} = call;
    if (opVersionRef == null) {
      return <>{spanName}</>;
    }
    return (
      <CallLink
        entityName={call.entity}
        projectName={call.project}
        opName={spanName}
        callId={call.callId}
        variant="secondary"
      />
    );
  }
  return (
    <GroupedCalls
      calls={props.producingCalls}
      partialFilter={{
        outputObjectVersionRefs: [props.refUri],
      }}
    />
  );
};
const ObjectVersionConsumingCallsItem: React.FC<{
  consumingCalls: CallSchema[];
  refUri: string;
}> = props => {
  if (props.consumingCalls.length === 1) {
    const call = props.consumingCalls[0];
    const {opVersionRef, spanName} = call;
    if (opVersionRef == null) {
      return <>{spanName}</>;
    }
    return (
      <CallLink
        entityName={call.entity}
        projectName={call.project}
        opName={spanName}
        callId={call.callId}
        variant="secondary"
      />
    );
  }
  return (
    <GroupedCalls
      calls={props.consumingCalls}
      partialFilter={{
        inputObjectVersionRefs: [props.refUri],
      }}
    />
  );
};

export const GroupedCalls: React.FC<{
  calls: CallSchema[];
  partialFilter?: WFHighLevelCallFilter;
}> = ({calls, partialFilter}) => {
  const callGroups = useMemo(() => {
    const groups: {
      [key: string]: {
        opVersionRef: string;
        calls: CallSchema[];
      };
    } = {};
    calls.forEach(call => {
      const {opVersionRef} = call;
      if (opVersionRef == null) {
        return;
      }
      if (groups[opVersionRef] == null) {
        groups[opVersionRef] = {
          opVersionRef,
          calls: [],
        };
      }
      groups[opVersionRef].calls.push(call);
    });
    return groups;
  }, [calls]);

  if (calls.length === 0) {
    return <div>-</div>;
  } else if (Object.keys(callGroups).length === 1) {
    const key = Object.keys(callGroups)[0];
    const val = callGroups[key];
    return <OpVersionCallsLink val={val} partialFilter={partialFilter} />;
  }
  return (
    <ul
      style={{
        margin: 0,
        paddingInlineStart: '22px',
      }}>
      {Object.entries(callGroups).map(([key, val], ndx) => {
        return (
          <li key={key}>
            <OpVersionCallsLink val={val} partialFilter={partialFilter} />
          </li>
        );
      })}
    </ul>
  );
};

const OpVersionCallsLink: React.FC<{
  val: {
    opVersionRef: string;
    calls: CallSchema[];
  };
  partialFilter?: WFHighLevelCallFilter;
}> = ({val, partialFilter}) => {
  const {useOpVersion} = useWFHooks();
  const opVersion = useOpVersion(refUriToOpVersionKey(val.opVersionRef));
  if (opVersion.loading) {
    return null;
  } else if (opVersion.result == null) {
    return null;
  }
  return (
    <>
      <OpVersionLink
        entityName={opVersion.result.entity}
        projectName={opVersion.result.project}
        opName={opVersion.result.opId}
        version={opVersion.result.versionHash}
        versionIndex={opVersion.result.versionIndex}
        variant="secondary"
      />{' '}
      [
      <CallsLink
        entity={opVersion.result.entity}
        project={opVersion.result.project}
        callCount={val.calls.length}
        filter={{
          opVersionRefs: [val.opVersionRef],
          ...(partialFilter ?? {}),
        }}
        neverPeek
        variant="secondary"
      />
      ]
    </>
  );
};<|MERGE_RESOLUTION|>--- conflicted
+++ resolved
@@ -51,14 +51,10 @@
   Prompt: 'forum-chat-bubble',
   Model: 'model',
   Dataset: 'table',
-<<<<<<< HEAD
-  Evaluation: 'benchmark-square',
+Evaluation: 'baseline-alt',
+Leaderboard: 'benchmark-square',
   Scorer: 'type-number-alt',
   ConfiguredAction: 'rocket-launch',
-=======
-  Evaluation: 'baseline-alt',
-  Leaderboard: 'benchmark-square',
->>>>>>> 69a0f9b6
 };
 const ObjectIcon = ({baseObjectClass}: ObjectIconProps) => {
   if (baseObjectClass in OBJECT_ICONS) {
