import {Box, Popover} from '@mui/material';
import {GridFilterModel, GridSortModel} from '@mui/x-data-grid-pro';
import {useOrgName} from '@wandb/weave/common/hooks/useOrganization';
import {useViewerUserInfo2} from '@wandb/weave/common/hooks/useViewerUserInfo';
import {Radio} from '@wandb/weave/components';
import {Button} from '@wandb/weave/components/Button';
import {CodeEditor} from '@wandb/weave/components/CodeEditor';
import {
  DraggableGrow,
  DraggableHandle,
} from '@wandb/weave/components/DraggablePopups';
import {Icon, IconName} from '@wandb/weave/components/Icon';
import {Loading} from '@wandb/weave/components/Loading';
import {Tailwind} from '@wandb/weave/components/Tailwind';
import classNames from 'classnames';
import React, {Dispatch, FC, SetStateAction, useRef, useState} from 'react';

import * as userEvents from '../../../../../../integrations/analytics/userEvents';
import {initiateDownloadFromBlob} from '../common/util';
import {useWFHooks} from '../wfReactInterface/context';
import {Query} from '../wfReactInterface/traceServerClientInterface/query';
import {
  ContentType,
  fileExtensions,
} from '../wfReactInterface/traceServerClientTypes';
import {CallFilter} from '../wfReactInterface/wfDataModelHooksInterface';
import {WFHighLevelCallFilter} from './callsTableFilter';
import {useFilterSortby} from './callsTableQuery';

const MAX_EXPORT = 10_000;

type SelectionState = 'all' | 'selected' | 'limit';

export const ExportSelector = ({
  selectedCalls,
  numTotalCalls,
  visibleColumns,
  refColumnsToExpand,
  disabled,
  callQueryParams,
}: {
  selectedCalls: string[];
  numTotalCalls: number;
  visibleColumns: string[];
  refColumnsToExpand: string[];
  callQueryParams: {
    entity: string;
    project: string;
    filter: WFHighLevelCallFilter;
    gridFilter: GridFilterModel;
    gridSort?: GridSortModel;
  };
  disabled: boolean;
}) => {
  const [selectionState, setSelectionState] = useState<SelectionState>('all');
  const [downloadLoading, setDownloadLoading] = useState<ContentType | null>(
    null
  );
  const {loading: viewerLoading, userInfo} = useViewerUserInfo2();
  const userInfoLoaded = !viewerLoading ? userInfo : null;
  const {orgName} = useOrgName({
    entityName: userInfoLoaded?.username ?? '',
    skip: viewerLoading,
  });

  // Popover management
  const ref = useRef<HTMLDivElement>(null);
  const [anchorEl, setAnchorEl] = useState<null | HTMLElement>(null);
  const onClick = (event: React.MouseEvent<HTMLElement>) => {
    setAnchorEl(anchorEl ? null : ref.current);
  };
  const open = Boolean(anchorEl);
  const id = open ? 'simple-popper' : undefined;

  // Call download query
  const {useCallsExport} = useWFHooks();
  const download = useCallsExport();
  const {sortBy, lowLevelFilter, filterBy} = useFilterSortby(
    callQueryParams.filter,
    callQueryParams.gridFilter,
    callQueryParams.gridSort
  );

  const onClickDownload = (contentType: ContentType) => {
    if (downloadLoading) {
      return;
    }
    setDownloadLoading(contentType);
    lowLevelFilter.callIds =
      selectionState === 'selected' ? selectedCalls : undefined;
    // TODO(gst): allow specifying offset
    const offset = 0;
    const limit = MAX_EXPORT;
    // TODO(gst): add support for JSONL and JSON column selection
    const leafColumns = [ContentType.csv, ContentType.tsv].includes(contentType)
      ? makeLeafColumns(visibleColumns)
      : undefined;
    const startTime = Date.now();
    download(
      callQueryParams.entity,
      callQueryParams.project,
      contentType,
      lowLevelFilter,
      limit,
      offset,
      sortBy,
      filterBy,
      leafColumns,
      refColumnsToExpand
    ).then(blob => {
      const fileExtension = fileExtensions[contentType];
      const date = new Date().toISOString().split('T')[0];
      const fileName = `weave_export_${callQueryParams.project}_${date}.${fileExtension}`;
      initiateDownloadFromBlob(blob, fileName);
      setAnchorEl(null);
      setDownloadLoading(null);

      userEvents.exportClicked({
        dataSize: blob.size,
        numColumns: visibleColumns?.length ?? null,
        numRows: numTotalCalls,
        numExpandedColumns: refColumnsToExpand.length,
        // the most nested refColumn to expand
        maxDepth: refColumnsToExpand.reduce(
          (max, col) => Math.max(max, col.split('.').length),
          0
        ),
        type: contentType,
        latency: Date.now() - startTime,
        userId: userInfoLoaded?.id ?? '',
        organizationName: orgName,
        username: userInfoLoaded?.username ?? '',
      });
    });
    setSelectionState('all');
  };

  const pythonText = makeCodeText(
    callQueryParams.entity,
    callQueryParams.project,
    selectionState === 'selected' ? selectedCalls : undefined,
    lowLevelFilter,
    filterBy,
    refColumnsToExpand,
    sortBy
  );
  const curlText = makeCurlText(
    callQueryParams.entity,
    callQueryParams.project,
    selectionState === 'selected' ? selectedCalls : undefined,
    lowLevelFilter,
    filterBy,
    refColumnsToExpand,
    sortBy
  );

  return (
    <>
      <span ref={ref}>
        <Button
          icon="export-share-upload"
          variant="ghost"
          onClick={onClick}
          disabled={disabled}
        />
      </span>
      <Popover
        id={id}
        open={open}
        anchorEl={anchorEl}
        anchorOrigin={{
          vertical: 'bottom',
          horizontal: 'center',
        }}
        slotProps={{
          paper: {
            sx: {
              overflow: 'visible',
            },
          },
        }}
        onClose={() => {
          setAnchorEl(null);
          setSelectionState('all');
        }}
        TransitionComponent={DraggableGrow}>
        <Tailwind>
          <div className="min-w-[560px] max-w-[660px] p-12">
            <DraggableHandle>
              <div className="flex items-center pb-8">
                {selectedCalls.length === 0 ? (
                  <div className="flex-auto text-xl font-semibold">
                    Export (
                    {Math.min(numTotalCalls, MAX_EXPORT).toLocaleString()})
                  </div>
                ) : (
                  <div className="flex-auto text-xl font-semibold">Export</div>
                )}
              </div>
              {selectedCalls.length > 0 && (
                <SelectionCheckboxes
                  numSelectedCalls={selectedCalls.length}
                  numTotalCalls={numTotalCalls}
                  selectionState={selectionState}
                  setSelectionState={setSelectionState}
                />
              )}
            </DraggableHandle>
            <DownloadGrid
              pythonText={pythonText}
              curlText={curlText}
              downloadLoading={downloadLoading}
              onClickDownload={onClickDownload}
            />
          </div>
        </Tailwind>
      </Popover>
    </>
  );
};

const SelectionCheckboxes: FC<{
  numSelectedCalls: number;
  numTotalCalls: number;
  selectionState: SelectionState;
  setSelectionState: Dispatch<SetStateAction<SelectionState>>;
}> = ({numSelectedCalls, numTotalCalls, selectionState, setSelectionState}) => {
  return (
    <>
      <div className="ml-2" />
      <Radio.Root
        className="flex items-center"
        aria-label="All checked"
        name="all checked"
        onValueChange={(value: SelectionState) => setSelectionState(value)}
        value={selectionState}>
        <Radio.Item id="all-rows" value="all">
          <Radio.Indicator />
        </Radio.Item>
        <label className="flex items-center">
          <span onClick={() => setSelectionState('all')} className="ml-6 mr-12">
            All rows ({numTotalCalls})
          </span>
        </label>
        <label className="flex items-center">
          <Radio.Item id="selected-rows" value="selected">
            <Radio.Indicator />
          </Radio.Item>
          <span
            className="ml-6 mr-12"
            onClick={() => setSelectionState('selected')}>
            Selected rows ({numSelectedCalls})
          </span>
        </label>
      </Radio.Root>
    </>
  );
};

const ClickableOutlinedCardWithIcon: FC<{
  iconName: IconName;
  downloadLoading?: boolean;
  disabled?: boolean;
  onClick: () => void;
}> = ({iconName, children, downloadLoading, disabled, onClick}) => (
  <div
    className={classNames(
      'flex w-full cursor-pointer items-center rounded-md border border-moon-200 p-16 hover:bg-moon-100',
      disabled ? 'bg-moon-100 hover:cursor-default' : ''
    )}
    onClick={!disabled ? onClick : undefined}>
    {downloadLoading ? (
      <Loading size={28} className="mr-4" />
    ) : (
      <div className="mr-4 rounded-2xl bg-moon-200 p-4">
        <Icon
          // manage python logo night mode
          className={classNames({'night-aware': iconName.includes('logo')})}
          size="xlarge"
          color="moon"
          name={iconName}
        />
      </div>
    )}
    <div className="ml-4 flex w-full items-center">{children}</div>
  </div>
);

const DownloadGrid: FC<{
  pythonText: string;
  curlText: string;
  downloadLoading: ContentType | null;
  onClickDownload: (contentType: ContentType) => void;
}> = ({pythonText, curlText, downloadLoading, onClickDownload}) => {
  const [codeMode, setCodeMode] = useState<'python' | 'curl' | null>(null);
  return (
    <>
      <div className="mt-12 flex items-center">
        <ClickableOutlinedCardWithIcon
          iconName="export-share-upload"
          downloadLoading={downloadLoading === ContentType.csv}
          disabled={downloadLoading !== null}
          onClick={() => onClickDownload(ContentType.csv)}>
          Export to CSV
        </ClickableOutlinedCardWithIcon>
        <div className="ml-8" />
        <ClickableOutlinedCardWithIcon
          iconName="export-share-upload"
          downloadLoading={downloadLoading === ContentType.tsv}
          disabled={downloadLoading !== null}
          onClick={() => onClickDownload(ContentType.tsv)}>
          Export to TSV
        </ClickableOutlinedCardWithIcon>
      </div>
      <div className="mt-8 flex items-center">
        <ClickableOutlinedCardWithIcon
          iconName="export-share-upload"
          downloadLoading={downloadLoading === ContentType.jsonl}
          disabled={downloadLoading !== null}
          onClick={() => onClickDownload(ContentType.jsonl)}>
          Export to JSONL
        </ClickableOutlinedCardWithIcon>
        <div className="ml-8" />
        <ClickableOutlinedCardWithIcon
          iconName="export-share-upload"
          downloadLoading={downloadLoading === ContentType.json}
          disabled={downloadLoading !== null}
          onClick={() => onClickDownload(ContentType.json)}>
          Export to JSON
        </ClickableOutlinedCardWithIcon>
      </div>
      <div className="mt-8 flex items-center">
        <ClickableOutlinedCardWithIcon
          iconName="python-logo"
          onClick={() => setCodeMode('python')}>
          <span className="w-full">Use Python</span>
        </ClickableOutlinedCardWithIcon>
        <div className="ml-8" />
        <ClickableOutlinedCardWithIcon
          iconName="code-alt"
          onClick={() => setCodeMode('curl')}>
          <span className="w-full">Use CURL</span>
        </ClickableOutlinedCardWithIcon>
      </div>
      {codeMode && (
        <div className="mt-8 flex max-w-full items-center">
          <CodeEditor
            value={codeMode === 'python' ? pythonText : curlText}
            language={codeMode === 'python' ? 'python' : 'shell'}
            handleMouseWheel={true}
            alwaysConsumeMouseWheel={false}
          />
        </div>
      )}
    </>
  );
};

export const CompareEvaluationsTableButton: FC<{
  onClick: () => void;
  disabled?: boolean;
  tooltipText?: string;
}> = ({onClick, disabled, tooltipText}) => (
  <Box
    sx={{
      height: '100%',
      display: 'flex',
      alignItems: 'center',
    }}>
    <Button
      className="mx-4"
      size="medium"
      variant="primary"
      disabled={disabled}
      onClick={onClick}
      icon="chart-scatterplot"
      tooltip={tooltipText}>
      Compare
    </Button>
  </Box>
);

export const BulkDeleteButton: FC<{
  disabled?: boolean;
  onClick: () => void;
}> = ({disabled, onClick}) => {
  return (
    <Box
      sx={{
        height: '100%',
        display: 'flex',
        alignItems: 'center',
      }}>
      <Button
        variant="ghost"
        size="medium"
        disabled={disabled}
        onClick={onClick}
        tooltip="Select rows with the checkbox to delete"
        icon="delete"
      />
    </Box>
  );
};

<<<<<<< HEAD
=======
export const RefreshButton: FC<{
  onClick: () => void;
}> = ({onClick}) => {
  return (
    <Box
      sx={{
        height: '100%',
        display: 'flex',
        alignItems: 'center',
      }}>
      <Button
        variant={'ghost'}
        size="medium"
        onClick={onClick}
        tooltip="Refresh"
        icon="randomize-reset-reload"
      />
    </Box>
  );
};

function initiateDownloadFromBlob(blob: Blob, fileName: string) {
  const downloadUrl = URL.createObjectURL(blob);
  // Create a download link and click it
  const anchor = document.createElement('a');
  anchor.href = downloadUrl;
  anchor.download = fileName;
  document.body.appendChild(anchor);
  anchor.click();
  document.body.removeChild(anchor);
  URL.revokeObjectURL(downloadUrl);
}

>>>>>>> f139118e
function makeLeafColumns(visibleColumns: string[]) {
  // Filter columns down to only the most nested, for example
  // ['output', 'output.x', 'output.x.y'] -> ['output.x.y']
  // sort columns by length, longest to shortest
  visibleColumns.sort((a, b) => b.length - a.length);
  const leafColumns: string[] = [];
  for (const col of visibleColumns) {
    if (leafColumns.some(leafCol => leafCol.startsWith(col))) {
      continue;
    }
    leafColumns.push(col);
  }
  return leafColumns;
}

function makeCodeText(
  entity: string,
  project: string,
  callIds: string[] | undefined,
  filter: CallFilter,
  query: Query | undefined,
  expandColumns: string[],
  sortBy: Array<{field: string; direction: 'asc' | 'desc'}>
) {
  let codeStr = `import weave\nassert weave.__version__ >= "0.50.14", "Please upgrade weave!" \n\nclient = weave.init("${entity}/${project}")`;
  codeStr += `\ncalls = client.server.calls_query_stream({\n`;
  codeStr += `   "project_id": "${entity}/${project}",\n`;

  const filteredCallIds = callIds ?? filter.callIds;
  if (filteredCallIds && filteredCallIds.length > 0) {
    codeStr += `   "filter": {"call_ids": ["${filteredCallIds.join(
      '", "'
    )}"]},\n`;
    if (expandColumns.length > 0) {
      const expandColumnsStr = JSON.stringify(expandColumns, null, 0);
      codeStr += `   "expand_columns": ${expandColumnsStr},\n`;
    }
    // specifying call_ids ignores other filters, return early
    codeStr += `})`;
    return codeStr;
  }
  if (Object.values(filter).some(value => value !== undefined)) {
    codeStr += `   "filter": {`;
    if (filter.opVersionRefs) {
      codeStr += `"op_names": ["${filter.opVersionRefs.join('", "')}"],`;
    }
    if (filter.runIds) {
      codeStr += `"run_ids": ["${filter.runIds.join('", "')}"],`;
    }
    if (filter.userIds) {
      codeStr += `"user_ids": ["${filter.userIds.join('", "')}"],`;
    }
    if (filter.traceId) {
      codeStr += `"trace_ids": ["${filter.traceId}"],`;
    }
    if (filter.traceRootsOnly) {
      codeStr += `"trace_roots_only": True,`;
    }
    if (filter.parentIds) {
      codeStr += `"parent_ids": ["${filter.parentIds.join('", "')}"],`;
    }
    codeStr = codeStr.slice(0, -1);
    codeStr += `},\n`;
  }
  if (query) {
    codeStr += `   "query": ${JSON.stringify(query, null, 0)},\n`;
  }
  if (expandColumns.length > 0) {
    const expandColumnsStr = JSON.stringify(expandColumns, null, 0);
    codeStr += `   "expand_columns": ${expandColumnsStr},\n`;
  }

  if (sortBy.length > 0) {
    codeStr += `   "sort_by": ${JSON.stringify(sortBy, null, 0)},\n`;
  }

  codeStr += `})`;

  return codeStr;
}

function makeCurlText(
  entity: string,
  project: string,
  callIds: string[] | undefined,
  filter: CallFilter,
  query: Query | undefined,
  expandColumns: string[],
  sortBy: Array<{field: string; direction: 'asc' | 'desc'}>
) {
  const baseUrl = (window as any).CONFIG.TRACE_BACKEND_BASE_URL;
  const filterStr = JSON.stringify(
    {
      op_names: filter.opVersionRefs,
      input_refs: filter.inputObjectVersionRefs,
      output_refs: filter.outputObjectVersionRefs,
      parent_ids: filter.parentIds,
      trace_ids: filter.traceId ? [filter.traceId] : undefined,
      call_ids: callIds,
      trace_roots_only: filter.traceRootsOnly,
      wb_run_ids: filter.runIds,
      wb_user_ids: filter.userIds,
    },
    null,
    0
  );

  let baseCurl = `# Ensure you have a WANDB_API_KEY set in your environment
curl '${baseUrl}/calls/stream_query' \\
  -u api:$WANDB_API_KEY \\
  -H 'content-type: application/json' \\
  --data-raw '{
    "project_id":"${entity}/${project}",
    "filter":${filterStr},
`;
  if (query) {
    baseCurl += `    "query":${JSON.stringify(query, null, 0)},\n`;
  }
  if (expandColumns.length > 0) {
    baseCurl += `    "expand_columns":${JSON.stringify(
      expandColumns,
      null,
      0
    )},\n`;
  }
  baseCurl += `    "limit":${MAX_EXPORT},
    "offset":0,
    "sort_by":${JSON.stringify(sortBy, null, 0)}
  }'`;

  return baseCurl;
}<|MERGE_RESOLUTION|>--- conflicted
+++ resolved
@@ -403,8 +403,6 @@
   );
 };
 
-<<<<<<< HEAD
-=======
 export const RefreshButton: FC<{
   onClick: () => void;
 }> = ({onClick}) => {
@@ -438,7 +436,6 @@
   URL.revokeObjectURL(downloadUrl);
 }
 
->>>>>>> f139118e
 function makeLeafColumns(visibleColumns: string[]) {
   // Filter columns down to only the most nested, for example
   // ['output', 'output.x', 'output.x.y'] -> ['output.x.y']
