/**
 * This file is primarily responsible for exporting `useCallsTableColumns` which is a hook that
 * returns the columns for the calls table.
 */

import {
  GridColDef,
  GridColumnGroupingModel,
  GridRenderCellParams,
} from '@mui/x-data-grid-pro';
import {Tooltip} from '@wandb/weave/components/Tooltip';
import {UserLink} from '@wandb/weave/components/UserLink';
import React, {useCallback, useEffect, useMemo, useState} from 'react';

import {TEAL_600} from '../../../../../../common/css/color.styles';
import {monthRoundedTime} from '../../../../../../common/util/time';
import {isWeaveObjectRef, parseRef} from '../../../../../../react';
import {makeRefCall} from '../../../../../../util/refs';
import {Timestamp} from '../../../../../Timestamp';
import {Reactions} from '../../feedback/Reactions';
import {CellFilterWrapper, OnAddFilter} from '../../filters/CellFilterWrapper';
import {isWeaveRef} from '../../filters/common';
import {
  getTokensAndCostFromUsage,
  getUsageFromCellParams,
} from '../CallPage/TraceUsageStats';
import {CallLink} from '../common/Links';
import {StatusChip} from '../common/StatusChip';
import {buildDynamicColumns} from '../common/tabularListViews/columnBuilder';
import {TraceCallSchema} from '../wfReactInterface/traceServerClientTypes';
import {
  convertISOToDate,
  traceCallLatencyS,
  traceCallStatusCode,
} from '../wfReactInterface/tsDataModelHooks';
import {opVersionRefOpName} from '../wfReactInterface/utilities';
import {
  insertPath,
  isDynamicCallColumn,
  pathToString,
  stringToPath,
} from './callsTableColumnsUtil';
import {WFHighLevelCallFilter} from './callsTableFilter';
import {OpVersionIndexText} from './OpVersionIndexText';

const HIDDEN_DYNAMIC_COLUMN_PREFIXES = ['summary.usage', 'summary.weave'];

export const useCallsTableColumns = (
  entity: string,
  project: string,
  effectiveFilter: WFHighLevelCallFilter,
  tableData: TraceCallSchema[],
  expandedRefCols: Set<string>,
  onCollapse: (col: string) => void,
  onExpand: (col: string) => void,
  columnIsRefExpanded: (col: string) => boolean,
  onAddFilter?: OnAddFilter
) => {
  const [userDefinedColumnWidths, setUserDefinedColumnWidths] = useState<
    Record<string, number>
  >({});

  // Determine which columns have refs to expand. Followup: this might want
  // to be an ever-growing list. Instead, this is recalculated on each page.
  // This is used to determine which columns should be expandable / collapsible.
  const columnsWithRefs = useMemo(() => {
    const refColumns = new Set<string>();
    tableData.forEach(row => {
      Object.keys(row).forEach(key => {
        if (refIsExpandable((row as any)[key])) {
          refColumns.add(key);
        }
      });
    });

    return refColumns;
  }, [tableData]);

  const shouldIgnoreColumn = useCallback(
    (col: string) => {
      const columnsWithRefsList = Array.from(columnsWithRefs);
      // Captures the case where the column has just been expanded.
      for (const refCol of columnsWithRefsList) {
        if (col.startsWith(refCol + '.')) {
          return true;
        }
      }
      return false;
    },
    [columnsWithRefs]
  );

  console.log("tableData", tableData)

  const allDynamicColumnNames = useAllDynamicColumnNames(
    tableData,
    shouldIgnoreColumn,
    effectiveFilter
  );

  console.log("allDynamicColumnNames", allDynamicColumnNames)

  // Determine what sort of view we are looking at based on the filter
  const isSingleOpVersion = useMemo(
    () => effectiveFilter.opVersionRefs?.length === 1,
    [effectiveFilter.opVersionRefs]
  );
  const isSingleOp = useMemo(
    () =>
      effectiveFilter.opVersionRefs?.length === 1 &&
      effectiveFilter.opVersionRefs[0].includes(':*'),
    [effectiveFilter.opVersionRefs]
  );
  const preservePath = useMemo(
    () =>
      effectiveFilter.opVersionRefs?.length === 1 &&
      effectiveFilter.opVersionRefs[0].includes('predict_and_score:'),
    [effectiveFilter.opVersionRefs]
  );

  const columns = useMemo(
    () =>
      buildCallsTableColumns(
        entity,
        project,
        preservePath,
        isSingleOp,
        isSingleOpVersion,
        allDynamicColumnNames,
        expandedRefCols,
        onCollapse,
        columnsWithRefs,
        onExpand,
        columnIsRefExpanded,
        userDefinedColumnWidths,
        [],
        onAddFilter
      ),
    [
      entity,
      project,
      preservePath,
      isSingleOp,
      isSingleOpVersion,
      allDynamicColumnNames,
      expandedRefCols,
      onCollapse,
      columnsWithRefs,
      onExpand,
      columnIsRefExpanded,
      userDefinedColumnWidths,
      onAddFilter,
    ]
  );

  return useMemo(() => {
    return {
      columns,
      setUserDefinedColumnWidths,
    };
  }, [columns, setUserDefinedColumnWidths]);
};
function buildCallsTableColumns(
  entity: string,
  project: string,
  preservePath: boolean,
  isSingleOp: boolean,
  isSingleOpVersion: boolean,
  allDynamicColumnNames: string[],
  expandedRefCols: Set<string>,
  onCollapse: (col: string) => void,
  columnsWithRefs: Set<string>,
  onExpand: (col: string) => void,
  columnIsRefExpanded: (col: string) => boolean,
  userDefinedColumnWidths: Record<string, number>,
<<<<<<< HEAD
  allFeedbackScoreColumnNames: string[],
  onAddFilter?: (field: string, operator: string | null, value: any) => void,
=======
  onAddFilter?: OnAddFilter
>>>>>>> bf1a3b27
): {
  cols: Array<GridColDef<TraceCallSchema>>;
  colGroupingModel: GridColumnGroupingModel;
} {
  // Filters summary.usage. because we add a derived column for tokens and cost
  const filteredDynamicColumnNames = allDynamicColumnNames.filter(
    c => !HIDDEN_DYNAMIC_COLUMN_PREFIXES.some(p => c.startsWith(p + '.'))
  );

  const cols: Array<GridColDef<TraceCallSchema>> = [
    {
      field: 'op_name',
      headerName: 'Trace',
      minWidth: 100,
      width: 250,
      hideable: false,
      display: 'flex',
      valueGetter: (unused: any, row: any) => {
        const op_name = row.op_name;
        if (!isWeaveRef(op_name)) {
          return op_name;
        }
        return opVersionRefOpName(op_name);
      },
      renderCell: rowParams => {
        const opName =
          rowParams.row.display_name ??
          opVersionRefOpName(rowParams.row.op_name) ??
          rowParams.row.op_name;
        return (
          <CallLink
            entityName={entity}
            projectName={project}
            opName={opName}
            callId={rowParams.row.id}
            fullWidth={true}
            preservePath={preservePath}
            color={TEAL_600}
          />
        );
      },
    },
    {
      field: 'feedback',
      headerName: 'Feedback',
      width: 150,
      sortable: false,
      filterable: false,
      renderCell: (rowParams: GridRenderCellParams) => {
        const rowIndex = rowParams.api.getRowIndexRelativeToVisibleRows(
          rowParams.id
        );
        const callId = rowParams.row.id;
        const weaveRef = makeRefCall(entity, project, callId);
        return (
          <Reactions
            weaveRef={weaveRef}
            forceVisible={rowIndex === 0}
            twWrapperStyles={{
              width: '100%',
              height: '100%',
            }}
          />
        );
      },
    },
    ...(isSingleOp && !isSingleOpVersion
      ? [
          {
            field: 'derived.op_version',
            headerName: 'Op Version',
            type: 'number' as const,
            align: 'right' as const,
            disableColumnMenu: true,
            sortable: false,
            filterable: false,
            resizable: false,
            renderCell: (cellParams: any) => (
              <OpVersionIndexText opVersionRef={cellParams.row.op_name} />
            ),
          },
        ]
      : []),
    // {
    //   field: 'run_id',
    //   headerName: 'Run',
    //   disableColumnMenu: true,
    //   renderCell: cellParams => {
    //     return (
    //       <div style={{margin: 'auto'}}>
    //         {cellParams.row.call.runId ?? <NotApplicable />}
    //       </div>
    //     );
    //   },
    // },
    {
      field: 'status',
      headerName: 'Status',
      headerAlign: 'center',
      sortable: false,
      // disableColumnMenu: true,
      resizable: false,
      width: 59,
      display: 'flex',
      valueGetter: (unused: any, row: any) => {
        return traceCallStatusCode(row);
      },
      renderCell: cellParams => {
        return (
          <div style={{margin: 'auto'}}>
            <StatusChip value={traceCallStatusCode(cellParams.row)} iconOnly />
          </div>
        );
      },
    },
  ];

  const {cols: newCols, groupingModel: inputOutputGroupingModel} = buildDynamicColumns<TraceCallSchema>(
    filteredDynamicColumnNames,
    row => {
      const [rowEntity, rowProject] = row.project_id.split('/');
      return {entity: rowEntity, project: rowProject};
    },
    (row, key) => (row as any)[key],
    key => expandedRefCols.has(key),
    key => columnsWithRefs.has(key),
    onCollapse,
    onExpand,
    // TODO (Tim) - (BackendExpansion): This can be removed once we support backend expansion!
    key => !columnIsRefExpanded(key) && !columnsWithRefs.has(key),
    (key, operator, value, rowId) => {
      onAddFilter?.(key, operator, value, rowId);
    }
  );
  cols.push(...newCols);

  // const {cols: newFeedbackCols, groupingModel: feedbackGroupingModel} = buildDynamicColumns<TraceCallSchema>(
  //   filteredDynamicColumnNames,
  //   row => {
  //     const [rowEntity, rowProject] = row.project_id.split('/');
  //     return {entity: rowEntity, project: rowProject};
  //   },
  //   (row, key) => (row as any)[key],
  //   key => expandedRefCols.has(key),
  //   key => columnsWithRefs.has(key),
  //   onCollapse,
  //   onExpand,
  //   // TODO (Tim) - (BackendExpansion): This can be removed once we support backend expansion!
  //   key => !columnIsRefExpanded(key) && !columnsWithRefs.has(key),
  //   (key, operator, value) => {
  //     onAddFilter?.(key, operator, value);
  //   }
  // );
  // cols.push(...newFeedbackCols);

  cols.push({
    field: 'wb_user_id',
    headerName: 'User',
    headerAlign: 'center',
    width: 50,
    align: 'center',
    sortable: false,
    resizable: false,
    display: 'flex',
    renderCell: cellParams => {
      const userId = cellParams.row.wb_user_id;
      if (userId == null) {
        return null;
      }
      return (
        <CellFilterWrapper
          onAddFilter={onAddFilter}
          field="wb_user_id"
          rowId={cellParams.id.toString()}
          operation="(string): equals"
          value={userId}>
          <UserLink userId={userId} />
        </CellFilterWrapper>
      );
    },
  });

  const startedAtCol: GridColDef<TraceCallSchema> = {
    field: 'started_at',
    headerName: 'Called',
    sortable: true,
    sortingOrder: ['desc', 'asc'],
    width: 100,
    minWidth: 100,
    maxWidth: 100,
    renderCell: cellParams => {
      // TODO: A better filter might be to be on the same day?
      const date = convertISOToDate(cellParams.row.started_at);
      const filterDate = new Date(date);
      filterDate.setSeconds(0, 0);
      const filterValue = filterDate.toISOString();
      const value = date.getTime() / 1000;
      return (
        <CellFilterWrapper
          onAddFilter={onAddFilter}
          field="started_at"
          rowId={cellParams.id.toString()}
          operation="(date): after"
          value={filterValue}>
          <Timestamp value={value} format="relative" />
        </CellFilterWrapper>
      );
    },
  };
  cols.push(startedAtCol);

  cols.push({
    field: 'tokens',
    headerName: 'Tokens',
    width: 100,
    minWidth: 100,
    maxWidth: 100,
    // Should probably have a custom filter here.
    filterable: false,
    sortable: false,
    valueGetter: (unused: any, row: any) => {
      const usage = getUsageFromCellParams(row);
      const {tokensNum} = getTokensAndCostFromUsage(usage);
      return tokensNum;
    },
    renderCell: cellParams => {
      const usage = getUsageFromCellParams(cellParams.row);
      const {tokens, tokenToolTip} = getTokensAndCostFromUsage(usage);
      return <Tooltip trigger={<div>{tokens}</div>} content={tokenToolTip} />;
    },
  });

  cols.push({
    field: 'cost',
    headerName: 'Cost',
    width: 100,
    minWidth: 100,
    maxWidth: 100,
    // Should probably have a custom filter here.
    filterable: false,
    sortable: false,
    valueGetter: (unused: any, row: any) => {
      const usage = getUsageFromCellParams(row);
      const {costNum} = getTokensAndCostFromUsage(usage);
      return costNum;
    },
    renderCell: cellParams => {
      const usage = getUsageFromCellParams(cellParams.row);
      const {cost, costToolTip} = getTokensAndCostFromUsage(usage);
      return <Tooltip trigger={<div>{cost}</div>} content={costToolTip} />;
    },
  });

  cols.push({
    field: 'latency',
    headerName: 'Latency',
    width: 100,
    minWidth: 100,
    maxWidth: 100,
    // Should probably have a custom filter here.
    filterable: false,
    sortable: false,
    valueGetter: (unused: any, row: any) => {
      if (traceCallStatusCode(row) === 'UNSET') {
        // Call is still in progress, latency will be 0.
        // Displaying nothing seems preferable to being misleading.
        return null;
      }
      return traceCallLatencyS(row);
    },
    renderCell: cellParams => {
      if (traceCallStatusCode(cellParams.row) === 'UNSET') {
        // Call is still in progress, latency will be 0.
        // Displaying nothing seems preferable to being misleading.
        return null;
      }
      return monthRoundedTime(traceCallLatencyS(cellParams.row));
    },
  });

  cols.forEach(col => {
    if (col.field in userDefinedColumnWidths) {
      col.width = userDefinedColumnWidths[col.field];
      col.flex = 0;
    }
  });

  // const groupingModel = [...inputOutputGroupingModel, ...feedbackGroupingModel];
  const groupingModel = inputOutputGroupingModel;
  

  return {cols, colGroupingModel: groupingModel};
}
/**
 * This function maintains an ever-growing list of dynamic column names. It is used to
 * determine which dynamic columns (e.g. attributes, inputs, outputs) are present in the
 * table data. If we page/filter/sort we don't want to lose the columns that were present
 * in the previous data.
 */
const useAllDynamicColumnNames = (
  tableData: TraceCallSchema[],
  shouldIgnoreColumn: (col: string) => boolean,
  resetDep: any
) => {
  const [allDynamicColumnNames, setAllDynamicColumnNames] = useState<string[]>(
    []
  );

  useEffect(() => {
    setAllDynamicColumnNames(last => {
      let nextAsPaths = last
        .filter(c => !shouldIgnoreColumn(c))
        .map(stringToPath);
      tableData.forEach(row => {
        Object.keys(row).forEach(key => {
          const keyAsPath = stringToPath(key);
          if (isDynamicCallColumn(keyAsPath)) {
            nextAsPaths = insertPath(nextAsPaths, stringToPath(key));
          }
        });
      });

      return nextAsPaths.map(pathToString);
    });
  }, [shouldIgnoreColumn, tableData]);

  useEffect(() => {
    // Here, we reset the dynamic column names when the filter changes.
    // Both branches of the if statement are the same. I just wanted to
    // ensure that the `resetDep` is included in the dependency array.
    // Perhaps there is a better way to do this?
    if (resetDep) {
      setAllDynamicColumnNames([]);
    } else {
      setAllDynamicColumnNames([]);
    }
  }, [resetDep]);

  return allDynamicColumnNames;
};

const refIsExpandable = (ref: string): boolean => {
  if (!isWeaveRef(ref)) {
    return false;
  }
  const parsed = parseRef(ref);
  if (isWeaveObjectRef(parsed)) {
    return (
      parsed.weaveKind === 'object' ||
      // parsed.weaveKind === 'op' ||
      (parsed.weaveKind === 'table' &&
        parsed.artifactRefExtra != null &&
        parsed.artifactRefExtra.length > 0)
    );
  }
  return false;
};<|MERGE_RESOLUTION|>--- conflicted
+++ resolved
@@ -173,12 +173,8 @@
   onExpand: (col: string) => void,
   columnIsRefExpanded: (col: string) => boolean,
   userDefinedColumnWidths: Record<string, number>,
-<<<<<<< HEAD
+  onAddFilter?: OnAddFilter,
   allFeedbackScoreColumnNames: string[],
-  onAddFilter?: (field: string, operator: string | null, value: any) => void,
-=======
-  onAddFilter?: OnAddFilter
->>>>>>> bf1a3b27
 ): {
   cols: Array<GridColDef<TraceCallSchema>>;
   colGroupingModel: GridColumnGroupingModel;
