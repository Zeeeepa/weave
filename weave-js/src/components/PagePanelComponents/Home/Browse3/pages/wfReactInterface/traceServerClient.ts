/**
 * This file defines the connection between the web client and the trace server.
 * The intention is that the implementation is a 1-1 mapping to the trace
 * server's API. This file should not contain any business logic. If possible,
 * we could generate this from `trace_server.py`. Which in effect is a perfect
 * mapping of `weave/trace_server/trace_server_interface.py` as a web service.
 *
 * These types MUST be kept in sync with the types defined in
 * `weave/trace_server/trace_server_interface.py`. Please modify with care.
 *
 * TODO: Currently, we only implement Call Read and Call Query - there are
 * several other endpoints that we should implement.
 */

import {getCookie} from '@wandb/weave/common/util/cookie';
import fetch from 'isomorphic-unfetch';
import _ from 'lodash';

import {Query} from './traceServerClientInterface/query';

export type KeyedDictType = {
  [key: string]: any;
  _keys?: string[];
};

export type TraceCallSchema = {
  project_id: string;
  id: string;
  op_name: string;
  display_name?: string;
  trace_id: string;
  parent_id?: string;
  started_at: string;
  attributes: KeyedDictType;
  inputs: KeyedDictType;
  ended_at?: string;
  exception?: string;
  // Using `unknown` for `output` instead of an `any` so that the type checkers
  // force us to handle all possible types. When using `any`, this value can be
  // freely assigned to any other variable without any type checking. This way,
  // we can ensure that we handle all possible types.
  output?: unknown;
  summary?: KeyedDictType;
  wb_run_id?: string;
  wb_user_id?: string;
};

type TraceCallReadReq = {
  project_id: string;
  id: string;
};

export type TraceCallReadSuccess = {
  call: TraceCallSchema;
};
export type TraceCallReadError = {
  detail: string;
};
export type TraceCallReadRes = TraceCallReadSuccess | TraceCallReadError;

interface TraceCallsFilter {
  op_names?: string[];
  input_refs?: string[];
  output_refs?: string[];
  parent_ids?: string[];
  trace_ids?: string[];
  call_ids?: string[];
  trace_roots_only?: boolean;
  wb_run_ids?: string[];
  wb_user_ids?: string[];
}

export type SortBy = {field: string; direction: 'asc' | 'desc'};

export type TraceCallsQueryReq = {
  project_id: string;
  filter?: TraceCallsFilter;
  limit?: number;
  offset?: number;
  sort_by?: SortBy[];
  query?: Query;
};

export type TraceCallsQueryRes = {
  calls: TraceCallSchema[];
};

export type TraceCallsQueryStatsReq = {
  project_id: string;
  filter?: TraceCallsFilter;
  query?: Query;
};

export type TraceCallsQueryStatsRes = {
  count: number;
};

export type TraceCallsDeleteReq = {
  project_id: string;
  call_ids: string[];
};

<<<<<<< HEAD
export type TraceCallRenameReq = {
  project_id: string;
  call_id: string;
  display_name: string;
};

=======
export type FeedbackCreateReq = {
  project_id: string;
  weave_ref: string;
  feedback_type: string;
  payload: Record<string, any>;
};

export type FeedbackCreateSuccess = {};
export type FeedbackCreateError = {
  detail: string;
};
export type FeedbackCreateRes = FeedbackCreateSuccess | FeedbackCreateError;

export type FeedbackQueryReq = {
  project_id: string;
  query?: Query;
  sort_by?: SortBy[];
};

export type Feedback = {
  id: string;
  weave_ref: string;
  wb_user_id: string; // authenticated creator username
  creator: string; // display name
  created_at: string;
  feedback_type: string;
  payload: Record<string, any>;
};

export type FeedbackQuerySuccess = {
  result: Feedback[];
};
export type FeedbackQueryError = {
  detail: string;
};
export type FeedbackQueryRes = FeedbackQuerySuccess | FeedbackQueryError;

export type FeedbackPurgeReq = {
  project_id: string;
  id: string;
};
export type FeedbackPurgeSuccess = {};
export type FeedbackPurgeError = {
  detail: string;
};
export type FeedbackPurgeRes = FeedbackPurgeSuccess | FeedbackPurgeError;

>>>>>>> 68139243
interface TraceObjectsFilter {
  base_object_classes?: string[];
  object_ids?: string[];
  is_op?: boolean;
  latest_only?: boolean;
}

type TraceObjQueryReq = {
  project_id: string;
  filter?: TraceObjectsFilter;
};

export interface TraceObjSchema {
  project_id: string;
  object_id: string;
  created_at: string;
  digest: string;
  version_index: number;
  is_latest: number;
  kind: 'op' | 'object';
  base_object_class?: string;
  val: any;
}

type TraceObjQueryRes = {
  objs: TraceObjSchema[];
};

type TraceObjReadReq = {
  project_id: string;
  object_id: string;
  digest: string;
};

export type TraceObjReadRes = {
  obj: TraceObjSchema;
};

export type TraceRefsReadBatchReq = {
  refs: string[];
};

export type TraceRefsReadBatchRes = {
  vals: any[];
};

export type TraceTableQueryReq = {
  project_id: string;
  digest: string;
  filter?: {
    row_digests?: string[];
  };
  limit?: number;
};

export type TraceTableQueryRes = {
  rows: Array<{
    digest: string;
    val: any;
  }>;
};

export type TraceFileContentReadReq = {
  project_id: string;
  digest: string;
};

export type TraceFileContentReadRes = {
  content: string;
};

const DEFAULT_BATCH_INTERVAL = 150;
const MAX_REFS_PER_BATCH = 1000;

export class TraceServerClient {
  private baseUrl: string;
  private readBatchCollectors: Array<{
    req: TraceRefsReadBatchReq;
    resolvePromise: (res: TraceRefsReadBatchRes) => void;
    rejectPromise: (err: any) => void;
  }> = [];
  private inFlightFetchesRequests: Record<
    string,
    Record<
      string,
      Array<{
        resolve: (res: any) => void;
        reject: (err: any) => void;
      }>
    >
  > = {};
  private onDeleteListeners: Array<() => void>;
  private onRenameListeners: Array<() => void>;

  constructor(baseUrl: string) {
    this.readBatchCollectors = [];
    this.inFlightFetchesRequests = {};
    this.baseUrl = baseUrl;
    this.scheduleReadBatch();
    this.onDeleteListeners = [];
    this.onRenameListeners = [];
  }

  /**
   * Registers a callback to be called when a delete operation occurs.
   * This method is purely for local notification within the client
   *    and does not interact with the REST API.
   *
   * @param callback A function to be called when a delete operation is triggered.
   * @returns A function to unregister the callback.
   */
  public registerOnDeleteListener(callback: () => void): () => void {
    this.onDeleteListeners.push(callback);
    return () => {
      this.onDeleteListeners = this.onDeleteListeners.filter(
        listener => listener !== callback
      );
    };
  }
  public registerOnRenameListener(callback: () => void): () => void {
    this.onRenameListeners.push(callback);
    return () => {
      this.onRenameListeners = this.onRenameListeners.filter(
        listener => listener !== callback
      );
    };
  }

  callsDelete: (req: TraceCallsDeleteReq) => Promise<void> = req => {
    const res = this.makeRequest<TraceCallsDeleteReq, void>(
      '/calls/delete',
      req
    ).then(() => {
      this.onDeleteListeners.forEach(listener => listener());
    });
    return res;
  };
  callRename: (req: TraceCallRenameReq) => Promise<void> = req => {
    const res = this.makeRequest<TraceCallRenameReq, void>(
      '/call/rename',
      req
    ).then(() => {
      this.onRenameListeners.forEach(listener => listener());
    });
    return res;
  };
  callsQuery: (req: TraceCallsQueryReq) => Promise<TraceCallsQueryRes> =
    req => {
      return this.makeRequest<TraceCallsQueryReq, TraceCallsQueryRes>(
        '/calls/query',
        req
      );
    };
  callsQueryStats: (
    req: TraceCallsQueryStatsReq
  ) => Promise<TraceCallsQueryStatsRes> = req => {
    return this.makeRequest<TraceCallsQueryStatsReq, TraceCallsQueryStatsRes>(
      '/calls/query_stats',
      req
    );
  };
  callsStreamQuery: (req: TraceCallsQueryReq) => Promise<TraceCallsQueryRes> =
    req => {
      const res = this.makeRequest<TraceCallsQueryReq, string>(
        '/calls/stream_query',
        req,
        true
      );
      return new Promise((resolve, reject) => {
        res
          .then(content => {
            // `content` is jsonl string, we need to parse it.
            if (!content) {
              resolve({calls: []});
              return;
            }
            if (content.endsWith('\n')) {
              content = content.slice(0, -1);
            }
            if (content === '') {
              resolve({calls: []});
              return;
            }
            const calls: TraceCallSchema[] = [];
            const lines = content.split('\n');
            let earlyTermination = false;

            lines.forEach((line, lineIndex) => {
              try {
                calls.push(JSON.parse(line));
              } catch (err) {
                if (lineIndex === lines.length - 1 && lineIndex > 0) {
                  // This is a very special case where the last line is not a
                  // complete json object. This can happen if the stream is
                  // terminated early. Instead of just failing, we can make a
                  // new request to the server to resume the stream from the
                  // last line. This should only occur projects with massive
                  // trace data (> 150MB per my own testing)
                  const newReq = {...req};
                  const origOffset = req.offset || 0;
                  newReq.offset = origOffset + lineIndex;
                  console.debug(
                    `Early stream termination, performing a new request resuming from ${newReq.offset}`
                  );
                  earlyTermination = true;
                  this.callsStreamQuery(newReq)
                    .then(innerRes => {
                      calls.push(...innerRes.calls);
                      resolve({calls});
                    })
                    .catch(err => {
                      reject(err);
                    });
                  return;
                } else {
                  console.error(
                    `Error parsing line ${lineIndex} of ${lines.length}: ${line}`
                  );
                }
              }
            });
            if (!earlyTermination) {
              resolve({calls});
            }
          })
          .catch(err => {
            reject(err);
          });
      });
    };
  callRead: (req: TraceCallReadReq) => Promise<TraceCallReadRes> = req => {
    return this.makeRequest<TraceCallReadReq, TraceCallReadRes>(
      '/call/read',
      req
    );
  };
  objsQuery: (req: TraceObjQueryReq) => Promise<TraceObjQueryRes> = req => {
    return this.makeRequest<TraceObjQueryReq, TraceObjQueryRes>(
      '/objs/query',
      req
    );
  };
  objRead: (req: TraceObjReadReq) => Promise<TraceObjReadRes> = req => {
    return this.makeRequest<TraceObjReadReq, TraceObjReadRes>('/obj/read', req);
  };

  readBatch: (req: TraceRefsReadBatchReq) => Promise<TraceRefsReadBatchRes> =
    req => {
      return this.requestReadBatch(req);
    };

  tableQuery: (req: TraceTableQueryReq) => Promise<TraceTableQueryRes> =
    req => {
      return this.makeRequest<TraceTableQueryReq, TraceTableQueryRes>(
        '/table/query',
        req
      );
    };

  feedbackCreate: (req: FeedbackCreateReq) => Promise<FeedbackCreateRes> =
    req => {
      return this.makeRequest<FeedbackCreateReq, FeedbackCreateRes>(
        '/feedback/create',
        req
      );
    };

  feedbackQuery: (req: FeedbackQueryReq) => Promise<FeedbackQueryRes> = req => {
    return this.makeRequest<FeedbackQueryReq, FeedbackQueryRes>(
      '/feedback/query',
      req
    );
  };

  feedbackPurge: (req: FeedbackPurgeReq) => Promise<FeedbackPurgeRes> = req => {
    return this.makeRequest<FeedbackPurgeReq, FeedbackPurgeRes>(
      '/feedback/purge',
      req
    );
  };

  fileContent: (
    req: TraceFileContentReadReq
  ) => Promise<TraceFileContentReadRes> = req => {
    const res = this.makeRequest<TraceFileContentReadReq, string>(
      '/files/content',
      req,
      true
    );
    return new Promise((resolve, reject) => {
      res
        .then(content => {
          resolve({content});
        })
        .catch(err => {
          reject(err);
        });
    });
  };

  private makeRequest = async <QT, ST>(
    endpoint: string,
    req: QT,
    returnText?: boolean
  ): Promise<ST> => {
    const url = `${this.baseUrl}${endpoint}`;
    const reqBody = JSON.stringify(req);
    let needsFetch = false;
    if (!this.inFlightFetchesRequests[endpoint]) {
      this.inFlightFetchesRequests[endpoint] = {};
    }
    if (!this.inFlightFetchesRequests[endpoint][reqBody]) {
      this.inFlightFetchesRequests[endpoint][reqBody] = [];
      needsFetch = true;
    }

    const prom = new Promise<ST>((resolve, reject) => {
      this.inFlightFetchesRequests[endpoint][reqBody].push({resolve, reject});
    });

    if (!needsFetch) {
      return prom;
    }

    const headers: {[key: string]: string} = {
      'Content-Type': 'application/json',
      // This is a dummy auth header, the trace server requires
      // that we send a basic auth header, but it uses cookies for
      // authentication.
      Authorization: 'Basic ' + btoa(':'),
    };
    const useAdminPrivileges = getCookie('use_admin_privileges') === 'true';
    if (useAdminPrivileges) {
      headers['use-admin-privileges'] = 'true';
    }
    // eslint-disable-next-line wandb/no-unprefixed-urls
    fetch(url, {
      method: 'POST',
      credentials: 'include',
      headers,
      body: reqBody,
    })
      .then(response => {
        if (returnText) {
          return response.text();
        }
        return response.json();
      })
      .then(res => {
        try {
          const inFlightRequest = [
            ...this.inFlightFetchesRequests[endpoint]?.[reqBody],
          ];
          delete this.inFlightFetchesRequests[endpoint][reqBody];
          if (inFlightRequest) {
            inFlightRequest.forEach(({resolve}) => {
              resolve(res);
            });
          }
        } catch (err) {
          console.error(err);
        }
      })
      .catch(err => {
        try {
          const inFlightRequest = [
            ...this.inFlightFetchesRequests[endpoint]?.[reqBody],
          ];
          delete this.inFlightFetchesRequests[endpoint][reqBody];
          if (inFlightRequest) {
            inFlightRequest.forEach(({reject}) => {
              reject(err);
            });
          }
        } catch (err2) {
          console.error(err2);
        }
      });

    return prom;
  };

  private requestReadBatch: (
    req: TraceRefsReadBatchReq
  ) => Promise<TraceRefsReadBatchRes> = req => {
    return new Promise<TraceRefsReadBatchRes>((resolve, reject) => {
      this.readBatchCollectors.push({
        req,
        resolvePromise: resolve,
        rejectPromise: reject,
      });
    });
  };

  private doReadBatch = async () => {
    if (this.readBatchCollectors.length === 0) {
      return;
    }
    const collectors = [...this.readBatchCollectors];
    this.readBatchCollectors = [];
    const refs = _.uniq(collectors.map(c => c.req.refs).flat());
    const valMap = new Map<string, any>();
    while (refs.length > 0) {
      const refsForBatch = refs.splice(0, MAX_REFS_PER_BATCH);
      const res = await this.readBatchDirect({refs: refsForBatch});
      const vals = res.vals;
      for (let i = 0; i < refsForBatch.length; i++) {
        valMap.set(refsForBatch[i], vals[i]);
      }
    }
    collectors.forEach(collector => {
      const req = collector.req;
      const refVals = req.refs.map(ref => valMap.get(ref));
      collector.resolvePromise({vals: refVals});
    });
  };

  private scheduleReadBatch = async () => {
    await this.doReadBatch();
    setTimeout(this.scheduleReadBatch, DEFAULT_BATCH_INTERVAL);
  };

  private readBatchDirect: (
    req: TraceRefsReadBatchReq
  ) => Promise<TraceRefsReadBatchRes> = req => {
    return this.makeRequest<TraceRefsReadBatchReq, TraceRefsReadBatchRes>(
      '/refs/read_batch',
      req
    );
  };
}<|MERGE_RESOLUTION|>--- conflicted
+++ resolved
@@ -100,14 +100,14 @@
   call_ids: string[];
 };
 
-<<<<<<< HEAD
+
 export type TraceCallRenameReq = {
   project_id: string;
   call_id: string;
   display_name: string;
 };
 
-=======
+
 export type FeedbackCreateReq = {
   project_id: string;
   weave_ref: string;
@@ -155,7 +155,6 @@
 };
 export type FeedbackPurgeRes = FeedbackPurgeSuccess | FeedbackPurgeError;
 
->>>>>>> 68139243
 interface TraceObjectsFilter {
   base_object_classes?: string[];
   object_ids?: string[];
