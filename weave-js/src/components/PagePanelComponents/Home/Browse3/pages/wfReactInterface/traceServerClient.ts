import _ from 'lodash';

import {
  CompletionsCreateReq,
  CompletionsCreateRes,
  FeedbackCreateReq,
  FeedbackCreateRes,
  FeedbackPurgeReq,
  FeedbackPurgeRes,
  TraceCallsDeleteReq,
  TraceCallUpdateReq,
<<<<<<< HEAD
  TraceObjDeleteReq,
=======
  TraceObjCreateReq,
  TraceObjCreateRes,
>>>>>>> 1a0007ba
  TraceRefsReadBatchReq,
  TraceRefsReadBatchRes,
} from './traceServerClientTypes';
import {DirectTraceServerClient} from './traceServerDirectClient';

const DEFAULT_BATCH_INTERVAL = 150;
const MAX_REFS_PER_BATCH = 1000;

export class TraceServerClient extends DirectTraceServerClient {
  private readBatchCollectors: Array<{
    req: TraceRefsReadBatchReq;
    resolvePromise: (res: TraceRefsReadBatchRes) => void;
    rejectPromise: (err: any) => void;
  }> = [];
  private onDeleteListeners: Array<() => void>;
  private onRenameListeners: Array<() => void>;
  private onFeedbackListeners: Record<string, Array<() => void>>;
  private onObjectListeners: Array<() => void>;

  constructor(baseUrl: string) {
    super(baseUrl);
    this.readBatchCollectors = [];
    this.scheduleReadBatch();

    this.onDeleteListeners = [];
    this.onRenameListeners = [];
    this.onFeedbackListeners = {};
    this.onObjectListeners = [];
  }

  /**
   * Registers a callback to be called when a delete operation occurs.
   * This method is purely for local notification within the client
   *    and does not interact with the REST API.
   *
   * @param callback A function to be called when a delete operation is triggered.
   * @returns A function to unregister the callback.
   */
  public registerOnDeleteListener(callback: () => void): () => void {
    this.onDeleteListeners.push(callback);
    return () => {
      this.onDeleteListeners = this.onDeleteListeners.filter(
        listener => listener !== callback
      );
    };
  }
  public registerOnRenameListener(callback: () => void): () => void {
    this.onRenameListeners.push(callback);
    return () => {
      this.onRenameListeners = this.onRenameListeners.filter(
        listener => listener !== callback
      );
    };
  }
  public registerOnFeedbackListener(
    weaveRef: string,
    callback: () => void
  ): () => void {
    if (!(weaveRef in this.onFeedbackListeners)) {
      this.onFeedbackListeners[weaveRef] = [];
    }
    this.onFeedbackListeners[weaveRef].push(callback);
    return () => {
      const newListeners = this.onFeedbackListeners[weaveRef].filter(
        listener => listener !== callback
      );
      if (newListeners.length) {
        this.onFeedbackListeners[weaveRef] = newListeners;
      } else {
        delete this.onFeedbackListeners[weaveRef];
      }
    };
  }
  public registerOnObjectListener(callback: () => void): () => void {
    this.onObjectListeners.push(callback);
    return () => {
      this.onObjectListeners = this.onObjectListeners.filter(
        listener => listener !== callback
      );
    };
  }

  public registerOnObjectListener(callback: () => void): () => void {
    this.onObjectListeners.push(callback);
    return () => {
      this.onObjectListeners = this.onObjectListeners.filter(
        listener => listener !== callback
      );
    };
  }

  public callsDelete(req: TraceCallsDeleteReq): Promise<void> {
    const res = super.callsDelete(req).then(() => {
      this.onDeleteListeners.forEach(listener => listener());
    });
    return res;
  }

  public callUpdate(req: TraceCallUpdateReq): Promise<void> {
    const res = super.callUpdate(req).then(() => {
      this.onRenameListeners.forEach(listener => listener());
    });
    return res;
  }

  public objCreate(req: TraceObjCreateReq): Promise<TraceObjCreateRes> {
    const res = super.objCreate(req).then(createRes => {
      this.onObjectListeners.forEach(listener => listener());
      return createRes;
    });
    return res;
  }

  public feedbackCreate(req: FeedbackCreateReq): Promise<FeedbackCreateRes> {
    const res = super.feedbackCreate(req).then(createRes => {
      const listeners = this.onFeedbackListeners[req.weave_ref] ?? [];
      listeners.forEach(listener => listener());
      return createRes;
    });
    return res;
  }
  public feedbackPurge(req: FeedbackPurgeReq): Promise<FeedbackPurgeRes> {
    const res = super.feedbackPurge(req).then(purgeRes => {
      // TODO: Since purge takes a query, we need to change the result to include
      //       information about the refs that were modified.
      //       For now, just call all registered feedback listeners.
      for (const listeners of Object.values(this.onFeedbackListeners)) {
        listeners.forEach(listener => listener());
      }
      return purgeRes;
    });
    return res;
  }

  public objectDelete(req: TraceObjDeleteReq): Promise<void> {
    const res = super.objectDelete(req).then(() => {
      this.onObjectListeners.forEach(listener => listener());
    });
    return res;
  }

  public readBatch(req: TraceRefsReadBatchReq): Promise<TraceRefsReadBatchRes> {
    return this.requestReadBatch(req);
  }

  public completionsCreate(
    req: CompletionsCreateReq
  ): Promise<CompletionsCreateRes> {
    return super.completionsCreate(req);
  }

  private requestReadBatch(
    req: TraceRefsReadBatchReq
  ): Promise<TraceRefsReadBatchRes> {
    return new Promise<TraceRefsReadBatchRes>((resolve, reject) => {
      this.readBatchCollectors.push({
        req,
        resolvePromise: resolve,
        rejectPromise: reject,
      });
    });
  }

  private async doReadBatch() {
    if (this.readBatchCollectors.length === 0) {
      return;
    }
    const collectors = [...this.readBatchCollectors];
    this.readBatchCollectors = [];
    const refs = _.uniq(collectors.map(c => c.req.refs).flat());
    const valMap = new Map<string, any>();
    while (refs.length > 0) {
      const refsForBatch = refs.splice(0, MAX_REFS_PER_BATCH);
      const res = await this.readBatchDirect({refs: refsForBatch});
      const vals = res.vals;
      for (let i = 0; i < refsForBatch.length; i++) {
        valMap.set(refsForBatch[i], vals[i]);
      }
    }
    collectors.forEach(collector => {
      const req = collector.req;
      const refVals = req.refs.map(ref => valMap.get(ref));
      collector.resolvePromise({vals: refVals});
    });
  }

  private async scheduleReadBatch() {
    await this.doReadBatch();
    setTimeout(this.scheduleReadBatch.bind(this), DEFAULT_BATCH_INTERVAL);
  }

  private readBatchDirect(
    req: TraceRefsReadBatchReq
  ): Promise<TraceRefsReadBatchRes> {
    return super.readBatch(req);
  }
}<|MERGE_RESOLUTION|>--- conflicted
+++ resolved
@@ -9,12 +9,9 @@
   FeedbackPurgeRes,
   TraceCallsDeleteReq,
   TraceCallUpdateReq,
-<<<<<<< HEAD
-  TraceObjDeleteReq,
-=======
   TraceObjCreateReq,
   TraceObjCreateRes,
->>>>>>> 1a0007ba
+  TraceObjDeleteReq,
   TraceRefsReadBatchReq,
   TraceRefsReadBatchRes,
 } from './traceServerClientTypes';
@@ -88,15 +85,6 @@
       }
     };
   }
-  public registerOnObjectListener(callback: () => void): () => void {
-    this.onObjectListeners.push(callback);
-    return () => {
-      this.onObjectListeners = this.onObjectListeners.filter(
-        listener => listener !== callback
-      );
-    };
-  }
-
   public registerOnObjectListener(callback: () => void): () => void {
     this.onObjectListeners.push(callback);
     return () => {
