/**
 * This file define the primary _application_ interface for the weaveflow data model. Importantly, it is agnostic
 * to backend storage implementation and should provide an implementation-agnostic interface for the rest of the
 * application to use. Be very thoughtful when modifying this file. The primary exposed interfaces/types are:
 * - `WFDataModelHooks` -> this is the primary hook interface for reading data from the weaveflow data model.
 * - Schemas: These are the "nouns" of the application: Call, Op, and Object:
 *    - `CallSchema`
 *    - `OpVersionSchema`
 *    - `ObjectVersionSchema`
 */

import * as Types from '../../../../../../core/model/types';
import {WeaveKind} from '../../../../../../react';
import {KNOWN_BASE_OBJECT_CLASSES, OP_CATEGORIES} from './constants';
import {Query} from './traceServerClientInterface/query'; // TODO: This import is not ideal, should delete this whole interface
import * as traceServerClientTypes from './traceServerClientTypes'; // TODO: This import is not ideal, should delete this whole interface
import {ContentType, TableUpdateSpec} from './traceServerClientTypes';

export type OpCategory = (typeof OP_CATEGORIES)[number];
export type KnownBaseObjectClassType =
  (typeof KNOWN_BASE_OBJECT_CLASSES)[number];

export type Loadable<T> = {
  loading: boolean;
  result: T | null;
};

export type LoadableWithError<T> = {
  loading: boolean;
  result: T | null;
  error: Error | null;
};

export type CallKey = {
  entity: string;
  project: string;
  callId: string;
};
export type CallSchema = CallKey & {
  spanName: string;
  displayName: string | null;
  opVersionRef: string | null;
  traceId: string;
  parentId: string | null;
  // See note above `RawSpanFromStreamTableEra` regarding the `rawSpan` field.
  // We should wean off of this and move the needed properties to `CallSchema`.
  rawSpan: RawSpanFromStreamTableEra;
  rawFeedback?: any;
  userId: string | null;
  runId: string | null;
  traceCall?: traceServerClientTypes.TraceCallSchema; // this will eventually be the entire call schema
};

export type CallFilter = {
  // Filters are ANDed across the fields and ORed within the fields
  // Commented out means not yet implemented
  opVersionRefs?: string[];
  inputObjectVersionRefs?: string[];
  outputObjectVersionRefs?: string[];
  parentIds?: string[];
  traceId?: string;
  callIds?: string[];
  traceRootsOnly?: boolean;
  runIds?: string[];
  userIds?: string[];
};

export type OpVersionKey = {
  entity: string;
  project: string;
  opId: string;
  versionHash: string;
};

export type OpVersionSchema = OpVersionKey & {
  // TODO: Add more fields & FKs
  versionIndex: number;
  createdAtMs: number;
};

export type OpVersionFilter = {
  // Filters are ANDed across the fields and ORed within the fields
  opIds?: string[];
  latestOnly?: boolean;
};

type CommonObjectVersionKey = {
  entity: string;
  project: string;
  objectId: string;
  versionHash: string;
  path: string;
  refExtra?: string;
};

type WandbArtifactObjectVersionKey = {
  scheme: 'wandb-artifact';
} & CommonObjectVersionKey;

type WeaveObjectVersionKey = {
  scheme: 'weave';
  weaveKind: WeaveKind;
} & CommonObjectVersionKey;

export type ObjectVersionKey =
  | WandbArtifactObjectVersionKey
  | WeaveObjectVersionKey;

export type ObjectVersionSchema<T extends any = any> = ObjectVersionKey & {
  // TODO: Add more fields & FKs
  versionIndex: number;
  baseObjectClass: string | null;
  createdAtMs: number;
  val: T;
};

export type ObjectVersionFilter = {
  // Filters are ANDed across the fields and ORed within the fields
  baseObjectClasses?: KnownBaseObjectClassType[];
  objectIds?: string[];
  latestOnly?: boolean;
};

export type TableQuery = {
  columns?: string[];
  limit?: number;
};

interface PathElObject {
  type: 'getattr';
  key: string;
}

interface PathElTypedDict {
  type: 'pick';
  key: string;
}

type PathEl = PathElObject | PathElTypedDict;

type SetRefMutation = {
  type: 'set';
  path: PathEl[];
  newValue: any;
};

type AppendRefMutation = {
  type: 'append';
  newValue: {[key: string]: any};
};

export type RefMutation = SetRefMutation | AppendRefMutation;

export type FeedbackKey = {
  entity: string;
  project: string;
  weaveRef: string;
};

export type Refetchable = {
  refetch: () => void;
};

export type WFDataModelHooksInterface = {
  useCall: (
    key: CallKey | null,
    opts?: {includeCosts?: boolean}
  ) => Loadable<CallSchema | null>;
  useCalls: (
    entity: string,
    project: string,
    filter: CallFilter,
    limit?: number,
    offset?: number,
    sortBy?: traceServerClientTypes.SortBy[],
    query?: Query,
    columns?: string[],
    expandedRefColumns?: Set<string>,
    opts?: {
      skip?: boolean;
      refetchOnDelete?: boolean;
      includeCosts?: boolean;
      includeFeedback?: boolean;
    }
  ) => Loadable<CallSchema[]> & Refetchable;
  useCallsStats: (
    entity: string,
    project: string,
    filter: CallFilter,
    query?: Query,
    opts?: {skip?: boolean; refetchOnDelete?: boolean}
  ) => Loadable<traceServerClientTypes.TraceCallsQueryStatsRes> & Refetchable;
  useCallsDeleteFunc: () => (
    entity: string,
    project: string,
    callIDs: string[]
  ) => Promise<void>;
  useCallUpdateFunc: () => (
    entity: string,
    project: string,
    callID: string,
    newName: string
  ) => Promise<void>;
  useCallsExport: () => (
    entity: string,
    project: string,
    contentType: ContentType,
    filter: CallFilter,
    limit?: number,
    offset?: number,
    sortBy?: traceServerClientTypes.SortBy[],
    query?: Query,
    columns?: string[],
    expandedRefCols?: string[],
    includeFeedback?: boolean
  ) => Promise<Blob>;
  useObjCreate: () => (
    projectId: string,
    objectId: string,
    val: any,
    baseObjectClass?: string
  ) => Promise<string>;
  useOpVersion: (key: OpVersionKey | null) => Loadable<OpVersionSchema | null>;
  useOpVersions: (
    entity: string,
    project: string,
    filter: OpVersionFilter,
    limit?: number,
    metadataOnly?: boolean,
    opts?: {skip?: boolean}
  ) => LoadableWithError<OpVersionSchema[]>;
  useObjectVersion: (
    key: ObjectVersionKey | null
  ) => Loadable<ObjectVersionSchema | null>;
  useTableRowsQuery: (
    entity: string,
    project: string,
    digest: string,
    filter?: traceServerClientTypes.TraceTableQueryReq['filter'],
    limit?: traceServerClientTypes.TraceTableQueryReq['limit'],
    offset?: traceServerClientTypes.TraceTableQueryReq['offset'],
    sortBy?: traceServerClientTypes.TraceTableQueryReq['sort_by'],
    opts?: {skip?: boolean}
  ) => Loadable<traceServerClientTypes.TraceTableQueryRes>;
  useTableQueryStats: (
    entity: string,
    project: string,
    digest: string,
    opts?: {skip?: boolean}
  ) => Loadable<traceServerClientTypes.TraceTableQueryStatsRes>;
  useRootObjectVersions: (
    entity: string,
    project: string,
    filter: ObjectVersionFilter,
    limit?: number,
    metadataOnly?: boolean,
    opts?: {skip?: boolean; noAutoRefresh?: boolean}
  ) => LoadableWithError<ObjectVersionSchema[]>;
  // `useRefsData` is in beta while we integrate Shawn's new Object DB
  useRefsData: (refUris: string[], tableQuery?: TableQuery) => Loadable<any[]>;
  // `useApplyMutationsToRef` is in beta while we integrate Shawn's new Object DB
  useApplyMutationsToRef: () => (
    refUri: string,
    mutations: RefMutation[]
  ) => Promise<string>;
  // Derived are under a subkey because they are not directly from the data model
  // and the logic should be pushed into the core APIs. This is a temporary solution
  // during the transition period.
  useFileContent: (
    entity: string,
    project: string,
    digest: string,
    opts?: {skip?: boolean}
  ) => Loadable<ArrayBuffer>;
  useFeedback: (
    key: FeedbackKey | null,
    sortBy?: traceServerClientTypes.SortBy[]
  ) => LoadableWithError<any[] | null> & Refetchable;
<<<<<<< HEAD
  usePermanentlyDeleteAllDataInProject: (
    entity: string,
    project: string
  ) => () => Promise<traceServerClientTypes.PermanentlyDeleteProjectRes>;
=======
  useTableUpdate: () => (
    projectId: string,
    baseDigest: string,
    updates: traceServerClientTypes.TableUpdateSpec[]
  ) => Promise<traceServerClientTypes.TableUpdateRes>;
>>>>>>> 2f48650c
  derived: {
    useChildCallsForCompare: (
      entity: string,
      project: string,
      parentCallIds: string[],
      selectedOpVersionRef: string | null,
      selectedObjectVersionRef: string | null
    ) => Loadable<CallSchema[]>;
    // `useGetRefsType` is in beta while we integrate Shawn's new Object DB
    useGetRefsType: () => (refUris: string[]) => Promise<Types.Type[]>;
    // `useRefsType` is in beta while we integrate Shawn's new Object DB
    useRefsType: (refUris: string[]) => Loadable<Types.Type[]>;
    useCodeForOpRef: (opVersionRef: string) => Loadable<string>;
  };
};

/**
 * `RawSpanFromStreamTableEra` and `RawSpanFromStreamTableEraWithFeedback` are
 * sort of relics from the past. The fact that they are exported is a smell of
 * some leaky abstraction. They were originally defined in callTree.ts and
 * mapped exactly the the StreamTable schema for calls - which were then
 * referred to as spans. Now, much of the UI was built against these types.
 * However, in an ideal world, we move the needed properties to `CallSchema` (a
 * common interface regardless of storage). However, in the interim, we store
 * the "rawSpan" in `CallSchema` to give more legacy react code the ability to
 * reach in and get the needed properties. However, with the new Clickhouse
 * backend, we actually have to do the work of converting the raw data format to
 * this raw span! A good refactor would be to remove the `rawSpan` field from
 * `CallSchema` and go fix all the type errors in the app by moving parts of the
 * needed properties to `CallSchema`, and updating the converters from the raw
 * data format to the `CallSchema` format. This would allow us to remove the
 * `RawSpanFromStreamTableEra` and `RawSpanFromStreamTableEraWithFeedback`.
 * (hence the more specific name `RawSpanFromStreamTableEra`).
 */
export interface RawSpanFromStreamTableEra {
  name: string;
  inputs: {_keys?: string[]; [key: string]: any};
  output: undefined | {_keys?: string[]; [key: string]: any};
  status_code: string; // TODO enum
  exception?: string;
  attributes: {[key: string]: any};
  summary: {latency_s: number; [key: string]: any};
  span_id: string;
  trace_id: string;
  parent_id?: string;
  timestamp: number;
  start_time_ms: number;
  end_time_ms?: number;
}

export type RawSpanFromStreamTableEraWithFeedback =
  RawSpanFromStreamTableEra & {feedback?: any};<|MERGE_RESOLUTION|>--- conflicted
+++ resolved
@@ -276,18 +276,15 @@
     key: FeedbackKey | null,
     sortBy?: traceServerClientTypes.SortBy[]
   ) => LoadableWithError<any[] | null> & Refetchable;
-<<<<<<< HEAD
-  usePermanentlyDeleteAllDataInProject: (
-    entity: string,
-    project: string
-  ) => () => Promise<traceServerClientTypes.PermanentlyDeleteProjectRes>;
-=======
   useTableUpdate: () => (
     projectId: string,
     baseDigest: string,
     updates: traceServerClientTypes.TableUpdateSpec[]
   ) => Promise<traceServerClientTypes.TableUpdateRes>;
->>>>>>> 2f48650c
+  usePermanentlyDeleteAllDataInProject: (
+    entity: string,
+    project: string
+  ) => () => Promise<traceServerClientTypes.PermanentlyDeleteProjectRes>;
   derived: {
     useChildCallsForCompare: (
       entity: string,
