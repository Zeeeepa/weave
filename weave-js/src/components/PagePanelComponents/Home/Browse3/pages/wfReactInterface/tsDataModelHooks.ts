--- conflicted
+++ resolved
@@ -433,7 +433,7 @@
   return callsDelete;
 };
 
-<<<<<<< HEAD
+
 const useCallRenameFunc = () => {
   const getTsClient = useGetTraceServerClientContext();
 
@@ -457,7 +457,8 @@
   );
 
   return callRename;
-=======
+};
+
 const useFeedback = (
   key: FeedbackKey | null
 ): LoadableWithError<traceServerClient.Feedback[]> => {
@@ -503,7 +504,7 @@
   }, [deepKey, getTsClient]);
 
   return result;
->>>>>>> 68139243
+
 };
 
 const useOpVersion = (
