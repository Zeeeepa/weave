/**
 * This file defines `tsWFDataModelHooks` which conforms to the the
 * `WFDataModelHooksInterface`, providing access to the Weaveflow data model
 * backed by the "Trace Server" engine.
 */

import {isSimpleTypeShape, union} from '@wandb/weave/core/model/helpers';
import * as _ from 'lodash';
import {useCallback, useEffect, useMemo, useRef, useState} from 'react';

import * as Types from '../../../../../../core/model/types';
import {useDeepMemo} from '../../../../../../hookUtils';
import {isWeaveObjectRef, parseRef} from '../../../../../../react';
import {
  callCache,
  objectVersionCache,
  opVersionCache,
  refDataCache,
} from './cache';
import {
  WANDB_ARTIFACT_REF_PREFIX,
  WEAVE_PRIVATE_PREFIX,
  WEAVE_REF_PREFIX,
} from './constants';
import * as traceServerClient from './traceServerClient';
import {useGetTraceServerClientContext} from './traceServerClientContext';
import {Query} from './traceServerClientInterface/query';
import * as traceServerTypes from './traceServerClientTypes';
import {useClientSideCallRefExpansion} from './tsDataModelHooksCallRefExpansion';
import {opVersionRefOpName, refUriToObjectVersionKey} from './utilities';
import {
  CallFilter,
  CallKey,
  CallSchema,
  FeedbackKey,
  Loadable,
  LoadableWithError,
  ObjectVersionFilter,
  ObjectVersionKey,
  ObjectVersionSchema,
  OpVersionFilter,
  OpVersionKey,
  OpVersionSchema,
  RawSpanFromStreamTableEra,
  Refetchable,
  RefMutation,
  TableQuery,
  WFDataModelHooksInterface,
} from './wfDataModelHooksInterface';

export const projectIdFromParts = ({
  entity,
  project,
}: {
  entity: string;
  project: string;
}) => `${entity}/${project}`;

// Trace server client keys that are promises
type TraceServerClientPromiseKeys = {
  [K in keyof traceServerClient.TraceServerClient]: traceServerClient.TraceServerClient[K] extends (
    ...args: any
  ) => Promise<any>
    ? K extends 'onCallDelete'
      ? never
      : K
    : never;
}[keyof traceServerClient.TraceServerClient];

const makeTraceServerEndpointHook = <
  FN extends TraceServerClientPromiseKeys,
  Input extends any[],
  Output
>(
  traceServerFnName: FN,
  preprocessFn: (...input: Input) => {
    params: Parameters<traceServerClient.TraceServerClient[FN]>[0];
    skip?: boolean;
  },
  postprocessFn: (
    res: Awaited<ReturnType<traceServerClient.TraceServerClient[FN]>>,
    ...input: Input
  ) => Output
) => {
  const useTraceServerRequest = (
    ...input: Input
  ): LoadableWithError<Output> => {
    input = useDeepMemo(input);
    const loadingInputRef = useRef<Input | null>(null);
    const getTsClient = useGetTraceServerClientContext();
    const [state, setState] = useState<LoadableWithError<Output>>({
      loading: true,
      result: null,
      error: null,
    });

    useEffect(() => {
      loadingInputRef.current = input;
      setState({loading: true, result: null, error: null});
      const req = preprocessFn(...input);
      if (req.skip) {
        setState({loading: false, result: null, error: null});
        return;
      }
      const client = getTsClient();
      client[traceServerFnName](req.params as any)
        .then(res => {
          if (input !== loadingInputRef.current) {
            return;
          }
          const output = postprocessFn(res as any, ...input);
          setState({loading: false, result: output, error: null});
        })
        .catch(err => {
          if (input !== loadingInputRef.current) {
            return;
          }
          setState({loading: false, result: null, error: err});
        });
    }, [getTsClient, input]);

    const loadingReturn = useMemo(
      () => ({loading: true, result: null, error: null}),
      []
    );
    if (loadingInputRef.current !== input) {
      return loadingReturn;
    }
    return state;
  };
  return useTraceServerRequest;
};

const useMakeTraceServerEndpoint = <
  FN extends TraceServerClientPromiseKeys,
  Input extends any[],
  Output
>(
  traceServerFnName: FN,
  preprocessFn: (
    ...input: Input
  ) => Parameters<traceServerClient.TraceServerClient[FN]>[0],
  postprocessFn: (
    res: Awaited<ReturnType<traceServerClient.TraceServerClient[FN]>>
  ) => Output
) => {
  const getTsClient = useGetTraceServerClientContext();
  const client = getTsClient();
  const traceServerRequest = useCallback(
    (...input: Input): Promise<Output> => {
      return client[traceServerFnName](preprocessFn(...input) as any).then(
        res => {
          return postprocessFn(res as any);
        }
      );
    },
    [client, postprocessFn, preprocessFn, traceServerFnName]
  );
  return traceServerRequest;
};

const useCall = (key: CallKey | null): Loadable<CallSchema | null> => {
  const getTsClient = useGetTraceServerClientContext();
  const loadingRef = useRef(false);
  const cachedCall = key ? callCache.get(key) : null;
  const [callRes, setCallRes] =
    useState<traceServerTypes.TraceCallReadRes | null>(null);
  const deepKey = useDeepMemo(key);
  const doFetch = useCallback(() => {
    if (deepKey) {
      setCallRes(null);
      loadingRef.current = true;
      getTsClient()
        .callRead({
          project_id: projectIdFromParts(deepKey),
          id: deepKey.callId,
        })
        .then(res => {
          loadingRef.current = false;
          setCallRes(res);
        });
    }
  }, [deepKey, getTsClient]);

  useEffect(() => {
    doFetch();
  }, [doFetch]);

  useEffect(() => {
    return getTsClient().registerOnRenameListener(doFetch);
  }, [getTsClient, doFetch]);

  return useMemo(() => {
    if (key == null) {
      return {
        loading: false,
        result: null,
      };
    }
    if (cachedCall != null) {
      return {
        loading: false,
        result: cachedCall,
      };
    }
    const result =
      callRes && 'call' in callRes && callRes.call
        ? traceCallToUICallSchema(callRes.call)
        : null;
    if (callRes == null || loadingRef.current) {
      return {
        loading: true,
        result: null,
      };
    } else if (result?.callId === key?.callId) {
      if (result) {
        callCache.set(key, result);
      }
      return {
        loading: false,
        result,
      };
    } else {
      // Stale call result
      return {
        loading: false,
        result: null,
      };
    }
  }, [cachedCall, callRes, key]);
};

const useCallsNoExpansion = (
  entity: string,
  project: string,
  filter: CallFilter,
  limit?: number,
  offset?: number,
  sortBy?: traceServerTypes.SortBy[],
  query?: Query,
  columns?: string[],
  opts?: {skip?: boolean; refetchOnDelete?: boolean}
): Loadable<CallSchema[]> & Refetchable => {
  const getTsClient = useGetTraceServerClientContext();
  const loadingRef = useRef(false);
  const [callRes, setCallRes] =
    useState<traceServerTypes.TraceCallsQueryRes | null>(null);
  const deepFilter = useDeepMemo(filter);

  const doFetch = useCallback(() => {
    if (opts?.skip) {
      return;
    }
    setCallRes(null);
    loadingRef.current = true;
    const req: traceServerTypes.TraceCallsQueryReq = {
      project_id: projectIdFromParts({entity, project}),
      filter: {
        op_names: deepFilter.opVersionRefs,
        input_refs: deepFilter.inputObjectVersionRefs,
        output_refs: deepFilter.outputObjectVersionRefs,
        parent_ids: deepFilter.parentIds,
        trace_ids: deepFilter.traceId ? [deepFilter.traceId] : undefined,
        call_ids: deepFilter.callIds,
        trace_roots_only: deepFilter.traceRootsOnly,
        wb_run_ids: deepFilter.runIds,
        wb_user_ids: deepFilter.userIds,
      },
      limit,
      offset,
      sort_by: sortBy,
      query,
      columns,
    };
    const onSuccess = (res: traceServerTypes.TraceCallsQueryRes) => {
      loadingRef.current = false;
      setCallRes(res);
    };
    const onError = (e: any) => {
      loadingRef.current = false;
      console.error(e);
      setCallRes({calls: []});
    };
    getTsClient().callsStreamQuery(req).then(onSuccess).catch(onError);
  }, [
    entity,
    project,
    deepFilter,
    limit,
    opts?.skip,
    getTsClient,
    offset,
    sortBy,
    query,
    columns,
  ]);

  // register doFetch as a callback after deletion
  useEffect(() => {
    if (opts?.refetchOnDelete) {
      const client = getTsClient();
      const unregisterDelete = client.registerOnDeleteListener(doFetch);
      const unregisterRename = client.registerOnRenameListener(doFetch);
      return () => {
        unregisterDelete();
        unregisterRename();
      };
    }
    return () => {};
  }, [opts?.refetchOnDelete, getTsClient, doFetch]);

  useEffect(() => {
    if (opts?.skip) {
      return;
    }
    doFetch();
  }, [opts?.skip, doFetch]);

  const refetch = useCallback(() => {
    doFetch();
  }, [doFetch]);

  return useMemo(() => {
    if (opts?.skip) {
      return {
        loading: false,
        result: [],
        refetch,
      };
    }
    const allResults = (callRes?.calls ?? [])
      .filter(isValidTraceCall)
      .map(traceCallToUICallSchema);
    const result = allResults;

    if (callRes == null || loadingRef.current) {
      return {
        loading: true,
        result: [],
        refetch,
      };
    } else {
      // Check if the query contained a column request. Only cache calls
      // if no columns were requested, only then are we guaranteed to get
      // all the call data
      if (!columns) {
        allResults.forEach(call => {
          callCache.set(
            {
              entity,
              project,
              callId: call.callId,
            },
            call
          );
        });
      }
      return {
        loading: false,
        result,
        refetch,
      };
    }
  }, [opts?.skip, callRes, columns, refetch, entity, project]);
};

const useCalls = (
  entity: string,
  project: string,
  filter: CallFilter,
  limit?: number,
  offset?: number,
  sortBy?: traceServerTypes.SortBy[],
  query?: Query,
  columns?: string[],
  expandedRefColumns?: Set<string>,
  opts?: {skip?: boolean; refetchOnDelete?: boolean}
): Loadable<CallSchema[]> & Refetchable => {
  const calls = useCallsNoExpansion(
    entity,
    project,
    filter,
    limit,
    offset,
    sortBy,
    query,
    columns,
    opts
  );

  // This is a temporary solution until the trace server supports
  // backend expansions of refs. We should expect to see this go away, and
  // this entire function replaced with the contents of `useCallsNoExpansion`.
  const {expandedCalls, isExpanding} = useClientSideCallRefExpansion(
    calls,
    expandedRefColumns
  );

  const loading = calls.loading || isExpanding;
  return useMemo(() => {
    return {
      loading,
      result: loading ? [] : expandedCalls.map(traceCallToUICallSchema),
      refetch: calls.refetch,
    };
  }, [calls.refetch, expandedCalls, loading]);
};

const useCallsStats = (
  entity: string,
  project: string,
  filter: CallFilter,
  query?: Query,
  opts?: {skip?: boolean; refetchOnDelete?: boolean}
): Loadable<traceServerTypes.TraceCallsQueryStatsRes> & Refetchable => {
  const getTsClient = useGetTraceServerClientContext();
  const loadingRef = useRef(false);
  const [callStatsRes, setCallStatsRes] =
    useState<LoadableWithError<traceServerTypes.TraceCallsQueryStatsRes> | null>(
      null
    );
  const deepFilter = useDeepMemo(filter);

  const doFetch = useCallback(() => {
    if (opts?.skip) {
      setCallStatsRes({loading: false, result: null, error: null});
      return;
    }
    loadingRef.current = true;
    setCallStatsRes(null);

    const req: traceServerTypes.TraceCallsQueryStatsReq = {
      project_id: projectIdFromParts({entity, project}),
      filter: {
        op_names: deepFilter.opVersionRefs,
        input_refs: deepFilter.inputObjectVersionRefs,
        output_refs: deepFilter.outputObjectVersionRefs,
        parent_ids: deepFilter.parentIds,
        trace_ids: deepFilter.traceId ? [deepFilter.traceId] : undefined,
        call_ids: deepFilter.callIds,
        trace_roots_only: deepFilter.traceRootsOnly,
        wb_run_ids: deepFilter.runIds,
        wb_user_ids: deepFilter.userIds,
      },
      query,
    };

    getTsClient()
      .callsQueryStats(req)
      .then(res => {
        loadingRef.current = false;
        setCallStatsRes({loading: false, result: res, error: null});
      })
      .catch(err => {
        loadingRef.current = false;
        setCallStatsRes({loading: false, result: null, error: err});
      });
  }, [deepFilter, entity, project, query, opts?.skip, getTsClient]);

  useEffect(() => {
    doFetch();
  }, [doFetch]);

  useEffect(() => {
    if (!opts?.refetchOnDelete) {
      return;
    }
    return getTsClient().registerOnDeleteListener(doFetch);
  }, [getTsClient, doFetch, opts?.refetchOnDelete]);

  const refetch = useCallback(() => {
    doFetch();
  }, [doFetch]);

  return useMemo(() => {
    if (opts?.skip) {
      return {loading: false, result: null, error: null, refetch};
    } else {
      if (callStatsRes == null || loadingRef.current) {
        return {loading: true, result: null, error: null, refetch};
      }
      return {...callStatsRes, refetch};
    }
  }, [callStatsRes, opts?.skip, refetch]);
};

const useCallsDeleteFunc = () => {
  const getTsClient = useGetTraceServerClientContext();

  const callsDelete = useCallback(
    (entity: string, project: string, callIDs: string[]): Promise<void> => {
      return getTsClient()
        .callsDelete({
          project_id: projectIdFromParts({entity, project}),
          call_ids: callIDs,
        })
        .then(() => {
          callIDs.forEach(callId => {
            callCache.del({
              entity,
              project,
              callId,
            });
          });
        });
    },
    [getTsClient]
  );

  return callsDelete;
};

const useCallUpdateFunc = () => {
  const getTsClient = useGetTraceServerClientContext();

  const callUpdate = useCallback(
    (
      entity: string,
      project: string,
      callID: string,
      newName: string
    ): Promise<void> => {
      return getTsClient()
        .callUpdate({
          project_id: projectIdFromParts({entity, project}),
          call_id: callID,
          display_name: newName,
        })
        .then(() => {
          callCache.del({
            entity,
            project,
            callId: callID,
          });
        });
    },
    [getTsClient]
  );

  return callUpdate;
};

const useCallsExport = () => {
  const getTsClient = useGetTraceServerClientContext();

  const downloadCallsExport = useCallback(
    (
      entity: string,
      project: string,
      contentType: traceServerTypes.ContentType,
      filter: CallFilter,
      limit?: number,
      offset?: number,
      sortBy?: traceServerTypes.SortBy[],
      query?: Query,
      columns?: string[],
      expandedRefCols?: string[],
      includeFeedback?: boolean
    ) => {
      const req: traceServerTypes.TraceCallsQueryReq = {
        project_id: projectIdFromParts({entity, project}),
        filter: {
          op_names: filter.opVersionRefs,
          input_refs: filter.inputObjectVersionRefs,
          output_refs: filter.outputObjectVersionRefs,
          parent_ids: filter.parentIds,
          trace_ids: filter.traceId ? [filter.traceId] : undefined,
          call_ids: filter.callIds,
          trace_roots_only: filter.traceRootsOnly,
          wb_run_ids: filter.runIds,
          wb_user_ids: filter.userIds,
        },
        limit,
        offset,
        sort_by: sortBy,
        query,
        columns: columns ?? undefined,
        expand_columns: expandedRefCols ?? undefined,
        include_feedback: includeFeedback ?? false,
      };
      return getTsClient().callsStreamDownload(req, contentType);
    },
    [getTsClient]
  );

  return downloadCallsExport;
};

const useFeedback = (
  key: FeedbackKey | null,
  sortBy?: traceServerTypes.SortBy[]
): LoadableWithError<traceServerTypes.Feedback[]> & Refetchable => {
  const getTsClient = useGetTraceServerClientContext();

  const [result, setResult] = useState<
    LoadableWithError<traceServerTypes.Feedback[]>
  >({
    loading: false,
    result: null,
    error: null,
  });
  const [doReload, setDoReload] = useState(false);
  const refetch = useCallback(() => {
    setDoReload(true);
  }, [setDoReload]);

  const deepKey = useDeepMemo(key);

  useEffect(() => {
    let mounted = true;
    if (doReload) {
      setDoReload(false);
    }
    if (!deepKey) {
      return;
    }
    setResult({loading: true, result: null, error: null});
    getTsClient()
      .feedbackQuery({
        project_id: projectIdFromParts({
          entity: deepKey.entity,
          project: deepKey.project,
        }),
        query: {
          $expr: {
            $eq: [{$getField: 'weave_ref'}, {$literal: deepKey.weaveRef}],
          },
        },
        sort_by: sortBy ?? [{field: 'created_at', direction: 'desc'}],
      })
      .then(res => {
        if (!mounted) {
          return;
        }
        if ('result' in res) {
          setResult({loading: false, result: res.result, error: null});
        }
        // TODO: handle error case
      })
      .catch(err => {
        if (!mounted) {
          return;
        }
        setResult({loading: false, result: null, error: err});
      });
    return () => {
      mounted = false;
    };
  }, [deepKey, getTsClient, doReload, sortBy]);

  return {...result, refetch};
};

const useOpVersion = (
  // Null value skips
  key: OpVersionKey | null
): Loadable<OpVersionSchema | null> => {
  const getTsClient = useGetTraceServerClientContext();
  const loadingRef = useRef(false);
  const cachedOpVersion = key ? opVersionCache.get(key) : null;
  const [opVersionRes, setOpVersionRes] =
    useState<traceServerTypes.TraceObjReadRes | null>(null);
  const deepKey = useDeepMemo(key);
  useEffect(() => {
    if (deepKey) {
      setOpVersionRes(null);
      loadingRef.current = true;
      getTsClient()
        .objRead({
          project_id: projectIdFromParts({
            entity: deepKey?.entity ?? '',
            project: deepKey?.project ?? '',
          }),
          object_id: deepKey?.opId ?? '',
          digest: deepKey?.versionHash ?? '',
        })
        .then(res => {
          loadingRef.current = false;
          setOpVersionRes(res);
        });
    }
  }, [deepKey, getTsClient]);

  return useMemo(() => {
    if (key == null) {
      return {
        loading: false,
        result: null,
      };
    }
    if (cachedOpVersion != null) {
      return {
        loading: false,
        result: cachedOpVersion,
      };
    }
    if (opVersionRes == null || loadingRef.current) {
      return {
        loading: true,
        result: null,
      };
    }

    if (opVersionRes.obj == null) {
      return {
        loading: false,
        result: null,
      };
    }

    const returnedResult = convertTraceServerObjectVersionToOpSchema(
      opVersionRes.obj
    );

    if (
      key.entity !== returnedResult.entity ||
      key.project !== returnedResult.project ||
      key.opId !== returnedResult.opId ||
      key.versionHash !== returnedResult.versionHash
    ) {
      return {
        loading: true,
        result: null,
      };
    }

    const cacheableResult: OpVersionSchema = {
      ...key,
      ...returnedResult,
    };

    opVersionCache.set(key, cacheableResult);
    return {
      loading: false,
      result: cacheableResult,
    };
  }, [cachedOpVersion, key, opVersionRes]);
};

const convertTraceServerObjectVersionToOpSchema = (
  obj: traceServerTypes.TraceObjSchema
): OpVersionSchema => {
  const [entity, project] = obj.project_id.split('/');
  return {
    entity,
    project,
    opId: obj.object_id,
    versionHash: obj.digest,
    createdAtMs: convertISOToDate(obj.created_at).getTime(),
    versionIndex: obj.version_index,
  };
};

const useOpVersions = makeTraceServerEndpointHook<
  'objsQuery',
  [string, string, OpVersionFilter, number?, boolean?, {skip?: boolean}?],
  OpVersionSchema[]
>(
  'objsQuery',
  (
    entity: string,
    project: string,
    filter: OpVersionFilter,
    limit?: number,
    metadataOnly?: boolean,
    opts?: {skip?: boolean}
  ) => ({
    params: {
      project_id: projectIdFromParts({entity, project}),
      filter: {
        object_ids: filter.opIds,
        latest_only: filter.latestOnly,
        is_op: true,
      },
      limit,
      metadata_only: metadataOnly,
    },
    skip: opts?.skip,
  }),
  (res): OpVersionSchema[] =>
    res.objs.map(convertTraceServerObjectVersionToOpSchema)
);

const useFileContent = makeTraceServerEndpointHook<
  'fileContent',
  [string, string, string, {skip?: boolean}?],
  ArrayBuffer
>(
  'fileContent',
  (
    entity: string,
    project: string,
    digest: string,
    opts?: {skip?: boolean}
  ) => ({
    params: {
      project_id: projectIdFromParts({entity, project}),
      digest,
    },
    skip: opts?.skip,
  }),
  res => res.content
);

const useObjectVersion = (
  // Null value skips
  key: ObjectVersionKey | null
): Loadable<ObjectVersionSchema | null> => {
  const getTsClient = useGetTraceServerClientContext();
  const loadingRef = useRef(false);
  const cachedObjectVersion = key ? objectVersionCache.get(key) : null;
  const [objectVersionRes, setObjectVersionRes] =
    useState<traceServerTypes.TraceObjReadRes | null>(null);
  const deepKey = useDeepMemo(key);
  useEffect(() => {
    if (deepKey) {
      setObjectVersionRes(null);
      loadingRef.current = true;
      getTsClient()
        .objRead({
          project_id: projectIdFromParts({
            entity: deepKey?.entity ?? '',
            project: deepKey?.project ?? '',
          }),
          object_id: deepKey?.objectId ?? '',
          digest: deepKey?.versionHash ?? '',
        })
        .then(res => {
          loadingRef.current = false;
          setObjectVersionRes(res);
        });
    }
  }, [deepKey, getTsClient]);

  return useMemo(() => {
    if (key == null) {
      return {
        loading: false,
        result: null,
      };
    }
    if (cachedObjectVersion != null) {
      return {
        loading: false,
        result: cachedObjectVersion,
      };
    }
    if (objectVersionRes == null || loadingRef.current) {
      return {
        loading: true,
        result: null,
      };
    }

    if (objectVersionRes.obj == null) {
      return {
        loading: false,
        result: null,
      };
    }

    const returnedResult: ObjectVersionSchema =
      convertTraceServerObjectVersionToSchema(objectVersionRes.obj);

    if (
      key.entity !== returnedResult.entity ||
      key.project !== returnedResult.project ||
      key.objectId !== returnedResult.objectId ||
      key.versionHash !== returnedResult.versionHash
    ) {
      return {
        loading: true,
        result: null,
      };
    }

    const cacheableResult: ObjectVersionSchema = {
      ...key,
      ...returnedResult,
    };

    objectVersionCache.set(key, cacheableResult);
    return {
      loading: false,
      result: cacheableResult,
    };
  }, [cachedObjectVersion, key, objectVersionRes]);
};

const convertTraceServerObjectVersionToSchema = (
  obj: traceServerTypes.TraceObjSchema
): ObjectVersionSchema => {
  const [entity, project] = obj.project_id.split('/');
  return {
    scheme: 'weave' as const,
    entity,
    project,
    weaveKind: 'object' as const,
    objectId: obj.object_id,
    versionHash: obj.digest,
    path: 'obj',
    createdAtMs: convertISOToDate(obj.created_at).getTime(),
    baseObjectClass: obj.base_object_class ?? null,
    versionIndex: obj.version_index,
    val: obj.val,
  };
};

<<<<<<< HEAD
const useRootObjectVersions = (
  entity: string,
  project: string,
  filter: ObjectVersionFilter,
  limit?: number,
  opts?: {skip?: boolean}
): LoadableWithError<ObjectVersionSchema[]> => {
  const getTsClient = useGetTraceServerClientContext();
  const loadingRef = useRef(false);
  const [objectVersionRes, setObjectVersionRes] = useState<
    LoadableWithError<ObjectVersionSchema[]>
  >({
    loading: false,
    error: null,
    result: null,
  });
  const deepFilter = useDeepMemo(filter);

  const doFetch = useCallback(() => {
    if (opts?.skip) {
      return;
    }
    setObjectVersionRes({loading: true, error: null, result: null});
    loadingRef.current = true;

    const req: traceServerTypes.TraceObjQueryReq = {
=======
const useRootObjectVersions = makeTraceServerEndpointHook(
  'objsQuery',
  (
    entity: string,
    project: string,
    filter: ObjectVersionFilter,
    limit?: number,
    metadataOnly?: boolean,
    opts?: {skip?: boolean}
  ) => ({
    params: {
>>>>>>> d76b9299
      project_id: projectIdFromParts({entity, project}),
      filter: {
        base_object_classes: deepFilter.baseObjectClasses,
        object_ids: deepFilter.objectIds,
        latest_only: deepFilter.latestOnly,
        is_op: false,
      },
<<<<<<< HEAD
    };
    const onSuccess = (res: traceServerTypes.TraceObjQueryRes) => {
      loadingRef.current = false;
      setObjectVersionRes({
        loading: false,
        error: null,
        result: res.objs.map(convertTraceServerObjectVersionToSchema),
      });
    };
    const onError = (e: any) => {
      loadingRef.current = false;
      console.error(e);
      setObjectVersionRes({loading: false, error: e, result: null});
    };
    getTsClient().objsQuery(req).then(onSuccess).catch(onError);
  }, [deepFilter, getTsClient, opts?.skip, entity, project]);

  useEffect(() => {
    doFetch();
  }, [doFetch]);

  useEffect(() => {
    return getTsClient().registerOnObjectListener(doFetch);
  }, [getTsClient, doFetch]);

  return useMemo(() => {
    if (opts?.skip) {
      return {loading: false, error: null, result: null};
    }
    if (objectVersionRes == null || loadingRef.current) {
      return {loading: true, error: null, result: null};
    }
    return objectVersionRes;
  }, [objectVersionRes, opts?.skip]);
};

const useObjectDeleteFunc = () => {
  const getTsClient = useGetTraceServerClientContext();

  const objectDelete = useCallback(
    (key: ObjectVersionKey) => {
      return getTsClient().objectDelete({
        project_id: projectIdFromParts({
          entity: key.entity,
          project: key.project,
        }),
        object_id: key.objectId,
        digest: key.versionHash,
      });
    },
    [getTsClient]
  );

  return objectDelete;
};
=======
      limit,
      metadata_only: metadataOnly,
    },
    skip: opts?.skip,
  }),
  (
    res,
    inputEntity,
    inputProject,
    filter,
    limit,
    metadataOnly,
    opts
  ): ObjectVersionSchema[] =>
    res.objs.map(convertTraceServerObjectVersionToSchema)
);
>>>>>>> d76b9299

const useRefsReadBatch = makeTraceServerEndpointHook<
  'readBatch',
  [string[], {skip?: boolean}?],
  any[]
>(
  'readBatch',
  (refs: string[], opts?: {skip?: boolean}) => ({
    params: {
      refs,
    },
    skip: opts?.skip,
  }),
  res => res.vals
);

const useTableQuery = makeTraceServerEndpointHook<
  'tableQuery',
  [
    string,
    string,
    traceServerTypes.TraceTableQueryReq['filter'],
    traceServerTypes.TraceTableQueryReq['limit'],
    {skip?: boolean}?
  ],
  any[]
>(
  'tableQuery',
  (
    projectId: traceServerTypes.TraceTableQueryReq['project_id'],
    digest: traceServerTypes.TraceTableQueryReq['digest'],
    filter: traceServerTypes.TraceTableQueryReq['filter'],
    limit: traceServerTypes.TraceTableQueryReq['limit'],
    opts?: {skip?: boolean}
  ) => ({
    params: {
      project_id: projectId,
      digest,
      filter,
      limit,
    },
    skip: opts?.skip,
  }),
  res => res.rows
);

const useChildCallsForCompare = (
  entity: string,
  project: string,
  parentCallIds: string[] | undefined,
  selectedOpVersionRef: string | null,
  selectedObjectVersionRef: string | null
): {
  loading: boolean;
  result: CallSchema[];
} => {
  // This should be moved to the trace server soon. Doing in memory join for
  // feature completeness now.
  const skipParent =
    parentCallIds == null ||
    parentCallIds.length === 0 ||
    selectedObjectVersionRef == null;

  const parentCalls = useCalls(
    entity,
    project,
    {
      callIds: parentCallIds,
      inputObjectVersionRefs: selectedObjectVersionRef
        ? [selectedObjectVersionRef]
        : [],
    },
    undefined,
    undefined,
    undefined,
    undefined,
    undefined,
    undefined,
    {skip: skipParent}
  );

  const subParentCallIds = useMemo(() => {
    return (parentCalls.result ?? []).map(call => call.callId);
  }, [parentCalls.result]);

  const skipChild =
    subParentCallIds.length === 0 || selectedOpVersionRef == null;

  const childCalls = useCalls(
    entity,
    project,
    {
      parentIds: subParentCallIds,
      opVersionRefs: selectedOpVersionRef ? [selectedOpVersionRef] : [],
    },
    undefined,
    undefined,
    undefined,
    undefined,
    undefined,
    undefined,
    {skip: skipChild}
  );

  const result = useMemo(() => {
    const loading = parentCalls.loading || childCalls.loading;
    if (loading) {
      return {loading, result: []};
    }
    if (skipChild || skipParent) {
      return {loading: false, result: []};
    }

    return {loading: false, result: childCalls.result ?? []};
  }, [
    childCalls.loading,
    childCalls.result,
    parentCalls.loading,
    skipChild,
    skipParent,
  ]);

  return result;
};

const useRefsData = (
  refUris: string[],
  tableQuery?: TableQuery
): Loadable<any[]> => {
  const refUrisDeep = useDeepMemo(refUris);

  const [nonTableRefUris, tableRefUris] = useMemo(() => {
    const sUris: string[] = [];
    const tUris: string[] = [];
    refUrisDeep
      .map(uri => {
        return {uri, ref: refUriToObjectVersionKey(uri)};
      })
      .forEach(({uri, ref}, ndx) => {
        if (ref) {
          if (ref.scheme === 'weave' && ref.weaveKind === 'table') {
            tUris.push(uri);
          } else {
            sUris.push(uri);
          }
        }
      });
    return [sUris, tUris];
  }, [refUrisDeep]);

  const [neededSimpleUris, cachedSimpleUriResults] = useMemo(() => {
    const needed: string[] = [];
    const cached: Record<string, any> = {};
    nonTableRefUris.forEach(sUri => {
      const res = refDataCache.get(sUri);
      if (res == null) {
        needed.push(sUri);
      } else {
        cached[sUri] = res;
      }
    });
    return [needed, cached];
  }, [nonTableRefUris]);

  const simpleValsResult = useRefsReadBatch(neededSimpleUris, {
    skip: neededSimpleUris.length === 0,
  });
  let tableUriProjectId = '';
  let tableUriDigest = '';
  if (tableRefUris.length > 1) {
    throw new Error('Multiple table refs not supported');
  } else if (tableRefUris.length === 1) {
    const tableRef = refUriToObjectVersionKey(tableRefUris[0])!;
    tableUriProjectId = tableRef.entity + '/' + tableRef.project;
    tableUriDigest = tableRef.objectId;
  }
  const tableQueryFilter = useMemo(() => {
    // TODO: tableQuery
    return {};
  }, []);

  const tableRefKey = useMemo(() => {
    return (
      tableRefUris[0] +
      JSON.stringify(tableQueryFilter) +
      tableQuery?.limit?.toString()
    );
  }, [tableQuery?.limit, tableQueryFilter, tableRefUris]);

  const cachedTableResult = refDataCache.get(tableRefKey);

  const tableValsResult = useTableQuery(
    tableUriProjectId,
    tableUriDigest,
    tableQueryFilter,
    tableQuery?.limit,
    {skip: tableRefUris.length === 0 || cachedTableResult != null}
  );

  return useMemo(() => {
    if (refUris.length === 0) {
      return {
        loading: false,
        result: [],
        error: null,
      };
    }
    if (simpleValsResult.loading || tableValsResult.loading) {
      return {
        loading: true,
        result: null,
        error: null,
      };
    }
    const sRes = simpleValsResult.result;
    const tRes = cachedTableResult || tableValsResult.result;

    const valueMap = new Map<string, any>();
    if (sRes != null) {
      sRes.forEach((val, i) => {
        valueMap.set(neededSimpleUris[i], val);
        refDataCache.set(neededSimpleUris[i], val);
      });
    }
    if (tRes != null) {
      valueMap.set(tableRefUris[0], tRes);
      refDataCache.set(tableRefKey, tRes);
    }
    Object.entries(cachedSimpleUriResults).forEach(([uri, val]) => {
      valueMap.set(uri, val);
    });
    const valsResult = refUris.map(uri => valueMap.get(uri));

    return {
      loading: false,
      result: valsResult,
      error: null,
    };
  }, [
    refUris,
    simpleValsResult.loading,
    simpleValsResult.result,
    tableValsResult.loading,
    tableValsResult.result,
    cachedTableResult,
    cachedSimpleUriResults,
    neededSimpleUris,
    tableRefUris,
    tableRefKey,
  ]);
};

const useApplyMutationsToRef = (): ((
  refUri: string,
  edits: RefMutation[]
) => Promise<string>) => {
  throw new Error('Not implemented');
};

const useGetRefsType = (): ((refUris: string[]) => Promise<Types.Type[]>) => {
  const readBatch = useMakeTraceServerEndpoint(
    'readBatch',
    (refs: string[]) => ({
      refs,
    }),
    (res): any[] => res.vals
  );
  return async (refUris: string[]) => {
    if (refUris.length === 0) {
      return [];
    }
    const needed: string[] = [];
    const refToData: Record<string, any> = {};
    refUris.forEach(uri => {
      const res = refDataCache.get(uri);
      if (res == null) {
        needed.push(uri);
      } else {
        refToData[uri] = res;
      }
    });
    if (needed.length !== 0) {
      const readBatchResults = await readBatch(refUris);
      readBatchResults.forEach((res, i) => {
        refToData[needed[i]] = res;
        refDataCache.set(needed[i], res);
      });
    }
    return refUris.map(uri => weaveTypeOf(refToData[uri]));
  };
};

const useCodeForOpRef = (opVersionRef: string): Loadable<string> => {
  const query = useRefsData([opVersionRef]);
  const fileSpec = useMemo(() => {
    if (query.result == null) {
      return null;
    }
    const result = query.result[0];
    if (result == null) {
      return null;
    }
    const ref = parseRef(opVersionRef);
    if (isWeaveObjectRef(ref)) {
      return {
        digest: result.files['obj.py'],
        entity: ref.entityName,
        project: ref.projectName,
      };
    }
    return null;
  }, [opVersionRef, query.result]);
  const arrayBuffer = useFileContent(
    fileSpec?.entity ?? '',
    fileSpec?.project ?? '',
    fileSpec?.digest ?? '',
    {skip: fileSpec == null}
  );
  const text = useMemo(() => {
    if (arrayBuffer.loading || query.loading) {
      return {
        loading: true,
        result: null,
      };
    }
    return {
      loading: false,
      result: arrayBuffer.result
        ? new TextDecoder().decode(arrayBuffer.result)
        : null,
    };
  }, [arrayBuffer.loading, arrayBuffer.result, query.loading]);

  return text;
};

const mergeTypes = (a: Types.Type, b: Types.Type): Types.Type => {
  // TODO: this should match the python merge_types implementation.
  if (_.isEqual(a, b)) {
    return a;
  }
  if (isSimpleTypeShape(a) && isSimpleTypeShape(b)) {
    if (a === b) {
      return a;
    } else {
      return union([a, b]);
    }
  }
  if (!isSimpleTypeShape(a) && !isSimpleTypeShape(b)) {
    if (a.type === 'typedDict' && b.type === 'typedDict') {
      const allKeysDict = Object.assign({}, a.propertyTypes, b.propertyTypes);
      const nextPropTypes = _.mapValues(allKeysDict, (value, key) => {
        const selfPropType = a.propertyTypes[key] ?? 'none';
        const otherPropType = b.propertyTypes[key] ?? 'none';
        return mergeTypes(selfPropType, otherPropType);
      });
      return {
        type: 'typedDict',
        propertyTypes: nextPropTypes,
      };
    } else if (a.type === 'list' && b.type === 'list') {
      return {
        type: 'list',
        objectType: mergeTypes(a.objectType, b.objectType),
      };
    } else {
      // This gets very noisy, so commenting out for now.
      // console.warn('unhandled type merge ' + a.type + ' ' + b.type);
    }
  }
  return union([a, b]);
};

const mergeAllTypes = (types: Types.Type[]): Types.Type => {
  return types.reduce(mergeTypes);
};

const weaveTypeOf = (o: any): Types.Type => {
  if (o == null) {
    return 'none';
  } else if (_.isArray(o)) {
    return {
      type: 'list',
      objectType:
        o.length === 0 ? 'unknown' : mergeAllTypes(o.map(weaveTypeOf)),
    };
  } else if (_.isObject(o)) {
    if ('_type' in o) {
      return {
        type: (o as any)._type,
        _base_type: {type: 'Object'},
        _is_object: true,
        ..._.mapValues(_.omit(o, ['_type']), weaveTypeOf),
      } as any;
    } else {
      return {
        type: 'typedDict',
        propertyTypes: _.mapValues(o, weaveTypeOf),
      } as any;
    }
  } else if (_.isString(o)) {
    if (o.startsWith(WANDB_ARTIFACT_REF_PREFIX)) {
      return {
        type: 'WandbArtifactRef',
      };
    } else if (o.startsWith(WEAVE_REF_PREFIX)) {
      return {type: 'Ref'};
    }
    return 'string';
  } else if (_.isNumber(o)) {
    return 'number'; // TODO
  } else if (_.isBoolean(o)) {
    return 'boolean';
  }
  throw new Error('Type conversion not implemented for value: ' + o);
};

const useRefsType = (refUris: string[]): Loadable<Types.Type[]> => {
  const dataResult = useRefsData(refUris);
  const finalRes = useMemo(() => {
    if (!dataResult.loading) {
      return {
        loading: false,
        result: dataResult.result?.map(weaveTypeOf) ?? [],
        error: null,
      };
    } else {
      return {
        loading: true,
        result: null,
        error: null,
      };
    }
  }, [dataResult.loading, dataResult.result]);
  return finalRes;
};

/// Converters ///
type StatusCodeType = 'SUCCESS' | 'ERROR' | 'UNSET';
export const traceCallStatusCode = (
  traceCall: traceServerTypes.TraceCallSchema
): StatusCodeType => {
  if (traceCall.exception) {
    return 'ERROR';
  } else if (traceCall.ended_at) {
    return 'SUCCESS';
  } else {
    return 'UNSET';
  }
};

export const traceCallLatencyS = (
  traceCall: traceServerTypes.TraceCallSchema
) => {
  const startDate = convertISOToDate(traceCall.started_at);
  const endDate = traceCall.ended_at
    ? convertISOToDate(traceCall.ended_at)
    : null;
  let latencyS = 0;
  if (startDate && endDate) {
    latencyS = (endDate.getTime() - startDate.getTime()) / 1000;
  }
  return latencyS;
};

const traceCallToLegacySpan = (
  traceCall: traceServerTypes.TraceCallSchema
): RawSpanFromStreamTableEra => {
  const startDate = convertISOToDate(traceCall.started_at);
  const endDate = traceCall.ended_at
    ? convertISOToDate(traceCall.ended_at)
    : null;
  const summary = {
    latency_s: traceCallLatencyS(traceCall),
    ...(traceCall.summary ?? {}),
  };

  // This is a very specific hack to make sure that the output is always an
  // object. After the clickhouse migration, we no longer have this constraint.
  // Before, if the output was a simple type, it would be wrapped in an object
  // with the key '_result'. The rest of the codebase expects this, so we're
  // keeping it for now. However, this is causing some weirdness in the UI so we
  // should remove it soon. When we do that, we can also remove this hack.
  const unknownOutput = traceCall.output;
  let output: {[key: string]: any};
  if (
    typeof unknownOutput === 'object' &&
    unknownOutput !== null &&
    !Array.isArray(unknownOutput)
  ) {
    // If the output is already an object, we don't need to do anything.
    output = unknownOutput as {[key: string]: any};
  } else {
    // If the output is a simple type, we wrap it in an object with the key
    // '_result'.
    output = {_result: unknownOutput as any};
  }
  return {
    name: traceCall.op_name,
    inputs: traceCall.inputs,
    output,
    status_code: traceCallStatusCode(traceCall),
    exception: traceCall.exception,
    attributes: traceCall.attributes,
    summary,
    span_id: traceCall.id,
    trace_id: traceCall.trace_id,
    parent_id: traceCall.parent_id,
    timestamp: startDate.getTime(),
    start_time_ms: startDate.getTime(),
    end_time_ms: endDate?.getTime(),
  };
};

const projectIdToParts = (projectId: string) => {
  const [entity, project] = projectId.split('/');
  return {entity, project};
};

// Hack - underlying client should be updated to handle deleted projects better.
const isValidTraceCall = (callRes: traceServerTypes.TraceCallSchema) => {
  return !('detail' in callRes);
};

export const privateRefToSimpleName = (ref: string) => {
  const trimmed = ref.replace(`${WEAVE_PRIVATE_PREFIX}//`, '');
  try {
    return trimmed.split('/')[1].split(':')[0];
  } catch (e) {
    return trimmed;
  }
};

export const traceCallToUICallSchema = (
  traceCall: traceServerTypes.TraceCallSchema
): CallSchema => {
  const {entity, project} = projectIdToParts(traceCall.project_id);
  const parseSpanName = (opName: string) => {
    if (
      opName.startsWith(WANDB_ARTIFACT_REF_PREFIX) ||
      opName.startsWith(WEAVE_REF_PREFIX)
    ) {
      return opVersionRefOpName(opName);
    }
    if (opName.startsWith(WEAVE_PRIVATE_PREFIX)) {
      return privateRefToSimpleName(opName);
    }
    return opName;
  };
  return {
    entity,
    project,
    callId: traceCall.id,
    traceId: traceCall.trace_id,
    parentId: traceCall.parent_id ?? null,
    spanName: parseSpanName(traceCall.op_name),
    displayName: traceCall.display_name ?? null,
    opVersionRef:
      traceCall.op_name.startsWith(WANDB_ARTIFACT_REF_PREFIX) ||
      traceCall.op_name.startsWith(WEAVE_REF_PREFIX) ||
      traceCall.op_name.startsWith(WEAVE_PRIVATE_PREFIX)
        ? traceCall.op_name
        : null,
    rawSpan: traceCallToLegacySpan(traceCall),
    rawFeedback: {},
    userId: traceCall.wb_user_id ?? null,
    runId: traceCall.wb_run_id ?? null,
    traceCall,
  };
};

/// Utility Functions ///

export const convertISOToDate = (iso: string): Date => {
  return new Date(iso);
};

// Export //

export const tsWFDataModelHooks: WFDataModelHooksInterface = {
  useCall,
  useCalls,
  useCallsStats,
  useCallsDeleteFunc,
  useCallUpdateFunc,
  useCallsExport,
  useOpVersion,
  useOpVersions,
  useObjectVersion,
  useObjectDeleteFunc,
  useRootObjectVersions,
  useRefsData,
  useApplyMutationsToRef,
  useFeedback,
  useFileContent,
  derived: {
    useChildCallsForCompare,
    useGetRefsType,
    useRefsType,
    useCodeForOpRef,
  },
};<|MERGE_RESOLUTION|>--- conflicted
+++ resolved
@@ -906,12 +906,12 @@
   };
 };
 
-<<<<<<< HEAD
 const useRootObjectVersions = (
   entity: string,
   project: string,
   filter: ObjectVersionFilter,
   limit?: number,
+  metadataOnly?: boolean,
   opts?: {skip?: boolean}
 ): LoadableWithError<ObjectVersionSchema[]> => {
   const getTsClient = useGetTraceServerClientContext();
@@ -933,19 +933,6 @@
     loadingRef.current = true;
 
     const req: traceServerTypes.TraceObjQueryReq = {
-=======
-const useRootObjectVersions = makeTraceServerEndpointHook(
-  'objsQuery',
-  (
-    entity: string,
-    project: string,
-    filter: ObjectVersionFilter,
-    limit?: number,
-    metadataOnly?: boolean,
-    opts?: {skip?: boolean}
-  ) => ({
-    params: {
->>>>>>> d76b9299
       project_id: projectIdFromParts({entity, project}),
       filter: {
         base_object_classes: deepFilter.baseObjectClasses,
@@ -953,7 +940,8 @@
         latest_only: deepFilter.latestOnly,
         is_op: false,
       },
-<<<<<<< HEAD
+      limit,
+      metadata_only: metadataOnly,
     };
     const onSuccess = (res: traceServerTypes.TraceObjQueryRes) => {
       loadingRef.current = false;
@@ -1009,24 +997,6 @@
 
   return objectDelete;
 };
-=======
-      limit,
-      metadata_only: metadataOnly,
-    },
-    skip: opts?.skip,
-  }),
-  (
-    res,
-    inputEntity,
-    inputProject,
-    filter,
-    limit,
-    metadataOnly,
-    opts
-  ): ObjectVersionSchema[] =>
-    res.objs.map(convertTraceServerObjectVersionToSchema)
-);
->>>>>>> d76b9299
 
 const useRefsReadBatch = makeTraceServerEndpointHook<
   'readBatch',
