--- conflicted
+++ resolved
@@ -243,11 +243,7 @@
     project_id: string;
     object_id: string;
     val: T;
-<<<<<<< HEAD
-    set_leaf_object_class?: string;
-=======
     builtin_object_class?: string;
->>>>>>> 1b77d8f0
   };
 };
 
