--- conflicted
+++ resolved
@@ -60,11 +60,8 @@
 
 export const isToolCalls = (toolCalls: any): boolean => {
   if (toolCalls === null) {
-<<<<<<< HEAD
-=======
     // Some llms return null for tool calls
     // before the chat view was hidden for those calls
->>>>>>> dd2d5dee
     return true;
   }
 
