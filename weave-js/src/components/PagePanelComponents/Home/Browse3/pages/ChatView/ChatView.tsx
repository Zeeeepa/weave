import React, {useEffect, useMemo, useRef} from 'react';

import {useDeepMemo} from '../../../../../../hookUtils';
import {usePlaygroundContext} from '../PlaygroundPage/PlaygroundContext';
import {DEFAULT_SYSTEM_MESSAGE_CONTENT} from '../PlaygroundPage/usePlaygroundState';
import {ChatEmptyStateCallout} from './ChatEmptyStateCallout';
import {ChoicesView} from './ChoicesView';
import {MessageList} from './MessageList';
import {Chat} from './types';

type ChatViewProps = {
  chat: Chat;
};

export const ChatView = ({chat}: ChatViewProps) => {
  const outputRef = useRef<HTMLDivElement>(null);

  const chatResult = useDeepMemo(chat.result);

  const scrollLastMessage = useMemo(
    () => !(outputRef.current && chatResult && chatResult.choices),
    [chatResult]
  );

  useEffect(() => {
    if (outputRef.current && chatResult && chatResult.choices) {
      outputRef.current.scrollIntoView();
    }
  }, [chatResult]);

  const {isPlayground} = usePlaygroundContext();

  const showEmptyStateCallout =
    isPlayground &&
    chat.request?.messages.length === 1 &&
    chat.request.messages[0].content === DEFAULT_SYSTEM_MESSAGE_CONTENT &&
    (chatResult?.choices.length === 0 || chatResult?.choices === undefined);

  return (
    <div className="flex flex-col pb-32">
<<<<<<< HEAD
=======
      <span className="mb-[-16px] text-sm font-semibold text-moon-800">
        Messages
      </span>
>>>>>>> dd2d5dee
      <MessageList
        messages={chat.request?.messages || []}
        scrollLastMessage={scrollLastMessage}
      />
      {chatResult && chatResult.choices && (
<<<<<<< HEAD
        <div ref={outputRef}>
          <ChoicesView
            isStructuredOutput={chat.isStructuredOutput}
            choices={chatResult.choices}
          />
        </div>
=======
        <>
          <span className="mt-16 text-sm font-semibold text-moon-800">
            Response
          </span>
          <div ref={outputRef}>
            <ChoicesView
              isStructuredOutput={chat.isStructuredOutput}
              choices={chatResult.choices}
            />
          </div>
        </>
>>>>>>> dd2d5dee
      )}
      {showEmptyStateCallout && <ChatEmptyStateCallout />}
    </div>
  );
};<|MERGE_RESOLUTION|>--- conflicted
+++ resolved
@@ -38,25 +38,14 @@
 
   return (
     <div className="flex flex-col pb-32">
-<<<<<<< HEAD
-=======
       <span className="mb-[-16px] text-sm font-semibold text-moon-800">
         Messages
       </span>
->>>>>>> dd2d5dee
       <MessageList
         messages={chat.request?.messages || []}
         scrollLastMessage={scrollLastMessage}
       />
       {chatResult && chatResult.choices && (
-<<<<<<< HEAD
-        <div ref={outputRef}>
-          <ChoicesView
-            isStructuredOutput={chat.isStructuredOutput}
-            choices={chatResult.choices}
-          />
-        </div>
-=======
         <>
           <span className="mt-16 text-sm font-semibold text-moon-800">
             Response
@@ -68,7 +57,6 @@
             />
           </div>
         </>
->>>>>>> dd2d5dee
       )}
       {showEmptyStateCallout && <ChatEmptyStateCallout />}
     </div>
