--- conflicted
+++ resolved
@@ -193,16 +193,16 @@
   ) => {
     throw new Error('Not implemented');
   },
-<<<<<<< HEAD
+
   metricsUIUrl: (entityName: string, projectName: string) => {
-=======
+    throw new Error('Not implemented');
+  },
   leaderboardsUIUrl: (
     entityName: string,
     projectName: string,
     leaderboardName?: string,
     edit?: boolean
   ) => {
->>>>>>> 69a0f9b6
     throw new Error('Not implemented');
   },
 };
@@ -434,10 +434,11 @@
         JSON.stringify(evaluationCallIds)
       )}${metricsPart}`;
     },
-<<<<<<< HEAD
+
     metricsUIUrl: (entityName: string, projectName: string) => {
       return `${projectRoot(entityName, projectName)}/metrics`;
-=======
+    },
+
     leaderboardsUIUrl: (
       entityName: string,
       projectName: string,
@@ -447,7 +448,7 @@
       return `${projectRoot(entityName, projectName)}/leaderboards${
         leaderboardName ? `/${leaderboardName}` : ''
       }${edit ? '?edit=true' : ''}`;
->>>>>>> 69a0f9b6
+
     },
   };
   return browse3Context;
@@ -533,16 +534,16 @@
     evaluationCallIds: string[],
     metrics: Record<string, boolean> | null
   ) => string;
-<<<<<<< HEAD
+
   metricsUIUrl: (entityName: string, projectName: string) => string;
-=======
+
   leaderboardsUIUrl: (
     entityName: string,
     projectName: string,
     leaderboardName?: string,
     edit?: boolean
   ) => string;
->>>>>>> 69a0f9b6
+
 };
 
 const useSetSearchParam = () => {
@@ -656,15 +657,13 @@
         baseContext.compareEvaluationsUri(...args)
       );
     },
-<<<<<<< HEAD
     metricsUIUrl: (...args: Parameters<typeof baseContext.metricsUIUrl>) => {
       return setSearchParam(PEEK_PARAM, baseContext.metricsUIUrl(...args));
-=======
+    },
     leaderboardsUIUrl: (
       ...args: Parameters<typeof baseContext.leaderboardsUIUrl>
     ) => {
       return setSearchParam(PEEK_PARAM, baseContext.leaderboardsUIUrl(...args));
->>>>>>> 69a0f9b6
     },
   };
 };
