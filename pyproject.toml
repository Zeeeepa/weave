--- conflicted
+++ resolved
@@ -194,11 +194,6 @@
   "weave/clear_cache.py",
 ]
 
-<<<<<<< HEAD
-=======
-# [tool.hatch.metadata]
-# allow-direct-references = true
->>>>>>> f80978a6
 [tool.pytest.ini_options]
 filterwarnings = [
   # treat warnings as errors
